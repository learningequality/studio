--- conflicted
+++ resolved
@@ -54,14 +54,9 @@
 
   postgres:
     build:
-<<<<<<< HEAD
-=======
-      image: ghcr.io/learningequality/postgres:12
->>>>>>> 31bc6e76
+      image: ghcr.io/learningequality/postgres
       context: ./docker
       dockerfile: Dockerfile.postgres.dev
-      args:
-        PG_MAJOR: 12
     environment:
       PGDATA: /var/lib/postgresql/data/pgdata
       POSTGRES_USER: learningequality
