--- conflicted
+++ resolved
@@ -156,15 +156,7 @@
     # via celery
 le-utils==0.2.9
     # via -r requirements.in
-<<<<<<< HEAD
-numpy==1.26.0
-    # via pgvector
-oauth2client==4.1.3
-    # via -r requirements.in
-packaging==24.0
-=======
 packaging==24.2
->>>>>>> 8aea60ac
     # via
     #   -r requirements.in
     #   django-js-reverse
@@ -172,13 +164,7 @@
     #   google-cloud-error-reporting
     #   google-cloud-kms
     #   gunicorn
-<<<<<<< HEAD
-pgvector==0.2.3
-    # via -r requirements.in
-pillow==10.3.0
-=======
 pillow==11.2.1
->>>>>>> 8aea60ac
     # via -r requirements.in
 prometheus-client==0.10.1
     # via django-prometheus
