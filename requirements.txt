#
# This file is autogenerated by pip-compile with Python 3.10
# by the following command:
#
#    pip-compile requirements.in
#
amqp==5.1.1
    # via kombu
asgiref==3.3.4
    # via django
async-timeout==5.0.1
    # via redis
attrs==23.1.0
    # via
    #   jsonschema
    #   referencing
backoff==2.2.1
    # via -r requirements.in
billiard==4.2.1
    # via celery
boto3==1.17.75
    # via django-s3-storage
botocore==1.20.75
    # via
    #   boto3
    #   s3transfer
cachetools==4.2.2
    # via google-auth
celery==5.5.1
    # via
    #   -r requirements.in
    #   django-celery-results
certifi==2020.12.5
    # via
    #   requests
    #   sentry-sdk
charset-normalizer==3.3.2
    # via requests
click==8.1.3
    # via
    #   celery
    #   click-didyoumean
    #   click-plugins
    #   click-repl
click-didyoumean==0.3.0
    # via celery
click-plugins==1.1.1
    # via celery
click-repl==0.2.0
    # via celery
confusable-homoglyphs==3.2.0
    # via django-registration
django==3.2.24
    # via
    #   -r requirements.in
    #   django-celery-results
    #   django-db-readonly
    #   django-filter
    #   django-js-reverse
    #   django-model-utils
    #   django-redis
    #   django-registration
    #   django-s3-storage
    #   djangorestframework
    #   jsonfield
django-celery-results==2.5.1
    # via -r requirements.in
django-cte==1.3.3
    # via -r requirements.in
django-db-readonly==0.7.0
    # via -r requirements.in
django-filter==23.5
    # via -r requirements.in
django-js-asset==1.2.2
    # via django-mptt
django-js-reverse==0.10.2
    # via -r requirements.in
django-model-utils==5.0.0
    # via -r requirements.in
django-mptt==0.16.0
    # via -r requirements.in
django-postmark==0.1.6
    # via -r requirements.in
django-prometheus==2.3.1
    # via -r requirements.in
django-redis==5.4.0
    # via -r requirements.in
django-registration==3.4
    # via -r requirements.in
django-s3-storage==0.15.0
    # via -r requirements.in
django-webpack-loader==0.7.0
    # via -r requirements.in
djangorestframework==3.15.1
    # via -r requirements.in
google-api-core[grpc]==1.27.0
    # via
    #   google-cloud-core
    #   google-cloud-error-reporting
    #   google-cloud-kms
    #   google-cloud-logging
google-auth==1.30.0
    # via
    #   google-api-core
    #   google-cloud-core
    #   google-cloud-storage
google-cloud-core==1.7.3
    # via
    #   -r requirements.in
    #   google-cloud-logging
    #   google-cloud-storage
google-cloud-error-reporting==1.4.0
    # via -r requirements.in
google-cloud-kms==2.10.0
    # via -r requirements.in
google-cloud-logging==2.3.1
    # via google-cloud-error-reporting
google-cloud-storage==1.41.1
    # via -r requirements.in
google-crc32c==1.5.0
    # via
    #   -r requirements.in
    #   google-resumable-media
google-resumable-media==1.3.0
    # via google-cloud-storage
googleapis-common-protos[grpc]==1.57.0
    # via
    #   google-api-core
    #   grpc-google-iam-v1
grpc-google-iam-v1==0.12.4
    # via google-cloud-kms
grpcio==1.53.2
    # via
    #   google-api-core
    #   googleapis-common-protos
    #   grpc-google-iam-v1
gunicorn==23.0.0
    # via -r requirements.in
html5lib==1.1
    # via -r requirements.in
httplib2==0.19.1
    # via django-postmark
idna==2.10
    # via requests
jmespath==0.10.0
    # via
    #   boto3
    #   botocore
jsonfield==3.1.0
    # via -r requirements.in
jsonschema==4.23.0
    # via -r requirements.in
jsonschema-specifications==2024.10.1
    # via jsonschema
kombu==5.5.2
    # via celery
<<<<<<< HEAD
le-utils==0.2.9
=======
le-utils==0.2.10
>>>>>>> 347a4dfb
    # via -r requirements.in
packaging==24.2
    # via
    #   -r requirements.in
    #   django-js-reverse
    #   google-api-core
    #   google-cloud-error-reporting
    #   google-cloud-kms
    #   gunicorn
pillow==11.2.1
    # via -r requirements.in
prometheus-client==0.10.1
    # via django-prometheus
prompt-toolkit==3.0.23
    # via click-repl
proto-plus==1.18.1
    # via
    #   google-cloud-error-reporting
    #   google-cloud-kms
    #   google-cloud-logging
protobuf==3.20.3
    # via
    #   google-api-core
    #   googleapis-common-protos
    #   proto-plus
psycopg2-binary==2.9.10
    # via -r requirements.in
pyasn1==0.4.8
    # via
    #   pyasn1-modules
    #   rsa
pyasn1-modules==0.2.8
    # via google-auth
pyparsing==2.4.7
    # via httplib2
python-dateutil==2.9.0
    # via
    #   -r requirements.in
    #   botocore
    #   celery
python-postmark==0.6.1
    # via -r requirements.in
pytz==2022.1
    # via
    #   django
    #   django-postmark
    #   google-api-core
redis==5.2.1
    # via
    #   -r requirements.in
    #   django-redis
referencing==0.36.2
    # via
    #   jsonschema
    #   jsonschema-specifications
requests==2.32.3
    # via
    #   -r requirements.in
    #   google-api-core
    #   google-cloud-storage
rpds-py==0.24.0
    # via
    #   jsonschema
    #   referencing
rsa==4.7.2
    # via google-auth
s3transfer==0.4.2
    # via boto3
sentry-sdk==2.25.1
    # via -r requirements.in
six==1.16.0
    # via
    #   click-repl
    #   google-api-core
    #   google-auth
    #   google-cloud-core
    #   google-resumable-media
    #   html5lib
    #   python-dateutil
sqlparse==0.4.1
    # via django
typing-extensions==4.13.0
    # via referencing
tzdata==2025.2
    # via kombu
urllib3==1.26.18
    # via
    #   botocore
    #   requests
    #   sentry-sdk
vine==5.1.0
    # via
    #   amqp
    #   celery
    #   kombu
wcwidth==0.2.5
    # via prompt-toolkit
webencodings==0.5.1
    # via html5lib

# The following packages are considered to be unsafe in a requirements file:
# setuptools<|MERGE_RESOLUTION|>--- conflicted
+++ resolved
@@ -154,11 +154,7 @@
     # via jsonschema
 kombu==5.5.2
     # via celery
-<<<<<<< HEAD
-le-utils==0.2.9
-=======
 le-utils==0.2.10
->>>>>>> 347a4dfb
     # via -r requirements.in
 packaging==24.2
     # via
