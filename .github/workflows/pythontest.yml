name: Python tests

on:
  push:
    branches:
    - unstable
    - hotfixes
    - master
  pull_request:

jobs:
  pre_job:
    name: Path match check
    runs-on: ubuntu-latest
    # Map a step output to a job output
    outputs:
      should_skip: ${{ steps.skip_check.outputs.should_skip }}
    steps:
      - id: skip_check
        uses: fkirc/skip-duplicate-actions@master
        with:
          github_token: ${{ github.token }}
          paths: '["**.py", "requirements.txt", "requirements-dev.txt", ".github/workflows/pythontest.yml"]'

  unit_test:
    name: Python unit tests
    needs: pre_job
    if: ${{ needs.pre_job.outputs.should_skip != 'true' }}
    runs-on: ubuntu-latest

    services:
      # Label used to access the service container
      postgres:
        # Docker Hub image
<<<<<<< HEAD
        image: ghcr.io/learningequality/postgres:${{ github.base_ref || github.ref_name }}
        credentials:
          username: ${{ github.actor }}
          password: ${{ secrets.GITHUB_TOKEN }}
=======
        image: postgres:16
>>>>>>> 8aea60ac
        # Provide the password for postgres
        env:
          POSTGRES_USER: learningequality
          POSTGRES_PASSWORD: kolibri
          POSTGRES_DB: kolibri-studio
        # Set health checks to wait until postgres has started
        options: >-
          --health-cmd pg_isready
          --health-interval 10s
          --health-timeout 5s
          --health-retries 5
        ports:
          # Maps tcp port 5432 on service container to the host
          - 5432:5432
      # Label used to access the service container
      redis:
        # Docker Hub image
        image: redis:6.0.9
        # Set health checks to wait until redis has started
        options: >-
          --health-cmd "redis-cli ping"
          --health-interval 10s
          --health-timeout 5s
          --health-retries 5
        ports:
          # Maps port 6379 on service container to the host
          - 6379:6379
    steps:
    - uses: actions/checkout@v4
    - name: Set up minio
      run: |
        docker run -d -p 9000:9000 --name minio \
                    -e "MINIO_ROOT_USER=development" \
                    -e "MINIO_ROOT_PASSWORD=development" \
                    -e "MINIO_DEFAULT_BUCKETS=content:public" \
                    bitnami/minio:2024.5.28
    - name: Set up Python 3.10
      uses: actions/setup-python@v5
      with:
        python-version: '3.10'
    - name: pip cache
      uses: actions/cache@v4
      with:
        path: ~/.cache/pip
        key: ${{ runner.os }}-pytest-${{ hashFiles('requirements.txt', 'requirements-dev.txt') }}
        restore-keys: |
          ${{ runner.os }}-pytest-
    - name: Install pip-tools and python dependencies
      run: |
        python -m pip install --upgrade pip
        pip install pip-tools
        pip-sync requirements.txt requirements-dev.txt
    - name: Test pytest
      run: |
        sh -c './contentcuration/manage.py makemigrations --check'
        pytest<|MERGE_RESOLUTION|>--- conflicted
+++ resolved
@@ -32,14 +32,7 @@
       # Label used to access the service container
       postgres:
         # Docker Hub image
-<<<<<<< HEAD
-        image: ghcr.io/learningequality/postgres:${{ github.base_ref || github.ref_name }}
-        credentials:
-          username: ${{ github.actor }}
-          password: ${{ secrets.GITHUB_TOKEN }}
-=======
         image: postgres:16
->>>>>>> 8aea60ac
         # Provide the password for postgres
         env:
           POSTGRES_USER: learningequality
