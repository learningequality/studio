probe {
  name: "google_homepage"
  type: HTTP
  targets {
    host_names: "www.google.com"
  }
  interval_msec: 60000  # 60s
  timeout_msec: 1000   # 1s
}

probe {
  name: "studio_homepage"
  type: HTTP
  targets {
    host_names: "studio.learningequality.org"
  }
  interval_msec: 60000  # 60s
  timeout_msec: 1000   # 1s
}

probe {
  name: "login"
  type: EXTERNAL
  targets { dummy_targets {} }
  external_probe {
    mode: ONCE
    command: "./probers/login_page_probe.py"
  }
  interval_msec: 5000  # 60s
  timeout_msec: 5000   # 1s
}

probe {
  name: "postgres"
  type: EXTERNAL
  targets { dummy_targets {} }
  external_probe {
    mode: ONCE
    command: "./probers/postgres_probe.py"
  }
  interval_msec: 60000  # 60s
  timeout_msec: 1000   # 1s
}

probe {
  name: "workers"
  type: EXTERNAL
  targets { dummy_targets {} }
  external_probe {
    mode: ONCE
    command: "./probers/workers_probe.py"
  }
  interval_msec: 60000  # 60s
  timeout_msec: 5000   # 5s
}

probe {
<<<<<<< HEAD
  name: "channel_creation"
  type: EXTERNAL
  targets { dummy_targets {} }
  external_probe {
    mode: ONCE
    command: "./probers/channel_creation_probe.py"
  }
  interval_msec: 300000  # 5mins
  timeout_msec: 10000   # 10s
}

probe {
  name: "channel_update"
=======
  name: "facebook_homepage"
  type: HTTP
  targets {
    host_names: "www.facebook.com"
  }
  interval_msec: 60000  # 60s
  timeout_msec: 1000   # 1s
}

probe {
  name: "postgres_read_contentnode"
>>>>>>> fd7313a5
  type: EXTERNAL
  targets { dummy_targets {} }
  external_probe {
    mode: ONCE
<<<<<<< HEAD
    command: "./probers/channel_update_probe.py"
  }
  interval_msec: 60000  # 1min
  timeout_msec: 10000   # 10s
}

probe {
  name: "channel_edit_page"
=======
    command: "./probers/postgres_read_contentnode_probe.py"
  }
  interval_msec: 60000  # 60s
  timeout_msec: 1000   # 1s
}

probe {
  name: "postgres_write_contentnode"
>>>>>>> fd7313a5
  type: EXTERNAL
  targets { dummy_targets {} }
  external_probe {
    mode: ONCE
<<<<<<< HEAD
    command: "./probers/channel_edit_page_probe.py"
  }
  interval_msec: 10000  # 10s
  timeout_msec: 10000   # 10s
}

probe {
  name: "topic_creation"
=======
    command: "./probers/postgres_write_contentnode_probe.py"
  }
  interval_msec: 60000  # 60s
  timeout_msec: 1000   # 1s
}

probe {
  name: "postmark_api"
>>>>>>> fd7313a5
  type: EXTERNAL
  targets { dummy_targets {} }
  external_probe {
    mode: ONCE
<<<<<<< HEAD
    command: "./probers/topic_creation_probe.py"
  }
  interval_msec: 300000  # 5mins
  timeout_msec: 20000   # 20s
=======
    command: "./probers/postmark_api_probe.py"
  }
  interval_msec: 300000  # 5 minutes
  timeout_msec: 5000   # 5s
>>>>>>> fd7313a5
}<|MERGE_RESOLUTION|>--- conflicted
+++ resolved
@@ -3,6 +3,16 @@
   type: HTTP
   targets {
     host_names: "www.google.com"
+  }
+  interval_msec: 60000  # 60s
+  timeout_msec: 1000   # 1s
+}
+
+probe {
+  name: "facebook_homepage"
+  type: HTTP
+  targets {
+    host_names: "www.facebook.com"
   }
   interval_msec: 60000  # 60s
   timeout_msec: 1000   # 1s
@@ -55,7 +65,6 @@
 }
 
 probe {
-<<<<<<< HEAD
   name: "channel_creation"
   type: EXTERNAL
   targets { dummy_targets {} }
@@ -69,24 +78,10 @@
 
 probe {
   name: "channel_update"
-=======
-  name: "facebook_homepage"
-  type: HTTP
-  targets {
-    host_names: "www.facebook.com"
-  }
-  interval_msec: 60000  # 60s
-  timeout_msec: 1000   # 1s
-}
-
-probe {
-  name: "postgres_read_contentnode"
->>>>>>> fd7313a5
   type: EXTERNAL
   targets { dummy_targets {} }
   external_probe {
     mode: ONCE
-<<<<<<< HEAD
     command: "./probers/channel_update_probe.py"
   }
   interval_msec: 60000  # 1min
@@ -95,7 +90,22 @@
 
 probe {
   name: "channel_edit_page"
-=======
+  type: EXTERNAL
+  targets { dummy_targets {} }
+  external_probe {
+    mode: ONCE
+    command: "./probers/channel_edit_page_probe.py"
+  }
+  interval_msec: 10000  # 10s
+  timeout_msec: 10000   # 10s
+}
+
+probe {
+  name: "postgres_read_contentnode"
+  type: EXTERNAL
+  targets { dummy_targets {} }
+  external_probe {
+    mode: ONCE
     command: "./probers/postgres_read_contentnode_probe.py"
   }
   interval_msec: 60000  # 60s
@@ -104,21 +114,10 @@
 
 probe {
   name: "postgres_write_contentnode"
->>>>>>> fd7313a5
   type: EXTERNAL
   targets { dummy_targets {} }
   external_probe {
     mode: ONCE
-<<<<<<< HEAD
-    command: "./probers/channel_edit_page_probe.py"
-  }
-  interval_msec: 10000  # 10s
-  timeout_msec: 10000   # 10s
-}
-
-probe {
-  name: "topic_creation"
-=======
     command: "./probers/postgres_write_contentnode_probe.py"
   }
   interval_msec: 60000  # 60s
@@ -126,21 +125,25 @@
 }
 
 probe {
-  name: "postmark_api"
->>>>>>> fd7313a5
+  name: "topic_creation"
   type: EXTERNAL
   targets { dummy_targets {} }
   external_probe {
     mode: ONCE
-<<<<<<< HEAD
     command: "./probers/topic_creation_probe.py"
   }
   interval_msec: 300000  # 5mins
   timeout_msec: 20000   # 20s
-=======
+}
+
+probe {
+  name: "postmark_api"
+  type: EXTERNAL
+  targets { dummy_targets {} }
+  external_probe {
+    mode: ONCE
     command: "./probers/postmark_api_probe.py"
   }
   interval_msec: 300000  # 5 minutes
   timeout_msec: 5000   # 5s
->>>>>>> fd7313a5
 }