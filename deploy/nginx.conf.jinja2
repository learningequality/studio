worker_processes 1;
daemon off;
events {
    worker_connections 1024;
}
http {
    proxy_cache_path /tmp/proxycache levels=1:2 keys_zone=public_channel_cache:10m max_size=10g
                    inactive=600m use_temp_path=off;
    include mime.types;
    sendfile on;
    gzip              on;
    gzip_http_version 1.0;
    gzip_proxied      any;
    gzip_min_length   500;
    client_max_body_size 1000M;
    gzip_disable      "MSIE [1-6]\.";
    gzip_types        text/plain text/xml text/css
                      text/comma-separated-values
                      text/javascript
                      application/x-javascript
                      application/atom+xml;

    # Proxy upstream to the gunicorn process
    upstream studio {
        server 127.0.0.1:8081;
        keepalive 5;
    }

    # Configuration for Nginx
    server {

        # Listen on port 8080
        # See https://nginx.org/en/docs/http/server_names.html for how this interacts with server_name
        listen 8080 default_server;

        # Explicitly set server_name to be empty.
        server_name "";

        # Settings to serve static files
        location /static/  {
            autoindex on;
            alias /app/contentworkshop_static/;
            expires 4h;
        }
        # Serve a static file (ex. favico)
        # outside /static directory
        location = /favico.ico  {
            root /app/favico.ico;
        }
        # Proxy connections to django
        location / {
            proxy_pass         http://studio;
            proxy_set_header   Host $host;
<<<<<<< HEAD
            proxy_read_timeout 100s;
=======
            proxy_set_header   X-Forwarded-For $proxy_add_x_forwarded_for;
            proxy_read_timeout 100s;
            proxy_redirect     off;
            proxy_cache        off;
>>>>>>> 75fb5b52
        }

        location /content/ {
            limit_except GET HEAD OPTIONS {
                deny all;
            }
            proxy_http_version 1.1;
            proxy_pass         {{ $aws_s3_endpoint_url }}/{{ $aws_s3_bucket_name }}/;
            proxy_set_header   Host $proxy_host;
            proxy_set_header   Accept-Encoding Identity;
            proxy_set_header   X-Forwarded-For $proxy_add_x_forwarded_for;
            proxy_redirect     off;
            proxy_buffering    off;
            proxy_cache        off;
            proxy_read_timeout 100s;
            gzip off;
        }

        # We cache the following expensive API endpoints.

        # cache the public channel endpoint.
        # the return value of this should be the same across all users,
        # and the return value should rarely change as well. This makes it
        # a candidate for long-running caches keyed simply by the URI.
        location /get_user_public_channels/ {
            proxy_cache public_channel_cache;
            proxy_pass  http://studio/get_user_public_channels/;

            # cache any 200 OK status code values for 10 minutes
            proxy_ignore_headers Cache-Control;
            proxy_cache_valid 200 10m;

            # ignore any get params
            proxy_cache_key $scheme$proxy_host$uri;
            # next two directives make nginx serve the cached value even when we're refreshing it
            proxy_cache_use_stale updating error;
            proxy_cache_background_update on;

            # proxy_cache_lock sends only 1 query to the server if there's a lot of them at once,
            # preventing stampedes
            proxy_cache_lock on;

            # show the cache status in a header
            add_header X-Cache-Status $upstream_cache_status;
        }
    }
}<|MERGE_RESOLUTION|>--- conflicted
+++ resolved
@@ -51,14 +51,10 @@
         location / {
             proxy_pass         http://studio;
             proxy_set_header   Host $host;
-<<<<<<< HEAD
-            proxy_read_timeout 100s;
-=======
             proxy_set_header   X-Forwarded-For $proxy_add_x_forwarded_for;
             proxy_read_timeout 100s;
             proxy_redirect     off;
             proxy_cache        off;
->>>>>>> 75fb5b52
         }
 
         location /content/ {
