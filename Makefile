# standalone install method
DOCKER_COMPOSE = docker-compose

# support new plugin installation for docker-compose
ifeq (, $(shell which docker-compose))
DOCKER_COMPOSE = docker compose
endif

###############################################################
# PRODUCTION COMMANDS #########################################
###############################################################
# These are production commands which may be invoked in deployments
#altprodserver: NUM_PROCS:=3
#altprodserver: NUM_THREADS:=5
#altprodserver: collectstatic compilemessages
#	cd contentcuration/ && gunicorn contentcuration.wsgi:application --timeout=4000 --error-logfile=/var/log/gunicorn-error.log --workers=${NUM_PROCS} --threads=${NUM_THREADS} --bind=0.0.0.0:8081 --pid=/tmp/contentcuration.pid --log-level=debug || sleep infinity

altprodserver:
	$(MAKE) -j 2 gunicornanddapneserver

gunicornanddapneserver: gunicornserver daphneserver

daphneserver:
	cd contentcuration/ && daphne -b 0.0.0.0 -p 8082 contentcuration.asgi:application

gunicornserver: NUM_PROCS:=1
gunicornserver:
	cd contentcuration/ && gunicorn contentcuration.wsgi:application --timeout=4000 --error-logfile=/var/log/gunicorn-error.log --workers=${NUM_PROCS} --bind=0.0.0.0:8081 --pid=/tmp/contentcuration.pid --log-level=debug || sleep infinity


contentnodegc:
	cd contentcuration/ && python manage.py garbage_collect

prodceleryworkers:
	cd contentcuration/ && celery -A contentcuration worker -l info --concurrency=3 --task-events

collectstatic:
	python contentcuration/manage.py collectstatic --noinput

compilemessages:
	python contentcuration/manage.py compilemessages

migrate:
	python contentcuration/manage.py migrate || true
	python contentcuration/manage.py loadconstants

<<<<<<< HEAD
=======
# This is a special command that is we'll reuse to run data migrations outside of the normal
# django migration process. This is useful for long running migrations which we don't want to block
# the CD build. Do not delete!
# Procedure:
# 1) Add a new management command for the migration
# 2) Call it here
# 3) Perform the release
# 4) Remove the management command from this `deploy-migrate` recipe
# 5) Repeat!
deploy-migrate:
	echo "Nothing to do here!"

contentnodegc:
	python contentcuration/manage.py garbage_collect

>>>>>>> 6e3be57e
filedurations:
	python contentcuration/manage.py set_file_duration

learningactivities:
	python contentcuration/manage.py set_default_learning_activities

set-tsvectors:
	python contentcuration/manage.py set_channel_tsvectors
	python contentcuration/manage.py set_contentnode_tsvectors --published

reconcile:
	python contentcuration/manage.py reconcile_publishing_status
	python contentcuration/manage.py reconcile_change_tasks

###############################################################
# END PRODUCTION COMMANDS #####################################
###############################################################

###############################################################
# I18N COMMANDS ###############################################
###############################################################
i18n-extract-frontend:
	# generate frontend messages
	yarn makemessages

i18n-extract-backend:
	# generate backend messages
	cd contentcuration && python manage.py makemessages --all

i18n-extract: i18n-extract-frontend i18n-extract-backend

i18n-transfer-context:
	yarn transfercontext

i18n-django-compilemessages:
	# Change working directory to contentcuration/ such that compilemessages
	# finds only the .po files nested there.
	cd contentcuration && python manage.py compilemessages

i18n-upload: i18n-extract
	python node_modules/kolibri-tools/lib/i18n/crowdin.py upload-sources ${branch}

i18n-pretranslate:
	python node_modules/kolibri-tools/lib/i18n/crowdin.py pretranslate ${branch}

i18n-pretranslate-approve-all:
	python node_modules/kolibri-tools/lib/i18n/crowdin.py pretranslate ${branch} --approve-all

i18n-download-translations:
	python node_modules/kolibri-tools/lib/i18n/crowdin.py rebuild-translations ${branch}
	python node_modules/kolibri-tools/lib/i18n/crowdin.py download-translations ${branch}
	yarn exec kolibri-tools i18n-code-gen -- --output-dir ./contentcuration/contentcuration/frontend/shared/i18n
	$(MAKE) i18n-django-compilemessages
	yarn exec kolibri-tools i18n-create-message-files -- --namespace contentcuration --searchPath ./contentcuration/contentcuration/frontend

i18n-download: i18n-download-translations

i18n-download-glossary:
	python node_modules/kolibri-tools/lib/i18n/crowdin.py download-glossary

i18n-upload-glossary:
	python node_modules/kolibri-tools/lib/i18n/crowdin.py upload-glossary

###############################################################
# END I18N COMMANDS ###########################################
###############################################################

# When using apidocs, this should clean out all modules
clean-docs:
	$(MAKE) -C docs clean

docs: clean-docs
	# Adapt to apidocs
	# sphinx-apidoc -d 10 -H "Python Reference" -o docs/py_modules/ kolibri kolibri/test kolibri/deployment/ kolibri/dist/
	$(MAKE) -C docs html

setup:
	python contentcuration/manage.py setup

################################################################
# DEVELOPMENT COMMANDS #########################################
################################################################

test:
	pytest

dummyusers:
	cd contentcuration/ && python manage.py loaddata contentcuration/fixtures/admin_user.json
	cd contentcuration/ && python manage.py loaddata contentcuration/fixtures/admin_user_token.json

hascaptions:
	python contentcuration/manage.py set_orm_based_has_captions

BRANCH_NAME := $(shell git rev-parse --abbrev-ref HEAD | sed 's/[^a-zA-Z0-9_-]/-/g')

export COMPOSE_PROJECT_NAME=studio_$(BRANCH_NAME)

purge-postgres: .docker/pgpass
	-PGPASSFILE=.docker/pgpass dropdb -U learningequality "kolibri-studio" --port 5432 -h localhost
	PGPASSFILE=.docker/pgpass createdb -U learningequality "kolibri-studio" --port 5432 -h localhost

destroy-and-recreate-database: purge-postgres setup

devceleryworkers:
	$(MAKE) -e DJANGO_SETTINGS_MODULE=contentcuration.dev_settings prodceleryworkers

run-services:
	$(MAKE) -j 2 dcservicesup devceleryworkers

.docker/minio:
	mkdir -p $@

.docker/postgres:
	mkdir -p $@

.docker/pgpass:
	echo "localhost:5432:kolibri-studio:learningequality:kolibri" > $@
	chmod 600 $@

.docker/postgres/init.sql: .docker/pgpass
	# assumes postgres is running in a docker container
	PGPASSFILE=.docker/pgpass pg_dump --host localhost --port 5432 --username learningequality --dbname "kolibri-studio" --exclude-table-data=contentcuration_change --file $@

dcbuild:
	# build all studio docker image and all dependent services using docker-compose
	$(DOCKER_COMPOSE) build

dcup: .docker/minio .docker/postgres
	# run all services except for cloudprober
	$(DOCKER_COMPOSE) up studio-app celery-worker

dcup-cloudprober: .docker/minio .docker/postgres
	# run all services including cloudprober
	$(DOCKER_COMPOSE) up

dcdown:
	# run make deverver in foreground with all dependent services using $(DOCKER_COMPOSE)
	$(DOCKER_COMPOSE) down

dcclean:
	# stop all containers and delete volumes
	$(DOCKER_COMPOSE) down -v
	docker image prune -f

dcshell:
	# bash shell inside the (running!) studio-app container
	$(DOCKER_COMPOSE) exec studio-app /usr/bin/fish

dcpsql: .docker/pgpass
	PGPASSFILE=.docker/pgpass psql --host localhost --port 5432 --username learningequality --dbname "kolibri-studio"

dctest: .docker/minio .docker/postgres
	# run backend tests inside docker, in new instances
	$(DOCKER_COMPOSE) run studio-app make test

dcservicesup: .docker/minio .docker/postgres
	# launch all studio's dependent services using docker-compose
	$(DOCKER_COMPOSE) -f docker-compose.yml -f docker-compose.alt.yml up minio postgres redis

dcservicesdown:
	# stop services that were started using dcservicesup
	$(DOCKER_COMPOSE) -f docker-compose.yml -f docker-compose.alt.yml down<|MERGE_RESOLUTION|>--- conflicted
+++ resolved
@@ -27,10 +27,6 @@
 gunicornserver:
 	cd contentcuration/ && gunicorn contentcuration.wsgi:application --timeout=4000 --error-logfile=/var/log/gunicorn-error.log --workers=${NUM_PROCS} --bind=0.0.0.0:8081 --pid=/tmp/contentcuration.pid --log-level=debug || sleep infinity
 
-
-contentnodegc:
-	cd contentcuration/ && python manage.py garbage_collect
-
 prodceleryworkers:
 	cd contentcuration/ && celery -A contentcuration worker -l info --concurrency=3 --task-events
 
@@ -44,8 +40,6 @@
 	python contentcuration/manage.py migrate || true
 	python contentcuration/manage.py loadconstants
 
-<<<<<<< HEAD
-=======
 # This is a special command that is we'll reuse to run data migrations outside of the normal
 # django migration process. This is useful for long running migrations which we don't want to block
 # the CD build. Do not delete!
@@ -61,7 +55,6 @@
 contentnodegc:
 	python contentcuration/manage.py garbage_collect
 
->>>>>>> 6e3be57e
 filedurations:
 	python contentcuration/manage.py set_file_duration
 
