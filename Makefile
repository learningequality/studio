--- conflicted
+++ resolved
@@ -60,10 +60,8 @@
 	# sphinx-apidoc -d 10 -H "Python Reference" -o docs/py_modules/ kolibri kolibri/test kolibri/deployment/ kolibri/dist/
 	$(MAKE) -C docs html
 
-<<<<<<< HEAD
 setup:
 	python contentcuration/manage.py setup
-=======
 
 dcbuild:
 	# bild all studio docker image and all dependent services using docker-compose
@@ -88,5 +86,4 @@
 
 dctest: endtoendtest
 	# launch all studio's dependent services using docker-compose, and then run the tests
-	echo "Finished running  make test -e DJANGO_SETTINGS_MODULE=contentcuration.test_settings"
->>>>>>> 657f8171
+	echo "Finished running  make test -e DJANGO_SETTINGS_MODULE=contentcuration.test_settings"