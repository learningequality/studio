--- conflicted
+++ resolved
@@ -1,24 +1,19 @@
 import Vue from 'vue';
 import Vuetify from 'vuetify';
-<<<<<<< HEAD
-import icons from 'shared/vuetify/icons';
-
-Vue.use(Vuetify, {
-  icons: icons(),
-});
-=======
 import VueRouter from 'vue-router';
 import Vuex from 'vuex';
 // Do this to enable async/await in tests
 import 'babel-polyfill';
 // Polyfill indexeddb
-import "fake-indexeddb/auto";
+import 'fake-indexeddb/auto';
 import { setupSchema } from 'shared/data';
+import icons from 'shared/vuetify/icons';
 
-Vue.use(Vuetify);
 Vue.use(VueRouter);
 Vue.use(Vuex);
->>>>>>> 7a08eedb
+Vue.use(Vuetify, {
+  icons: icons(),
+});
 
 const csrf = global.document.createElement('input');
 csrf.name = 'csrfmiddlewaretoken';
