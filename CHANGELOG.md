# Studio Changelog

## 2019-01-10 Update
#### Changes
<<<<<<< HEAD
* [[@jayoshih](https://github.com/jayoshih)] Added ppt export on channel details
* [[@jayoshih](https://github.com/jayoshih)] Added two pdf export options on channel details
* [[@jayoshih](https://github.com/jayoshih)] Added csv export on channel details

#### Issues
* [clearinghouse/#245](https://github.com/learningequality/clearinghouse/issues/245)
=======
* [[@jayoshih](https://github.com/jayoshih)] Turned off offline.js when in debug mode

>>>>>>> ce6615eb

## 2019-01-08 Update
#### Changes
* [[@jayoshih](https://github.com/jayoshih)] Added a changelog

#### Issues
* [#1165](https://github.com/learningequality/studio/issues/1165)<|MERGE_RESOLUTION|>--- conflicted
+++ resolved
@@ -2,17 +2,14 @@
 
 ## 2019-01-10 Update
 #### Changes
-<<<<<<< HEAD
 * [[@jayoshih](https://github.com/jayoshih)] Added ppt export on channel details
 * [[@jayoshih](https://github.com/jayoshih)] Added two pdf export options on channel details
 * [[@jayoshih](https://github.com/jayoshih)] Added csv export on channel details
+* [[@jayoshih](https://github.com/jayoshih)] Turned off offline.js when in debug mode
 
 #### Issues
 * [clearinghouse/#245](https://github.com/learningequality/clearinghouse/issues/245)
-=======
-* [[@jayoshih](https://github.com/jayoshih)] Turned off offline.js when in debug mode
 
->>>>>>> ce6615eb
 
 ## 2019-01-08 Update
 #### Changes
