import datetime
import gettext
import pycountry
import json
import re
from contentcuration.models import User, Language
from contentcuration.utils.policies import get_latest_policies
from django import forms
from django.conf import settings
from django.contrib.auth.forms import UserCreationForm, AuthenticationForm, UserChangeForm, PasswordChangeForm, PasswordResetForm
from django.contrib.sites.shortcuts import get_current_site
from django.core import signing
from django.contrib.auth.tokens import default_token_generator
from django.template.loader import render_to_string
from django.utils.translation import ugettext, ugettext_lazy as _
from le_utils.constants import exercises, licenses

REGISTRATION_SALT = getattr(settings, 'REGISTRATION_SALT', 'registration')

class ExtraFormMixin(object):
    def check_field(self, field, error):
        if not self.cleaned_data.get(field):
            self.errors[field] = self.error_class()
            self.add_error(field, error)
            return False
        return self.cleaned_data.get(field)

class RegistrationForm(forms.Form, ExtraFormMixin):
    first_name = forms.CharField(widget=forms.TextInput, label=_('First Name'), required=True)
    last_name = forms.CharField(widget=forms.TextInput, label=_('Last Name'), required=True)
    email = forms.CharField(widget=forms.TextInput, label=_('Email'), required=True)
    password1 = forms.CharField(widget=forms.PasswordInput(render_value = True), label=_('Password'), required=True,)
    password2 = forms.CharField(widget=forms.PasswordInput(render_value = True), label=_('Password (again)'), required=True)

    def clean_email(self):
        email = self.cleaned_data['email'].strip()
        if not re.match(r"[^@]+@[^@]+\.[^@]+", email):
            self.add_error('email', _('Email is invalid.'))
        elif User.objects.filter(email__iexact=email, is_active=True).exists():
            self.add_error('email', _('Email already exists.'))
        return email

    class Meta:
        model = User
        fields = ('first_name', 'last_name', 'email', 'password1', 'password2')

    def clean(self):
        cleaned_data = super(RegistrationForm, self).clean()

        # For some reason, email sometimes doesn't remain in cleaned data
        self.cleaned_data['email'] = self.data.get('email')

        self.check_field('email', _('Email is required.'))
        self.check_field('first_name', _('First name is required.'))
        self.check_field('last_name', _('Last name is required.'))

        if self.check_field('password1', _('Password is required.')):
            if 'password2' not in self.cleaned_data or self.cleaned_data['password1'] != self.cleaned_data['password2']:
                self.errors['password2'] = self.error_class()
                self.add_error('password2', _('Passwords don\'t match.'))
        else:
            self.errors['password2'] = self.error_class()

        return self.cleaned_data

USAGES = [
    ('organization and alignment', _("Organizing or aligning existing materials")),
    ('finding and adding content', _("Finding and adding additional content sources")),
    ('sequencing', _("Sequencing materials using prerequisites")),
    ('exercise creation', _("Creating exercises")),
    ('sharing', _("Sharing materials publicly")),
    ('storage', _("Storing materials for private or local use")),
    ('tagging', _("Tagging content sources for discovery")),
    ('other', _("Other")),
]

SOURCES = [
    ('organization', _("Organization")),
    ('website', _("Learning Equality Website")),
    ('newsletter', _("Learning Equality Newsletter")),
    ('community forum', _("Learning Equality Community Forum")),
    ('github', _("Learning Equality GitHub")),
    ('social media', _("Social Media")),
    ('conference', _("Conference")),
    ('conversation', _("Conversation with Learning Equality")),
    ('demo', _("Personal Demo")),
    ('other', _("Other")),
]


class RegistrationInformationForm(UserCreationForm, ExtraFormMixin):
    use = forms.ChoiceField(required=False, widget=forms.CheckboxSelectMultiple, label=_('How do you plan to use Kolibri Studio? (check all that apply)'), choices=USAGES)
    other_use = forms.CharField(required=False, widget=forms.TextInput)
    storage = forms.CharField(required=False, widget=forms.TextInput(attrs={"placeholder": _("e.g. 500MB")}), label=_("How much storage do you need?"))

    source = forms.ChoiceField(required=False, widget=forms.Select, label=_('How did you hear about us?'), choices=SOURCES)
    organization = forms.CharField(required=False, widget=forms.TextInput, label=_("Name of Organization"))
    conference = forms.CharField(required=False, widget=forms.TextInput, label=_("Name of Conference"))
    other_source = forms.CharField(required=False, widget=forms.TextInput, label=_("Please describe"))

<<<<<<< HEAD
    accepted_policy = forms.BooleanField(widget=forms.CheckboxInput())

=======
>>>>>>> 51c53c4e
    def __init__(self, *args, **kwargs):
        self.request = kwargs.pop('request', None)
        super(RegistrationInformationForm, self).__init__(*args, **kwargs)

        translator = gettext.translation(
            domain='iso3166',
            localedir=pycountry.LOCALES_DIR,
            languages=[self.request.LANGUAGE_CODE],
            codeset='utf-8',
            fallback=True,
        )

        countries = [(c.name, translator.gettext(c.name)) for c in list(pycountry.countries)]

        self.fields['location'] = forms.ChoiceField(required=True, widget=forms.SelectMultiple, label=_('Where do you plan to use Kolibri? (select all that apply)'), choices=countries)

    def clean_email(self):
        email = self.cleaned_data['email'].strip()
        return email

    def clean(self):
        cleaned_data = super(RegistrationInformationForm, self).clean()

        # Lots of fields get incorrectly processed, so manually validate form
        self.errors.clear()

        # Get data from cache
        for field in RegistrationForm.Meta.fields:
            self.cleaned_data.update({field: self.request.session.get(field, None)})

        # Check uses is set, making sure space needed is indicated if storage is selected
        uses = self.request.POST.getlist('use')
        if "other" in uses:
            if self.check_field('other_use', _("Describe your 'other' use(s) for Kolibri Studio")):
                uses.append(self.cleaned_data['other_use'])
                uses.remove("other")

        if "storage" in uses:
            self.check_field('storage', _("Please indicate how much storage you intend to use"))


        # Set cleaned_data as a string (will be blank if none are selected)
        self.cleaned_data["use"] = ", ".join(uses)
        self.cleaned_data["location"] = ", ".join(self.request.POST.getlist('location'))

        self.check_field('use', _('Please indicate how you intend to use Kolibri Studio'))
        self.check_field('location', _('Please select where you plan to use Kolibri'))

        # Check "How did you hear about us?" has extra information if certain options are selected
        source = self.check_field('source', _('Please indicate how you heard about us'))
        if source:
<<<<<<< HEAD
            if source == 'organization':
                if self.cleaned_data.get('organization'):
                    self.cleaned_data['source'] = "{} (organization)".format(self.cleaned_data['organization'])
            elif source == 'conference':
                if self.cleaned_data.get('conference'):
                    self.cleaned_data['source'] = "{} (conference)".format(self.cleaned_data['conference'])
            elif source == 'other' and self.check_field('other_source', _('Please indicate how you heard about us')):
                self.cleaned_data['source'] = self.cleaned_data['other_source']

        self.check_field('accepted_policy', _('Please accept our Privacy Policy'))

=======
            if source == 'organization' and self.check_field('organization', _('Please indicate organization')):
                self.cleaned_data['source'] = "{} (organization)".format(self.cleaned_data['organization'])
            elif source == 'conference' and self.check_field('conference', _('Please indicate conference')):
                self.cleaned_data['source'] = "{} (conference)".format(self.cleaned_data['conference'])
            elif source == 'other' and self.check_field('other_source', _('Please indicate how you heard about us')):
                self.cleaned_data['source'] = self.cleaned_data['other_source']

>>>>>>> 51c53c4e
        return self.cleaned_data

    def save(self, commit=True):
        user, _new = User.objects.get_or_create(email=self.cleaned_data["email"])
        user.set_password(self.cleaned_data["password1"])
        user.first_name = self.cleaned_data["first_name"]
        user.last_name = self.cleaned_data["last_name"]
        user.information = {
            "uses": self.cleaned_data['use'].split(','),
            "locations": self.cleaned_data['location'].split(','),
            "space_needed": self.cleaned_data['storage'],
            "heard_from": self.cleaned_data['source'],
        }

        latest_policies = get_latest_policies()
        user.policies = {k: datetime.datetime.now().strftime("%d/%m/%y %H:%M") for k, v in latest_policies.items()}

        if commit:
            user.save()

        return user

    class Meta:
        model = User
        fields = ('first_name', 'last_name', 'password1', 'password2')

class PolicyAcceptForm(forms.Form):
    accepted = forms.BooleanField(widget=forms.CheckboxInput())
    policy_names = forms.CharField(widget=forms.HiddenInput())

    class Meta:
        model = User
        fields = ('accepted', 'policy_names')

    def save(self, user):
        user.policies = user.policies or {}
        policies = self.cleaned_data['policy_names'].rstrip(",").split(",")
        for policy in policies:
            user.policies.update({policy: datetime.datetime.now().strftime("%d/%m/%y %H:%M")})
        user.save()
        return user



class ProfileSettingsForm(UserChangeForm):
    first_name = forms.CharField(widget=forms.TextInput(attrs={'class': 'form-control setting_input'}))
    last_name = forms.CharField(widget=forms.TextInput(attrs={'class': 'form-control setting_input'}))

    class Meta:
        model = User
        fields = ('first_name', 'last_name')
        exclude = ('password', 'email')

    def clean_password(self):
        pass

    def clean(self):
        cleaned_data = super(ProfileSettingsForm, self).clean()

        if 'first_name' not in self.cleaned_data:
            self.errors['first_name'] = self.error_class()
            self.add_error('first_name', _('First name is required.'))

        if 'last_name' not in self.cleaned_data:
            self.errors['last_name'] = self.error_class()
            self.add_error('last_name', _('Last name is required.'))
        return self.cleaned_data

    def save(self, user):
        user.first_name = self.cleaned_data["first_name"]
        user.last_name = self.cleaned_data["last_name"]
        user.save()
        return user

MASTERY = ()
LANGUAGES = ()
LICENSES = ()

# Need to add this to allow migrate command (compiles forms.py before files are written)
try:
    MASTERY = tuple([(k, _(v)) for k,v in [t for t in exercises.MASTERY_MODELS] if k != "skill_check"])
    LANGUAGES = [(l['id'], _(l['readable_name'])) for l in Language.objects.values('id', 'readable_name').order_by('readable_name')]
    LANGUAGES.insert(0, (None, _("Select a language"))) # Add default option if no language is selected
    LICENSES = ((None, _("Select a license")),) + licenses.choices
except Exception:
    pass

class PreferencesSettingsForm(forms.Form):
    # TODO: Add language, audio thumbnail, document thumbnail, exercise thumbnail, html5 thumbnail once implemented
    author = forms.CharField(required=False, label=_('Author'), widget=forms.TextInput(attrs={'class': 'form-control setting_input'}))
    copyright_holder = forms.CharField(required=False, label=_('Copyright Holder'), widget=forms.TextInput(attrs={'class': 'form-control setting_input'}))
    license_description = forms.CharField(required=False, label=_('License Description'), widget=forms.TextInput(attrs={'class': 'form-control setting_input'}))
    language = forms.ChoiceField(required=False, widget=forms.Select(attrs={'class': 'form-control setting_change'}), label=_('Language'), choices=LANGUAGES)
    license = forms.ChoiceField(required=False, widget=forms.Select(attrs={'class': 'form-control setting_change'}), label=_('License'), choices=LICENSES)
    mastery_model = forms.ChoiceField(widget=forms.Select(attrs={'class': 'form-control setting_change'}), choices=MASTERY, label=_("Mastery at"))
    m_value = forms.IntegerField(required=False, widget=forms.NumberInput(attrs={'class': 'form-control setting_input setting_change'}), label=_("M"))
    n_value = forms.IntegerField(required=False, widget=forms.NumberInput(attrs={'class': 'form-control setting_input setting_change'}), label=_("N"))
    auto_derive_video_thumbnail = forms.BooleanField(initial=True, required=False, widget=forms.CheckboxInput(attrs={'class': 'setting_change'}), label=_("Videos"))
    auto_derive_audio_thumbnail = forms.BooleanField(initial=True, required=False, widget=forms.CheckboxInput(attrs={'class': 'setting_change'}), label=_("Audio"))
    auto_derive_document_thumbnail = forms.BooleanField(initial=True, required=False, widget=forms.CheckboxInput(attrs={'class': 'setting_change'}), label=_("Documents"))
    auto_derive_html5_thumbnail = forms.BooleanField(initial=True, required=False, widget=forms.CheckboxInput(attrs={'class': 'setting_change'}), label=_("HTML Apps"))
    auto_randomize_questions = forms.BooleanField(initial=True, required=False, widget=forms.CheckboxInput(attrs={'class': 'setting_change'}))

    class Meta:
        model = User
        fields = ('author', 'copyright_holder', 'license', 'license_description', 'language', 'mastery_model', 'm_value', 'n_value', 'auto_derive_video_thumbnail', 'auto_randomize_questions')

    def save(self, user):
        user.content_defaults = {
            'author': self.cleaned_data["author"] or "",
            'copyright_holder': self.cleaned_data["copyright_holder"],
            'license': self.cleaned_data["license"],
            'license_description': self.cleaned_data['license_description'] if self.cleaned_data['license'] == 'Special Permissions' else None,
            'mastery_model': self.cleaned_data["mastery_model"],
            'auto_randomize_questions': self.cleaned_data["auto_randomize_questions"],
            'auto_derive_video_thumbnail': self.cleaned_data["auto_derive_video_thumbnail"],
            'auto_derive_audio_thumbnail': self.cleaned_data["auto_derive_audio_thumbnail"],
            'auto_derive_document_thumbnail': self.cleaned_data["auto_derive_document_thumbnail"],
            'auto_derive_html5_thumbnail': self.cleaned_data["auto_derive_html5_thumbnail"],
            'm_value': self.cleaned_data["m_value"],
            'n_value': self.cleaned_data["n_value"],
            'language': self.cleaned_data['language'],
        }
        user.save()
        return user


class StorageRequestForm(forms.Form, ExtraFormMixin):
    # Nature of content
    storage = forms.CharField(required=True, widget=forms.TextInput(attrs={"placeholder": _("e.g. 1GB"), "class": "short-field"}))
    kind = forms.CharField(required=True, widget=forms.TextInput(attrs={"placeholder": _("Mostly high resolution videos, some pdfs, etc."), "class": "long-field"}))
    resource_count = forms.CharField(required=False, widget=forms.TextInput(attrs={"class": "short-field"}))
    resource_size = forms.CharField(required=False, widget=forms.TextInput(attrs={"placeholder": _("e.g. 10MB"), "class": "short-field"}))

    # How are you using your content
    license = forms.MultipleChoiceField(required=True, widget=forms.CheckboxSelectMultiple(), choices=licenses.choices)
    audience = forms.CharField(required=True, widget=forms.TextInput(attrs={"placeholder": _("In-school learners, adult learners, teachers, etc."), "class":"long-field"}))
    org_or_personal = forms.ChoiceField(required=True, widget=forms.RadioSelect, choices=[
        ('Personal Use', _("I am using the content for personal use")),
        ('Organization', _("I am uploading content on behalf of")),
    ])
    organization = forms.CharField(required=False, widget=forms.TextInput(attrs={"placeholder": _("Organization or Institution")}))
    message = forms.CharField(required=False, widget=forms.Textarea(attrs={"rows": 4}))


    def __init__(self, *args, **kwargs):
        channels = kwargs.pop('channel_choices', None)
        super(StorageRequestForm, self).__init__(*args, **kwargs)

        self.fields['public'] = forms.MultipleChoiceField(required=False, widget=forms.SelectMultiple, choices=channels)


    class Meta:
        fields = ("storage", "kind", "video_type", "resource_count", "resource_size", "license", "public", "audience", "org_or_personal", "organization")

    def clean(self):
        cleaned_data = super(StorageRequestForm, self).clean()
        self.errors.clear()

        self.check_field('storage', _("Please indicate how much storage you need"))
        self.check_field('kind', _("Please indicate what kind of content you are uploading"))

        self.cleaned_data["license"] = ", ".join(self.cleaned_data.get('license') or [])
        self.check_field('license', _("Please indicate the licensing for your content"))
        self.check_field('audience', _("Please indicate your target audience"))
        self.check_field('org_or_personal', _("Please indicate for whom you are uploading your content"))

        if self.cleaned_data.get("org_or_personal") == "Organization":
            self.check_field('organization', _("Please indicate your organization or institution"))

        self.cleaned_data['public'] = ",".join(self.cleaned_data.get('public') or [])


        return self.cleaned_data



class AccountSettingsForm(PasswordChangeForm):
    old_password = forms.CharField(widget=forms.PasswordInput(attrs={'class': 'form-control setting_input'}))
    new_password1 = forms.CharField(widget=forms.PasswordInput(attrs={'class': 'form-control setting_input'}))
    new_password2 = forms.CharField(widget=forms.PasswordInput(attrs={'class': 'form-control setting_input'}))

    class Meta:
        model = User
        fields = ('old_password', 'new_password1', 'new_password2')

    def clean(self):
        cleaned_data = super(AccountSettingsForm, self).clean()

        self.check_field('old_password', _('Current password is incorrect.'))

        if self.check_field('new_password1', _('New password is required.')):
            if 'new_password2' not in self.cleaned_data or self.cleaned_data['new_password1'] != self.cleaned_data['new_password2']:
                self.errors['new_password2'] = self.error_class()
                self.add_error('new_password2', _('New passwords don\'t match.'))
        else:
            self.errors['new_password2'] = self.error_class()

        return self.cleaned_data

    def check_field(self, field, error):
        if field not in self.cleaned_data:
            self.errors[field] = self.error_class()
            self.add_error(field, error)
            return False
        return True


class ForgotPasswordForm(PasswordResetForm):
    email = forms.EmailField(label=_("Email"), max_length=254)

    def save(self, request=None, extra_email_context=None, **kwargs):
        """
        Generate a one-use only link for resetting password and send it to the
        user.
        """
        email = self.cleaned_data["email"]

        users = User.objects.filter(email=email)
        inactive_users = users.filter(is_active=False)
        if inactive_users.exists() and inactive_users.count() == users.count(): # all matches are inactive
            for user in inactive_users:
                if not user.password:
                    context = {
                        'site': extra_email_context.get('site'),
                        'user': user,
                        'domain': extra_email_context.get('domain') or domain,
                    }
                    subject = render_to_string('registration/password_reset_subject.txt', context)
                    subject = ''.join(subject.splitlines())
                    message = render_to_string('registration/registration_needed_email.txt', context)
                    user.email_user(subject, message, settings.DEFAULT_FROM_EMAIL, )
                else:
                    activation_key = self.get_activation_key(user)
                    context = {
                        'activation_key': activation_key,
                        'expiration_days': settings.ACCOUNT_ACTIVATION_DAYS,
                        'site': extra_email_context.get('site'),
                        'user': user,
                        'domain': extra_email_context.get('domain') or domain,
                    }
                    subject = render_to_string('registration/password_reset_subject.txt', context)
                    subject = ''.join(subject.splitlines())
                    message = render_to_string('registration/activation_needed_email.txt', context)
                    user.email_user(subject, message, settings.DEFAULT_FROM_EMAIL, )
        else:
            super(ForgotPasswordForm, self).save(request=request, extra_email_context=extra_email_context, **kwargs)

    def get_activation_key(self, user):
        """
        Generate the activation key which will be emailed to the user.
        """
        return signing.dumps(
            obj=getattr(user, user.USERNAME_FIELD),
            salt=REGISTRATION_SALT
        )


<|MERGE_RESOLUTION|>--- conflicted
+++ resolved
@@ -97,12 +97,8 @@
     organization = forms.CharField(required=False, widget=forms.TextInput, label=_("Name of Organization"))
     conference = forms.CharField(required=False, widget=forms.TextInput, label=_("Name of Conference"))
     other_source = forms.CharField(required=False, widget=forms.TextInput, label=_("Please describe"))
-
-<<<<<<< HEAD
     accepted_policy = forms.BooleanField(widget=forms.CheckboxInput())
 
-=======
->>>>>>> 51c53c4e
     def __init__(self, *args, **kwargs):
         self.request = kwargs.pop('request', None)
         super(RegistrationInformationForm, self).__init__(*args, **kwargs)
@@ -154,7 +150,6 @@
         # Check "How did you hear about us?" has extra information if certain options are selected
         source = self.check_field('source', _('Please indicate how you heard about us'))
         if source:
-<<<<<<< HEAD
             if source == 'organization':
                 if self.cleaned_data.get('organization'):
                     self.cleaned_data['source'] = "{} (organization)".format(self.cleaned_data['organization'])
@@ -166,15 +161,6 @@
 
         self.check_field('accepted_policy', _('Please accept our Privacy Policy'))
 
-=======
-            if source == 'organization' and self.check_field('organization', _('Please indicate organization')):
-                self.cleaned_data['source'] = "{} (organization)".format(self.cleaned_data['organization'])
-            elif source == 'conference' and self.check_field('conference', _('Please indicate conference')):
-                self.cleaned_data['source'] = "{} (conference)".format(self.cleaned_data['conference'])
-            elif source == 'other' and self.check_field('other_source', _('Please indicate how you heard about us')):
-                self.cleaned_data['source'] = self.cleaned_data['other_source']
-
->>>>>>> 51c53c4e
         return self.cleaned_data
 
     def save(self, commit=True):
