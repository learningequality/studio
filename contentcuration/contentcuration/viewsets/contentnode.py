import json
from functools import partial
from functools import reduce

from django.core.exceptions import ValidationError as DjangoValidationError
from django.db import IntegrityError
from django.db import models
from django.db.models import Exists
from django.db.models import F
from django.db.models import IntegerField as DjangoIntegerField
from django.db.models import OuterRef
from django.db.models import Q
from django.db.models import Subquery
from django.db.models.functions import Cast
from django.db.models.functions import Coalesce
from django.http import Http404
from django.utils.timezone import now
from django_cte import CTEQuerySet
from django_filters.rest_framework import CharFilter
from django_filters.rest_framework import UUIDFilter
from le_utils.constants import completion_criteria
from le_utils.constants import content_kinds
from le_utils.constants import roles
from le_utils.constants.labels import accessibility_categories
from le_utils.constants.labels import learning_activities
from le_utils.constants.labels import levels
from le_utils.constants.labels import needs
from le_utils.constants.labels import resource_type
from le_utils.constants.labels import subjects
from rest_framework.decorators import action
from rest_framework.permissions import IsAuthenticated
from rest_framework.response import Response
from rest_framework.serializers import BooleanField
from rest_framework.serializers import CharField
from rest_framework.serializers import ChoiceField
from rest_framework.serializers import DictField
from rest_framework.serializers import Field
from rest_framework.serializers import ValidationError

from contentcuration.constants import completion_criteria as completion_criteria_validator
from contentcuration.db.models.expressions import IsNull
from contentcuration.db.models.query import RIGHT_JOIN
from contentcuration.db.models.query import With
from contentcuration.db.models.query import WithValues
from contentcuration.models import AssessmentItem
from contentcuration.models import Change
from contentcuration.models import Channel
from contentcuration.models import ContentNode
from contentcuration.models import ContentTag
from contentcuration.models import File
from contentcuration.models import generate_storage_url
from contentcuration.models import PrerequisiteContentRelationship
from contentcuration.models import UUIDField
from contentcuration.tasks import calculate_resource_size_task
from contentcuration.utils.nodes import calculate_resource_size
from contentcuration.utils.nodes import migrate_extra_fields
from contentcuration.viewsets.base import BulkListSerializer
from contentcuration.viewsets.base import BulkModelSerializer
from contentcuration.viewsets.base import BulkUpdateMixin
from contentcuration.viewsets.base import create_change_tracker
from contentcuration.viewsets.base import RequiredFilterSet
from contentcuration.viewsets.base import ValuesViewset
from contentcuration.viewsets.common import DotPathValueMixin
from contentcuration.viewsets.common import JSONFieldDictSerializer
from contentcuration.viewsets.common import NotNullMapArrayAgg
from contentcuration.viewsets.common import SQCount
from contentcuration.viewsets.common import UserFilteredPrimaryKeyRelatedField
from contentcuration.viewsets.common import UUIDInFilter
from contentcuration.viewsets.sync.constants import CONTENTNODE
from contentcuration.viewsets.sync.constants import COPYING_STATUS
from contentcuration.viewsets.sync.constants import COPYING_STATUS_VALUES
from contentcuration.viewsets.sync.constants import CREATED
from contentcuration.viewsets.sync.constants import DELETED
from contentcuration.viewsets.sync.utils import generate_update_event
from contentcuration.viewsets.sync.utils import log_sync_exception

channel_query = Channel.objects.filter(main_tree__tree_id=OuterRef("tree_id"))


_valid_positions = {"first-child", "last-child", "left", "right"}


class ContentNodeFilter(RequiredFilterSet):
    id__in = UUIDInFilter(field_name="id")
    root_id = UUIDFilter(method="filter_root_id")
    ancestors_of = UUIDFilter(method="filter_ancestors_of")
    parent__in = UUIDInFilter(field_name="parent")
    _node_id_channel_id___in = CharFilter(method="filter__node_id_channel_id")

    class Meta:
        model = ContentNode
        fields = (
            "parent",
            "parent__in",
            "id__in",
            "kind",
            "root_id",
            "ancestors_of",
            "_node_id_channel_id___in",
        )

    def filter_root_id(self, queryset, name, value):
        return queryset.filter(
            parent=Channel.objects.filter(pk=value).values_list(
                "main_tree__id", flat=True
            )
        )

    def filter_ancestors_of(self, queryset, name, value):
        """
        See MPTTModel.get_ancestors()
        """
        try:
            # Includes the target node in the query
            target_node = ContentNode.objects.get(pk=value)
            if target_node.is_root_node():
                return queryset.filter(pk=value)

            return queryset.filter(
                tree_id=target_node.tree_id,
                lft__lte=target_node.lft,
                rght__gte=target_node.rght,
            )
        except ContentNode.DoesNotExist:
            return queryset.none()

    def filter__node_id_channel_id(self, queryset, name, value):
        query = Q()
        values = value.split(",")
        num_pairs = len(values) // 2
        for i in range(0, num_pairs):
            query |= Q(node_id=values[i * 2], channel_id=values[i * 2 + 1])
        return queryset.filter(query)


tags_values_cte_fields = {
    'tag': models.CharField(),
    'node_id': UUIDField()
}


def set_tags(tags_by_id):
    tag_tuples = []
    tags_relations_to_delete = []

    # put all tags into a tuple (tag_name, node_id) to send into SQL
    for target_node_id, tag_names in tags_by_id.items():
        for tag_name, value in tag_names.items():
            tag_tuples.append((tag_name, target_node_id))

    # create CTE that holds the tag_tuples data
    values_cte = WithValues(tags_values_cte_fields, tag_tuples, name='values_cte')

    # create another CTE which will RIGHT join against the tag table, so we get all of our
    # tag_tuple data back, plus the tag_id if it exists. Ideally we wouldn't normally use a RIGHT
    # join, we would simply swap the tables and do a LEFT, but with the VALUES CTE
    # that isn't possible
    tags_qs = (
        values_cte.join(ContentTag, tag_name=values_cte.col.tag, _join_type=RIGHT_JOIN)
        .annotate(
            tag=values_cte.col.tag,
            node_id=values_cte.col.node_id,
            tag_id=F('id'),
        )
        .values('tag', 'node_id', 'tag_id')
    )
    tags_cte = With(tags_qs, name='tags_cte')

    # the final query, we RIGHT join against the tag relation table so we get the tag_tuple back
    # again, plus the tag_id from the previous CTE, plus annotate a boolean of whether
    # the relation exists
    qs = (
        tags_cte.join(
            CTEQuerySet(model=ContentNode.tags.through),
            contenttag_id=tags_cte.col.tag_id,
            contentnode_id=tags_cte.col.node_id,
            _join_type=RIGHT_JOIN
        )
        .with_cte(values_cte)
        .with_cte(tags_cte)
        .annotate(
            tag_name=tags_cte.col.tag,
            node_id=tags_cte.col.node_id,
            tag_id=tags_cte.col.tag_id,
            has_relation=IsNull('contentnode_id', negate=True)
        )
        .values('tag_name', 'node_id', 'tag_id', 'has_relation')
    )

    created_tags = {}
    for result in qs:
        tag_name = result["tag_name"]
        node_id = result["node_id"]
        tag_id = result["tag_id"]
        has_relation = result["has_relation"]

        tags = tags_by_id[node_id]
        value = tags[tag_name]

        # tag wasn't found in the DB, but we're adding it to the node, so create it
        if not tag_id and value:
            # keep a cache of created tags during the session
            if tag_name in created_tags:
                tag_id = created_tags[tag_name]
            else:
                tag, _ = ContentTag.objects.get_or_create(tag_name=tag_name, channel_id=None)
                tag_id = tag.pk
                created_tags.update({tag_name: tag_id})

        # if we're adding the tag but the relation didn't exist, create it now, otherwise
        # track the tag as one relation we should delete
        if value and not has_relation:
            ContentNode.tags.through.objects.get_or_create(
                contentnode_id=node_id, contenttag_id=tag_id
            )
        elif not value and has_relation:
            tags_relations_to_delete.append(
                Q(contentnode_id=node_id, contenttag_id=tag_id)
            )

    # delete tags
    if tags_relations_to_delete:
        ContentNode.tags.through.objects.filter(
            reduce(lambda x, y: x | y, tags_relations_to_delete)
        ).delete()


class ContentNodeListSerializer(BulkListSerializer):
    def gather_tags(self, validated_data):
        tags_by_id = {}

        for obj in validated_data:
            try:
                tags = obj.pop("tags")
            except KeyError:
                pass
            else:
                if tags:
                    tags_by_id[obj["id"]] = tags
        return tags_by_id

    def update(self, queryset, all_validated_data):
        tags = self.gather_tags(all_validated_data)
        modified = now()
        for data in all_validated_data:
            data["modified"] = modified
        all_objects = super(ContentNodeListSerializer, self).update(
            queryset, all_validated_data
        )
        if tags:
            set_tags(tags)
        return all_objects


class ThresholdField(Field):
    def to_representation(self, value):
        return value

    def to_internal_value(self, data):
        try:
            data = int(data)
        except (ValueError, TypeError):
            if not isinstance(data, (str, dict)):
                self.fail("Must be either an integer, string or dictionary")
        return data

    def update(self, instance, validated_data):
        if isinstance(instance, dict) and isinstance(validated_data, dict):
            instance.update(validated_data)
            return instance
        return validated_data


class CompletionCriteriaSerializer(JSONFieldDictSerializer):
    threshold = ThresholdField(allow_null=True)
    model = CharField()
    learner_managed = BooleanField(required=False, allow_null=True)


class ExtraFieldsOptionsSerializer(JSONFieldDictSerializer):
    modality = ChoiceField(choices=(("QUIZ", "Quiz"),), allow_null=True, required=False)
    completion_criteria = CompletionCriteriaSerializer(required=False)


class ExtraFieldsSerializer(JSONFieldDictSerializer):
    randomize = BooleanField()
    options = ExtraFieldsOptionsSerializer(required=False)
    suggested_duration_type = ChoiceField(choices=[completion_criteria.TIME, completion_criteria.APPROX_TIME], allow_null=True, required=False)

    def update(self, instance, validated_data):
        instance = migrate_extra_fields(instance)
        return super(ExtraFieldsSerializer, self).update(instance, validated_data)


class TagField(DotPathValueMixin, DictField):
    pass


class MetadataLabelBooleanField(BooleanField):
    def bind(self, field_name, parent):
        # By default the bind method of the Field class sets the source_attrs to field_name.split(".").
        # As we have literal field names that include "." we need to override this behavior.
        # Otherwise it will attempt to set the source_attrs to a nested path, assuming that it is a source path,
        # not a materialized path. This probably means that it was a bad idea to use "." in the materialized path,
        # but alea iacta est.
        super(MetadataLabelBooleanField, self).bind(field_name, parent)
        self.source_attrs = [self.source]


class MetadataLabelsField(JSONFieldDictSerializer):
    def __init__(self, choices, *args, **kwargs):
        self.choices = choices
        # Instantiate the superclass normally
        super().__init__(*args, **kwargs)

    def get_fields(self):
        fields = {}
        for label_id, label_name in self.choices:
            field = MetadataLabelBooleanField(required=False, label=label_name, allow_null=True)
            fields[label_id] = field

        return fields


class ContentNodeSerializer(BulkModelSerializer):
    """
    This is a write only serializer - we leverage it to do create and update
    operations, but read operations are handled by the Viewset.
    """

    parent = UserFilteredPrimaryKeyRelatedField(
        queryset=ContentNode.objects.all(), required=False
    )
    extra_fields = ExtraFieldsSerializer(required=False)

    tags = TagField(required=False)

    # Fields for metadata labels
    grade_levels = MetadataLabelsField(levels.choices, required=False)
    resource_types = MetadataLabelsField(resource_type.choices, required=False)
    learning_activities = MetadataLabelsField(learning_activities.choices, required=False)
    accessibility_labels = MetadataLabelsField(accessibility_categories.choices, required=False)
    categories = MetadataLabelsField(subjects.choices, required=False)
    learner_needs = MetadataLabelsField(needs.choices, required=False)

    dict_fields = [
        "extra_fields",
        "grade_levels",
        "resource_types",
        "learning_activities",
        "accessibility_labels",
        "categories",
        "learner_needs",
    ]

    class Meta:
        model = ContentNode
        fields = (
            "id",
            "title",
            "description",
            "kind",
            "language",
            "license",
            "license_description",
            "copyright_holder",
            "author",
            "role_visibility",
            "aggregator",
            "provider",
            "extra_fields",
            "thumbnail_encoding",
            "parent",
            "complete",
            "changed",
            "tags",
            "grade_levels",
            "resource_types",
            "learning_activities",
            "accessibility_labels",
            "categories",
            "learner_needs",
            "suggested_duration",
        )
        list_serializer_class = ContentNodeListSerializer
        nested_writes = True

    def validate(self, data):
        # Creating, we require a parent to be set.
        if self.instance is None and "parent" not in data:
            raise ValidationError("Parent is required for creating a node.")
        elif self.instance is not None and "parent" in data:
            raise ValidationError(
                {"parent": "This field should only be changed by a move operation"}
            )
        tags = data.get("tags")
        if tags is not None:
            for tag in tags:
                if len(tag) > 30:
                    raise ValidationError("tag is greater than 30 characters")
        return data

    def _check_completion_criteria(self, kind, complete, validated_data):
        completion_criteria = validated_data.get("extra_fields", {}).get("options", {}).get("completion_criteria", {})
        try:
            if complete:
                completion_criteria_validator.validate(completion_criteria, kind)
            else:
                completion_criteria_validator.check_model_for_kind(completion_criteria, kind)
        except DjangoValidationError as e:
            raise ValidationError(e)

    def create(self, validated_data):
        tags = None
        if "tags" in validated_data:
            tags = validated_data.pop("tags")

        self._check_completion_criteria(validated_data.get("kind"), validated_data.get("complete", False), validated_data)

        instance = super(ContentNodeSerializer, self).create(validated_data)

        if tags:
            set_tags({instance.id: tags})

        return instance

    def update(self, instance, validated_data):
        for field in self.dict_fields:
            field_data = validated_data.pop(field, None)
            if field_data is not None:
                validated_data[field] = self.fields[field].update(
                    getattr(instance, field), field_data
                )
        if "tags" in validated_data:
            tags = validated_data.pop("tags")
            set_tags({instance.id: tags})

        self._check_completion_criteria(validated_data.get("kind", instance.kind_id), validated_data.get("complete", instance.complete), validated_data)

        return super(ContentNodeSerializer, self).update(instance, validated_data)


def retrieve_thumbail_src(item):
    """ Get either the encoding or the url to use as the <img> src attribute """
    try:
        if item.get("thumbnail_encoding"):
            encoding = json.loads(item.get("thumbnail_encoding"))
            if encoding:
                return encoding.get("base64")
    except ValueError:
        pass
    if (
        item["thumbnail_checksum"] is not None
        and item["thumbnail_extension"] is not None
    ):
        return generate_storage_url(
            "{}.{}".format(item["thumbnail_checksum"], item["thumbnail_extension"])
        )
    return None


def consolidate_extra_fields(item):
    extra_fields = item.get("extra_fields")
    if item["kind"] == content_kinds.EXERCISE:
        extra_fields = migrate_extra_fields(extra_fields)

    return extra_fields


class PrerequisitesUpdateHandler(ValuesViewset):
    values = tuple()
    """
    Dummy viewset for handling create and delete changes for prerequisites
    """

    def _get_values_from_change(self, change):
        return {
            "target_node_id": change["key"][0],
            "prerequisite_id": change["key"][1],
        }

    def _execute_changes(self, change_type, data):
        if data:
            if change_type == CREATED:
                PrerequisiteContentRelationship.objects.bulk_create(
                    [PrerequisiteContentRelationship(**d) for d in data]
                )
            elif change_type == DELETED:
                PrerequisiteContentRelationship.objects.filter(
                    reduce(lambda x, y: x | y, map(lambda x: Q(**x), data))
                ).delete()

    def _check_permissions(self, changes):
        # Filter the passed in contentondes, on both side of the relationship
        allowed_contentnodes = set(
            ContentNode.filter_edit_queryset(
                ContentNode.objects.all(), self.request.user
            )
            .filter(
                id__in=list(map(lambda x: x["key"][0], changes))
                + list(map(lambda x: x["key"][1], changes))
            )
            .values_list("id", flat=True)
        )

        valid_changes = []
        errors = []

        for change in changes:
            if (
                change["key"][0] in allowed_contentnodes
                and change["key"][1] in allowed_contentnodes
            ):
                valid_changes.append(change)
            else:
                change.update({"errors": ValidationError("Not found").detail})
                errors.append(change)
        return valid_changes, errors

    def _check_valid(self, changes):
        # Don't allow prerequisites to be created across different trees
        # or on themselves
        valid_changes = []
        errors = []

        tree_id_lookup = {
            c["id"]: c["tree_id"]
            for c in ContentNode.objects.filter(
                id__in=list(map(lambda x: x["key"][0], changes))
                + list(map(lambda x: x["key"][1], changes))
            ).values("id", "tree_id")
        }

        # Do a lookup on existing prerequisite relationships in the opposite direction to the ones we are trying to set
        # Create a lookup string of prerequisite_id:target_node_id which we will compare against target_node_id:prerequisite_id
        existing_relationships_lookup = {
            "{}:{}".format(p["prerequisite_id"], p["target_node_id"])
            for p in PrerequisiteContentRelationship.objects.filter(
                # First part of the key is the target_node_id and prerequisite_id the second, so we reverse them here
                reduce(
                    lambda x, y: x | y,
                    map(
                        lambda x: Q(
                            target_node_id=x["key"][1], prerequisite_id=x["key"][0]
                        ),
                        changes,
                    ),
                )
            ).values("target_node_id", "prerequisite_id")
        }

        for change in changes:
            if change["key"][0] == change["key"][1]:
                change.update(
                    {
                        "errors": ValidationError(
                            "Prerequisite relationship cannot be self referential"
                        ).detail
                    }
                )
                errors.append(change)
            elif tree_id_lookup[change["key"][0]] != tree_id_lookup[change["key"][1]]:
                change.update(
                    {
                        "errors": ValidationError(
                            "Prerequisite relationship cannot cross trees"
                        ).detail
                    }
                )
                errors.append(change)
            elif (
                "{}:{}".format(change["key"][0], change["key"][1])
                in existing_relationships_lookup
            ):
                change.update(
                    {
                        "errors": ValidationError(
                            "Prerequisite relationship cannot be reciprocal"
                        ).detail
                    }
                )
                errors.append(change)
            else:
                valid_changes.append(change)
        return valid_changes, errors

    def _handle_relationship_changes(self, changes):
        change_types = set(map(lambda x: x["type"], changes))
        if len(change_types) > 1:
            raise TypeError("Mixed change types passed to change handler")

        change_type = tuple(change_types)[0]

        permissioned_changes, permission_errors = self._check_permissions(changes)

        if change_type == CREATED and permissioned_changes:
            # Only do validation on create operations and if there are any changes left to validate
            valid_changes, validation_errors = self._check_valid(permissioned_changes)
            errors = permission_errors + validation_errors
        else:
            # For delete operations, just check permissions, but let invalid
            # relationships be deleted
            valid_changes = permissioned_changes
            errors = permission_errors

        data = list(map(self._get_values_from_change, valid_changes))

        # In Django 2.2 add ignore_conflicts to make this fool proof
        try:
            self._execute_changes(change_type, data)
        except IntegrityError as e:
            for change in valid_changes:
                change.update({"errors": str(e)})
                errors.append(change)

        return errors or None

    def create_from_changes(self, changes):
        return self._handle_relationship_changes(changes)

    def delete_from_changes(self, changes):
        return self._handle_relationship_changes(changes)


def dict_if_none(obj, field_name=None):
    return obj[field_name] if field_name in obj and obj[field_name] else {}


# Apply mixin first to override ValuesViewset
class ContentNodeViewSet(BulkUpdateMixin, ValuesViewset):
    queryset = ContentNode.objects.all()
    serializer_class = ContentNodeSerializer
    permission_classes = [IsAuthenticated]
    filterset_class = ContentNodeFilter
    values = (
        "id",
        "content_id",
        "title",
        "description",
        "author",
        "assessment_item_count",
        "provider",
        "aggregator",
        "content_tags",
        "role_visibility",
        "kind__kind",
        "language_id",
        "license_id",
        "license_description",
        "copyright_holder",
        "extra_fields",
        "node_id",
        "root_id",
        "channel_id",
        "original_source_node_id",
        "original_channel_id",
        "original_channel_name",
        "original_node_id",
        "original_parent_id",
        "total_count",
        "resource_count",
        "error_count",
        "has_updated_descendants",
        "has_new_descendants",
        "coach_count",
        "thumbnail_checksum",
        "thumbnail_extension",
        "thumbnail_encoding",
        "published",
        "modified",
        "has_children",
        "parent_id",
        "complete",
        "changed",
        "lft",
        "grade_levels",
        "resource_types",
        "learning_activities",
        "accessibility_labels",
        "categories",
        "learner_needs",
        "suggested_duration",
    )

    field_map = {
        "language": "language_id",
        "license": "license_id",
        "tags": "content_tags",
        "kind": "kind__kind",
        "thumbnail_src": retrieve_thumbail_src,
        "parent": "parent_id",
        "grade_levels": partial(dict_if_none, field_name="grade_levels"),
        "resource_types": partial(dict_if_none, field_name="resource_types"),
        "learning_activities": partial(dict_if_none, field_name="learning_activities"),
        "accessibility_labels": partial(dict_if_none, field_name="accessibility_labels"),
        "categories": partial(dict_if_none, field_name="categories"),
        "learner_needs": partial(dict_if_none, field_name="learner_needs"),
        "extra_fields": consolidate_extra_fields,
    }

    def _annotate_channel_id(self, queryset):
        return queryset.annotate(
            channel_id=Subquery(channel_query.values_list("id", flat=True)[:1])
        )

    def get_queryset(self):
        queryset = super(ContentNodeViewSet, self).get_queryset()
        return self._annotate_channel_id(queryset)

    def get_edit_queryset(self):
        queryset = super(ContentNodeViewSet, self).get_edit_queryset()
        return self._annotate_channel_id(queryset)

    @action(detail=True, methods=["get"])
    def requisites(self, request, pk=None):
        if not pk:
            raise Http404

        # Here we are fetching the entire prerequisite relationship tree
        # for the channel. It is possible that this could get very large,
        # and cause performance issues, and it may not need to be loaded
        # on every fetch.
        # However, in order to detect potential cyclic prerequisite chains,
        # we load the entire channel's prerequisite tree at once.
        # Do a filter just on the tree_id of the target node, as relationships
        # should not be cross channel, and are not meaningful if they are.
        prereq_table_entries = PrerequisiteContentRelationship.objects.filter(
            target_node__tree_id=Cast(
                ContentNode.filter_by_pk(pk=pk).values_list("tree_id", flat=True)[:1],
                output_field=DjangoIntegerField(),
            )
        ).values("target_node_id", "prerequisite_id")

        return Response(
            list(
                map(
                    lambda x: {
                        "target_node": x["target_node_id"],
                        "prerequisite": x["prerequisite_id"],
                    },
                    prereq_table_entries,
                )
            ),
        )

    @action(detail=True, methods=["get"])
    def size(self, request, pk=None):
        if not pk:
            raise Http404

        node = self.get_object()

        # currently we restrict triggering calculations through the API to the channel root node
        if not node.is_root_node():
            raise Http404

        # we don't force the calculation, so if the channel is large, it returns the cached size
        size, stale = calculate_resource_size(node=node, force=False)
        if stale:
            # When stale, that means the value is not up-to-date with modified files in the DB,
            # and the channel is significantly large, so we'll queue an async task for calculation.
            # We don't really need more than one queued async calculation task, so we use
            # fetch_or_enqueue to ensure a task is queued, as well as return info about it
            task_args = dict(node_id=node.pk, channel_id=node.channel_id)
            calculate_resource_size_task.fetch_or_enqueue(self.request.user, **task_args)

        return Response({
            "size": size,
            "stale": stale,
        })

    def annotate_queryset(self, queryset):
        queryset = queryset.annotate(total_count=(F("rght") - F("lft") - 1) / 2)

        descendant_resources = (
            ContentNode.objects.filter(
                tree_id=OuterRef("tree_id"),
                lft__gt=OuterRef("lft"),
                rght__lt=OuterRef("rght"),
            )
            .exclude(kind_id=content_kinds.TOPIC)
            .values("id", "role_visibility", "changed")
            .order_by()
        )

        all_descendants = (
            ContentNode.objects.filter(
                tree_id=OuterRef("tree_id"),
                lft__gt=OuterRef("lft"),
                rght__lt=OuterRef("rght"),
            )
            .values("id", "complete", "published")
            .order_by()
        )

        # Get count of descendant nodes with errors
        descendant_errors = all_descendants.filter(complete=False)
        changed_descendants = descendant_resources.filter(changed=True)

        thumbnails = File.objects.filter(
            contentnode=OuterRef("id"), preset__thumbnail=True
        )
        original_channel_name = Coalesce(
            Subquery(
                Channel.objects.filter(pk=OuterRef("original_channel_id")).values(
                    "name"
                )[:1]
            ),
            Subquery(
                Channel.objects.filter(main_tree__tree_id=OuterRef("tree_id")).values(
                    "name"
                )[:1]
            ),
        )
        original_node = ContentNode.objects.filter(
            node_id=OuterRef("original_source_node_id")
        ).filter(node_id=F("original_source_node_id"))

        root_id = ContentNode.objects.filter(
            tree_id=OuterRef("tree_id"), parent__isnull=True
        ).values_list("id", flat=True)[:1]

        assessment_items = (
            AssessmentItem.objects.filter(contentnode_id=OuterRef("id"), deleted=False)
            .values_list("assessment_id", flat=True)
            .distinct()
        )

        queryset = queryset.annotate(
            resource_count=SQCount(descendant_resources, field="id"),
            coach_count=SQCount(
                descendant_resources.filter(role_visibility=roles.COACH), field="id",
            ),
            assessment_item_count=SQCount(assessment_items, field="assessment_id"),
            error_count=SQCount(descendant_errors, field="id"),
            has_updated_descendants=Exists(
                changed_descendants.filter(published=True).values("id")
            ),
            has_new_descendants=Exists(
                changed_descendants.filter(published=False).values("id")
            ),
            thumbnail_checksum=Subquery(thumbnails.values("checksum")[:1]),
            thumbnail_extension=Subquery(
                thumbnails.values("file_format__extension")[:1]
            ),
            original_channel_name=original_channel_name,
            original_parent_id=Subquery(original_node.values("parent_id")[:1]),
            has_children=Exists(
                ContentNode.objects.filter(parent=OuterRef("id")).values("pk")
            ),
            root_id=Subquery(root_id),
        )
        queryset = queryset.annotate(content_tags=NotNullMapArrayAgg("tags__tag_name"))

        return queryset

    def validate_targeting_args(self, target, position):
        position = position or "last-child"
        if target is None:
            raise ValidationError("A target must be specified")
        try:
            target = self.get_edit_queryset().get(pk=target)
        except ContentNode.DoesNotExist:
            raise ValidationError("Target: {} does not exist".format(target))
        except ValueError:
            raise ValidationError("Invalid target specified: {}".format(target))
        if position not in _valid_positions:
            raise ValidationError(
                "Invalid position specified, must be one of {}".format(
                    ", ".join(_valid_positions)
                )
            )
        return target, position

    def move_from_changes(self, changes):
        errors = []
        for move in changes:
            # Move change will have key, must also have target property
            # optionally can include the desired position.
            move_error = self.move(
                move["key"], target=move.get("target"), position=move.get("position")
            )
            if move_error:
                move.update({"errors": [move_error]})
                errors.append(move)
        return errors

    def move(self, pk, target=None, position=None):
        try:
            contentnode = self.get_edit_queryset().get(pk=pk)
        except ContentNode.DoesNotExist:
            error = ValidationError("Specified node does not exist")
            return str(error)

        try:
            target, position = self.validate_targeting_args(target, position)

            contentnode.move_to(
                target,
                position,
            )

            return None
        except ValidationError as e:
            return str(e)

    def copy_from_changes(self, changes):
        errors = []
        for copy in changes:
            # Copy change will have key, must also have other attributes, defined in `copy`
            # Just pass as keyword arguments here to let copy do the validation
<<<<<<< HEAD
            copy_errors = self.copy(copy["key"], **copy)
            if copy_errors is not None:
                failed_copy_node = self.get_queryset().get(pk=copy["key"])
                failed_copy_node.delete()
                copy.update({"errors": copy_errors})
=======
            try:
                self.copy(copy["key"], **copy)
            except Exception as e:
                log_sync_exception(e, user=self.request.user, change=copy)
                copy["errors"] = [str(e)]
>>>>>>> b16dd111
                errors.append(copy)
        return errors

    def copy(
        self,
        pk,
        from_key=None,
        target=None,
        position=None,
        mods=None,
        excluded_descendants=None,
        **kwargs
    ):
        target, position = self.validate_targeting_args(target, position)

        try:
            source = self.get_queryset().get(pk=from_key)
        except ContentNode.DoesNotExist:
            raise ValidationError("Copy source node does not exist")

        # Affected channel for the copy is the target's channel
        channel_id = target.channel_id

        if ContentNode.filter_by_pk(pk=pk).exists():
            raise ValidationError("Copy pk already exists")

        can_edit_source_channel = ContentNode.filter_edit_queryset(
            ContentNode.filter_by_pk(pk=source.id), user=self.request.user
        ).exists()

        with create_change_tracker(pk, CONTENTNODE, channel_id, self.request.user, "copy_nodes") as progress_tracker:
            try:
                new_node = source.copy_to(
                    target,
                    position,
                    pk,
                    mods,
                    excluded_descendants,
                    can_edit_source_channel=can_edit_source_channel,
                    progress_tracker=progress_tracker,
                )

                Change.create_change(
                    generate_update_event(
                        pk,
                        CONTENTNODE,
                        {COPYING_STATUS: COPYING_STATUS_VALUES.SUCCESS, "node_id": new_node.node_id},
                        channel_id=channel_id
                    ),
                    applied=True,
                    created_by_id=self.request.user.id,
                )
            except Exception as e:
                return str(e)

    def perform_create(self, serializer, change=None):
        instance = serializer.save()

        # return change to the frontend for updating the `node_id` and `content_id`
        if change is not None:
            Change.create_change(
                generate_update_event(
                    instance.pk,
                    CONTENTNODE,
                    {"node_id": instance.node_id, "content_id": instance.content_id},
                    channel_id=change["channel_id"],
                ),
                created_by_id=change["created_by_id"],
                applied=True
            )<|MERGE_RESOLUTION|>--- conflicted
+++ resolved
@@ -909,20 +909,14 @@
         for copy in changes:
             # Copy change will have key, must also have other attributes, defined in `copy`
             # Just pass as keyword arguments here to let copy do the validation
-<<<<<<< HEAD
-            copy_errors = self.copy(copy["key"], **copy)
-            if copy_errors is not None:
-                failed_copy_node = self.get_queryset().get(pk=copy["key"])
-                failed_copy_node.delete()
-                copy.update({"errors": copy_errors})
-=======
             try:
                 self.copy(copy["key"], **copy)
             except Exception as e:
                 log_sync_exception(e, user=self.request.user, change=copy)
                 copy["errors"] = [str(e)]
->>>>>>> b16dd111
                 errors.append(copy)
+                failed_copy_node = self.get_queryset().get(pk=copy["key"])
+                failed_copy_node.delete()
         return errors
 
     def copy(
@@ -953,29 +947,26 @@
         ).exists()
 
         with create_change_tracker(pk, CONTENTNODE, channel_id, self.request.user, "copy_nodes") as progress_tracker:
-            try:
-                new_node = source.copy_to(
-                    target,
-                    position,
+            new_node = source.copy_to(
+                target,
+                position,
+                pk,
+                mods,
+                excluded_descendants,
+                can_edit_source_channel=can_edit_source_channel,
+                progress_tracker=progress_tracker,
+            )
+
+            Change.create_change(
+                generate_update_event(
                     pk,
-                    mods,
-                    excluded_descendants,
-                    can_edit_source_channel=can_edit_source_channel,
-                    progress_tracker=progress_tracker,
-                )
-
-                Change.create_change(
-                    generate_update_event(
-                        pk,
-                        CONTENTNODE,
-                        {COPYING_STATUS: COPYING_STATUS_VALUES.SUCCESS, "node_id": new_node.node_id},
-                        channel_id=channel_id
-                    ),
-                    applied=True,
-                    created_by_id=self.request.user.id,
-                )
-            except Exception as e:
-                return str(e)
+                    CONTENTNODE,
+                    {COPYING_STATUS: COPYING_STATUS_VALUES.SUCCESS, "node_id": new_node.node_id},
+                    channel_id=channel_id
+                ),
+                applied=True,
+                created_by_id=self.request.user.id,
+            )
 
     def perform_create(self, serializer, change=None):
         instance = serializer.save()
