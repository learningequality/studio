--- conflicted
+++ resolved
@@ -695,15 +695,11 @@
         value = request.query_params.get(cursor_param)
         if value is None:
             return None
-<<<<<<< HEAD
-=======
-
         try:
             value = int(value)
         except ValueError:
             raise ValidationError("lft must be an integer but an invalid value was given.")
 
->>>>>>> 52a50255
         return Cursor(offset=0, reverse=False, position=value)
 
     def encode_cursor(self, cursor):
