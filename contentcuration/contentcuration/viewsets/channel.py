import logging
from functools import reduce
from operator import or_
from typing import Dict
from typing import List
from typing import Union

from django.conf import settings
from django.db import IntegrityError
from django.db.models import Exists
from django.db.models import FilteredRelation
from django.db.models import OuterRef
from django.db.models import Q
from django.db.models import Subquery
from django.db.models import Value
from django.db.models.functions import Coalesce
from django.http import HttpResponse
from django.http import HttpResponseNotFound
from django.http import JsonResponse
from django.utils.decorators import method_decorator
from django.views.decorators.cache import cache_page
from django_cte import With
from django_filters.rest_framework import BooleanFilter
from django_filters.rest_framework import CharFilter
from kolibri_public.utils.export_channel_to_kolibri_public import (
    export_channel_to_kolibri_public,
)
from le_utils.constants import content_kinds
from le_utils.constants import roles
from rest_framework import serializers
from rest_framework.decorators import action
from rest_framework.exceptions import ValidationError
from rest_framework.permissions import AllowAny
from rest_framework.permissions import IsAuthenticated
from rest_framework.response import Response
from rest_framework.serializers import CharField
from rest_framework.serializers import FloatField
from rest_framework.serializers import IntegerField
from rest_framework.status import HTTP_201_CREATED
from rest_framework.status import HTTP_204_NO_CONTENT
from search.models import ChannelFullTextSearch
from search.models import ContentNodeFullTextSearch
from search.utils import get_fts_search_query

import contentcuration.models as models
from contentcuration.constants import (
    community_library_submission as community_library_submission_constants,
)
from contentcuration.decorators import cache_no_user_data
from contentcuration.models import Change
from contentcuration.models import Channel
from contentcuration.models import CommunityLibrarySubmission
from contentcuration.models import ContentNode
from contentcuration.models import Country
from contentcuration.models import File
from contentcuration.models import generate_storage_url
from contentcuration.models import SecretToken
from contentcuration.models import User
from contentcuration.tasks import audit_channel_licenses_task
from contentcuration.utils.garbage_collect import get_deleted_chefs_root
from contentcuration.utils.pagination import CachedListPagination
from contentcuration.utils.pagination import ValuesViewsetPageNumberPagination
from contentcuration.utils.publish import ChannelIncompleteError
from contentcuration.utils.publish import publish_channel
from contentcuration.utils.sync import sync_channel
from contentcuration.viewsets.base import BulkListSerializer
from contentcuration.viewsets.base import BulkModelSerializer
from contentcuration.viewsets.base import create_change_tracker
from contentcuration.viewsets.base import ReadOnlyValuesViewset
from contentcuration.viewsets.base import RequiredFilterSet
from contentcuration.viewsets.base import RESTDestroyModelMixin
from contentcuration.viewsets.base import RESTUpdateModelMixin
from contentcuration.viewsets.base import ValuesViewset
from contentcuration.viewsets.common import ContentDefaultsSerializer
from contentcuration.viewsets.common import JSONFieldDictSerializer
from contentcuration.viewsets.common import SQCount
from contentcuration.viewsets.common import SQSum
from contentcuration.viewsets.common import UUIDInFilter
from contentcuration.viewsets.sync.constants import CHANNEL
from contentcuration.viewsets.sync.constants import PUBLISHED
from contentcuration.viewsets.sync.utils import generate_create_event
from contentcuration.viewsets.sync.utils import generate_update_event
from contentcuration.viewsets.sync.utils import log_sync_exception
from contentcuration.viewsets.user import IsAdminUser


class ChannelListPagination(ValuesViewsetPageNumberPagination):
    page_size = None
    page_size_query_param = "page_size"
    max_page_size = 1000


class CatalogListPagination(CachedListPagination):
    page_size = None
    page_size_query_param = "page_size"
    max_page_size = 1000


primary_token_subquery = Subquery(
    SecretToken.objects.filter(channels=OuterRef("id"), is_primary=True)
    .values("token")
    .order_by("-token")[:1]
)

base_channel_filter_fields = (
    "keywords",
    "published",
    "languages",
    "licenses",
    "kinds",
    "coach",
    "assessments",
    "subtitles",
    "public",
    "id__in",
    "collection",
    "deleted",
    "staged",
    "cheffed",
)


class BaseChannelFilter(RequiredFilterSet):
    published = BooleanFilter(field_name="main_tree__published")
    id__in = UUIDInFilter(field_name="id")
    keywords = CharFilter(method="filter_keywords")
    languages = CharFilter(method="filter_languages")
    licenses = CharFilter(method="filter_licenses")
    kinds = CharFilter(method="filter_kinds")
    coach = BooleanFilter(method="filter_coach")
    assessments = BooleanFilter(method="filter_assessments")
    subtitles = BooleanFilter(method="filter_subtitles")
    collection = CharFilter(method="filter_collection")
    deleted = BooleanFilter(method="filter_deleted")
    staged = BooleanFilter(method="filter_staged")
    public = BooleanFilter(method="filter_public")
    cheffed = BooleanFilter(method="filter_cheffed")
    exclude = CharFilter(field_name="id", method="filter_excluded_id")

    def __init__(self, *args, **kwargs):
        super(BaseChannelFilter, self).__init__(*args, **kwargs)
        self.main_tree_query = ContentNode.objects.filter(
            tree_id=OuterRef("main_tree__tree_id")
        )

    def filter_deleted(self, queryset, name, value):
        return queryset.filter(deleted=value)

    def filter_keywords(self, queryset, name, value):
        search_query = get_fts_search_query(value)
        dash_replaced_search_query = get_fts_search_query(value.replace("-", ""))

        channel_keywords_query = Exists(
            ChannelFullTextSearch.objects.filter(
                Q(keywords_tsvector=search_query)
                | Q(keywords_tsvector=dash_replaced_search_query),
                channel_id=OuterRef("id"),
            )
        )
        contentnode_search_query = Exists(
            ContentNodeFullTextSearch.objects.filter(
                Q(keywords_tsvector=search_query) | Q(author_tsvector=search_query),
                channel_id=OuterRef("id"),
            )
        )

        return queryset.filter(Q(channel_keywords_query) | Q(contentnode_search_query))

    def filter_languages(self, queryset, name, value):
        languages = value.split(",")

        # TODO: Wait until we show more metadata on cards to add this back in
        # language_query = (
        #     self.main_tree_query.filter(language_id__in=languages)
        #     .values("content_id")
        #     .distinct()
        # )
        # return queryset.annotate(
        #     language_count=SQCount(language_query, field="content_id")
        # ).filter(Q(language_id__in=languages) | Q(language_count__gt=0))

        return queryset.filter(language__lang_code__in=languages)

    def filter_licenses(self, queryset, name, value):
        license_query = (
            self.main_tree_query.filter(
                license_id__in=[int(l_id) for l_id in value.split(",")]
            )
            .values("content_id")
            .distinct()
        )
        return queryset.annotate(
            license_count=SQCount(license_query, field="content_id")
        ).exclude(license_count=0)

    def filter_kinds(self, queryset, name, value):
        kinds_query = (
            self.main_tree_query.filter(kind_id__in=value.split(","))
            .values("content_id")
            .distinct()
        )
        return queryset.annotate(
            kind_match_count=SQCount(kinds_query, field="content_id")
        ).exclude(kind_match_count=0)

    def filter_coach(self, queryset, name, value):
        coach_query = self.main_tree_query.filter(role_visibility=roles.COACH)
        return queryset.annotate(
            coach_count=SQCount(coach_query, field="content_id")
        ).exclude(coach_count=0)

    def filter_assessments(self, queryset, name, value):
        assessment_query = self.main_tree_query.filter(kind_id=content_kinds.EXERCISE)
        return queryset.annotate(
            assessment_count=SQCount(assessment_query, field="content_id")
        ).exclude(assessment_count=0)

    def filter_subtitles(self, queryset, name, value):
        subtitle_query = self.main_tree_query.filter(
            files__preset__subtitle=True, kind_id=content_kinds.VIDEO
        )
        return queryset.annotate(
            subtitle_count=SQCount(subtitle_query, field="content_id")
        ).exclude(subtitle_count=0)

    def filter_collection(self, queryset, name, value):
        return queryset.filter(secret_tokens__channel_sets__pk=value)

    def filter_staged(self, queryset, name, value):
        return queryset.exclude(staging_tree=None)

    def filter_public(self, queryset, name, value):
        return queryset.filter(public=value)

    def filter_cheffed(self, queryset, name, value):
        return queryset.exclude(ricecooker_version=None)

    def filter_excluded_id(self, queryset, name, value):
        return queryset.exclude(pk=value)

    class Meta:
        model = Channel
        fields = base_channel_filter_fields


class ChannelFilter(BaseChannelFilter):
    edit = BooleanFilter(method="filter_edit")
    view = BooleanFilter(method="filter_view")
    bookmark = BooleanFilter(method="filter_bookmark")

    def filter_edit(self, queryset, name, value):
        return queryset.filter(edit=True)

    def filter_view(self, queryset, name, value):
        return queryset.filter(view=True)

    def filter_bookmark(self, queryset, name, value):
        return queryset.filter(bookmarked_by=self.request.user)

    class Meta:
        model = Channel
        fields = base_channel_filter_fields + (
            "bookmark",
            "edit",
            "view",
        )


class ThumbnailEncodingFieldsSerializer(JSONFieldDictSerializer):
    base64 = CharField(allow_blank=True)
    orientation = IntegerField(required=False)
    scale = FloatField(required=False)
    startX = FloatField(required=False)
    startY = FloatField(required=False)


class ChannelSerializer(BulkModelSerializer):
    """
    This is a write only serializer - we leverage it to do create and update
    operations, but read operations are handled by the Viewset.
    """

    thumbnail_encoding = ThumbnailEncodingFieldsSerializer(required=False)
    content_defaults = ContentDefaultsSerializer(partial=True, required=False)

    class Meta:
        model = Channel
        fields = (
            "id",
            "deleted",
            "name",
            "description",
            "thumbnail",
            "thumbnail_encoding",
            "version",
            "language",
            "content_defaults",
            "source_domain",
        )
        read_only_fields = ("version",)
        list_serializer_class = BulkListSerializer
        nested_writes = True

    def create(self, validated_data):
        content_defaults = validated_data.pop("content_defaults", {})
        validated_data["content_defaults"] = self.fields["content_defaults"].create(
            content_defaults
        )
        instance = Channel(**validated_data)
        user = None
        if "request" in self.context:
            user = self.context["request"].user
        instance.save(actor_id=user.id)
        if user:
            try:
                # Wrap in try catch, fix for #3049
                # This has been newly created so add the current user as an editor
                instance.editors.add(user)
            except IntegrityError:
                pass

        self.changes.append(
            generate_update_event(
                instance.id,
                CHANNEL,
                {
                    "root_id": instance.main_tree.id,
                    "created": instance.main_tree.created,
                    "published": instance.main_tree.published,
                    "content_defaults": instance.content_defaults,
                },
                channel_id=instance.id,
            )
        )
        return instance

    def update(self, instance, validated_data):
        content_defaults = validated_data.pop("content_defaults", None)
        if content_defaults is not None:
            validated_data["content_defaults"] = self.fields["content_defaults"].update(
                instance.content_defaults, content_defaults
            )

        user_id = None
        if "request" in self.context:
            user_id = self.context["request"].user.id

        for attr, value in validated_data.items():
            setattr(instance, attr, value)
        instance.save(actor_id=user_id)
        return instance


def get_thumbnail_url(item):
    return item.get("thumbnail") and generate_storage_url(item["thumbnail"])


def _format_url(url):
    if not url:
        return ""
    if url.startswith("http"):
        return url
    return "//{}".format(url)


def format_source_url(item):
    return _format_url(item.get("source_url"))


def format_demo_server_url(item):
    return _format_url(item.get("demo_server_url"))


base_channel_values = (
    "id",
    "name",
    "description",
    "main_tree__published",
    "main_tree__publishing",
    "thumbnail",
    "thumbnail_encoding",
    "language",
    "primary_token",
    "modified",
    "count",
    "public",
    "version",
    "main_tree__created",
    "last_published",
    "ricecooker_version",
    "main_tree__id",
    "content_defaults",
    "deleted",
    "trash_tree__id",
    "staging_tree__id",
    "source_url",
    "demo_server_url",
    "published_data",
)

channel_field_map = {
    "thumbnail_url": get_thumbnail_url,
    "published": "main_tree__published",
    "publishing": "main_tree__publishing",
    "created": "main_tree__created",
    "root_id": "main_tree__id",
    "trash_root_id": "trash_tree__id",
    "staging_root_id": "staging_tree__id",
    "source_url": format_source_url,
    "demo_server_url": format_demo_server_url,
}


def _unpublished_changes_query(channel):
    """
    :param channel: Either an `OuterRef` or `Channel` object
    :type channel: Channel|OuterRef
    :return: QuerySet for unpublished changes
    """
    # double wrap the channel if it's an outer ref so that we can match the outermost channel
    # to optimize query performance
    channel_ref = OuterRef(channel) if isinstance(channel, OuterRef) else channel

    return Change.objects.filter(
        server_rev__gt=Coalesce(
            Change.objects.filter(
                channel=channel_ref, change_type=PUBLISHED, errored=False
            )
            .values("server_rev")
            .order_by("-server_rev")[:1],
            Value(0),
        ),
        channel=channel,
        # Going forwards, these changes will be marked as unpublishable,
        # but leave these filters here for now for backwards compatibility
        created_by__isnull=False,
        user__isnull=True,
    ).exclude(unpublishable=True)


class ChannelViewSet(ValuesViewset):
    queryset = Channel.objects.all()
    permission_classes = [IsAuthenticated]
    serializer_class = ChannelSerializer
    pagination_class = ChannelListPagination
    filterset_class = ChannelFilter
    ordering_fields = ["modified", "name"]
    ordering = "-modified"

    field_map = channel_field_map
    values = base_channel_values + ("edit", "view", "unpublished_changes")

    def create(self, request, *args, **kwargs):
        serializer = self.get_serializer(data=request.data)
        serializer.is_valid(raise_exception=True)

        try:
            self.perform_create(serializer)

        except IntegrityError as e:
            return Response({"error": str(e)}, status=409)
        instance = serializer.instance
        Change.create_change(
            generate_create_event(
                instance.id, CHANNEL, request.data, channel_id=instance.id
            ),
            applied=True,
            created_by_id=request.user.id,
        )
        return Response(self.serialize_object(pk=instance.pk), status=HTTP_201_CREATED)

    def destroy(self, request, *args, **kwargs):
        instance = self.get_edit_object()
        self.perform_destroy(instance)
        Change.create_change(
            generate_update_event(
                instance.id, CHANNEL, {"deleted": True}, channel_id=instance.id
            ),
            applied=True,
            created_by_id=request.user.id,
        )
        return Response(status=HTTP_204_NO_CONTENT)

    def perform_destroy(self, instance):
        instance.deleted = True
        instance.save(update_fields=["deleted"], actor_id=self.request.user.id)

    def get_queryset(self):
        queryset = super(ChannelViewSet, self).get_queryset()
        user_id = not self.request.user.is_anonymous and self.request.user.id
        user_queryset = User.objects.filter(id=user_id)
        # Add the last modified node modified value as the channel last modified
        channel_main_tree_nodes = ContentNode.objects.filter(
            tree_id=OuterRef("main_tree__tree_id")
        )
        queryset = queryset.annotate(
            modified=Subquery(
                channel_main_tree_nodes.values("modified").order_by("-modified")[:1]
            )
        )

        return queryset.annotate(
            edit=Exists(user_queryset.filter(editable_channels=OuterRef("id"))),
            view=Exists(user_queryset.filter(view_only_channels=OuterRef("id"))),
        )

    def annotate_queryset(self, queryset):
        queryset = queryset.annotate(primary_token=primary_token_subquery)
        channel_main_tree_nodes = ContentNode.objects.filter(
            tree_id=OuterRef("main_tree__tree_id")
        )

        # Add the unique count of distinct non-topic node content_ids
        non_topic_content_ids = (
            channel_main_tree_nodes.exclude(kind_id=content_kinds.TOPIC)
            .values_list("content_id", flat=True)
            .order_by()
        )

        queryset = queryset.annotate(
            count=SQCount(non_topic_content_ids, field="content_id"),
        )

        queryset = queryset.annotate(
            unpublished_changes=Exists(_unpublished_changes_query(OuterRef("id")))
        )

        return queryset

    def publish_from_changes(self, changes):
        errors = []
        for publish in changes:
            # Publish change will have key, version_notes, and language.
            try:
                self.publish(
                    publish["key"],
                    version_notes=publish.get("version_notes"),
                    language=publish.get("language"),
                )
            except Exception as e:
                log_sync_exception(e, user=self.request.user, change=publish)
                publish["errors"] = [str(e)]
                errors.append(publish)
        return errors

    def publish(self, pk, version_notes="", language=None):
        logging.debug("Entering the publish channel endpoint")

        channel = self.get_edit_queryset().get(pk=pk)

        if channel.deleted:
            raise ValidationError("Cannot publish a deleted channel")
        elif channel.main_tree.publishing:
            raise ValidationError("Channel is already publishing")

        channel.mark_publishing(self.request.user)

        with create_change_tracker(
            pk, CHANNEL, channel.id, self.request.user, "export-channel"
        ) as progress_tracker:
            try:
                channel = publish_channel(
                    self.request.user.pk,
                    channel.id,
                    version_notes=version_notes,
                    send_email=True,
                    progress_tracker=progress_tracker,
                    language=language,
                )
                Change.create_changes(
                    [
                        generate_update_event(
                            channel.id,
                            CHANNEL,
                            {
                                "published": True,
                                "publishing": False,
                                "version": channel.version,
                                "primary_token": channel.get_human_token().token,
                                "last_published": channel.last_published,
                                "unpublished_changes": _unpublished_changes_query(
                                    channel
                                ).exists(),
                            },
                            channel_id=channel.id,
                        ),
                    ],
                    applied=True,
                    unpublishable=True,
                )
            except ChannelIncompleteError:
                Change.create_changes(
                    [
                        generate_update_event(
                            channel.id,
                            CHANNEL,
                            {"publishing": False},
                            channel_id=channel.id,
                        ),
                    ],
                    applied=True,
                    unpublishable=True,
                )
                raise ValidationError("Channel is not ready to be published")
            except Exception:
                Change.create_changes(
                    [
                        generate_update_event(
                            channel.id,
                            CHANNEL,
                            {"publishing": False, "unpublished_changes": True},
                            channel_id=channel.id,
                        ),
                    ],
                    applied=True,
                    unpublishable=True,
                )
                raise

    def publish_next_from_changes(self, changes):

        errors = []
        for publish in changes:
            try:
                self.publish_next(
                    publish["key"],
                    use_staging_tree=publish.get("use_staging_tree", False),
                )
            except Exception as e:
                log_sync_exception(e, user=self.request.user, change=publish)
                publish["errors"] = [str(e)]
                errors.append(publish)
        return errors

    def publish_next(self, pk, use_staging_tree=False):
        logging.debug("Entering the publish staging channel endpoint")

        channel = self.get_edit_queryset().get(pk=pk)

        if channel.deleted:
            raise ValidationError("Cannot publish a deleted channel")

        with create_change_tracker(
            pk, CHANNEL, channel.id, self.request.user, "export-channel-staging-tree"
        ) as progress_tracker:
            try:
                channel = publish_channel(
                    self.request.user.pk,
                    channel.id,
                    progress_tracker=progress_tracker,
                    is_draft_version=True,
                    use_staging_tree=use_staging_tree,
                )
                Change.create_changes(
                    [
                        generate_update_event(
                            channel.id,
                            CHANNEL,
                            {
                                "primary_token": channel.get_human_token().token,
                            },
                            channel_id=channel.id,
                        ),
                    ],
                    applied=True,
                )
            except ChannelIncompleteError:
                raise ValidationError("Channel is not ready to be published")
            except Exception:
                raise

    def sync_from_changes(self, changes):
        errors = []
        for sync in changes:
            # Publish change will have key, titles_and_descriptions, resource_details, files, and assessment_items.
            try:
                self.sync(
                    sync["key"],
                    titles_and_descriptions=sync.get("titles_and_descriptions"),
                    resource_details=sync.get("resource_details"),
                    files=sync.get("files"),
                    assessment_items=sync.get("assessment_items"),
                )
            except Exception as e:
                log_sync_exception(e, user=self.request.user, change=sync)
                sync["errors"] = [str(e)]
                errors.append(sync)
        return errors

    def sync(
        self,
        pk,
        titles_and_descriptions=False,
        resource_details=False,
        files=False,
        assessment_items=False,
    ):
        logging.debug("Entering the sync channel endpoint")

        channel = self.get_edit_queryset().get(pk=pk)

        if channel.deleted:
            raise ValidationError("Cannot sync a deleted channel")

        if (
            not channel.main_tree.get_descendants()
            .filter(
                Q(original_node__isnull=False)
                | Q(
                    original_channel_id__isnull=False,
                    original_source_node_id__isnull=False,
                )
            )
            .exists()
        ):
            raise ValidationError("Cannot sync a channel with no imported content")

        with create_change_tracker(
            pk, CHANNEL, channel.id, self.request.user, "sync-channel"
        ) as progress_tracker:
            sync_channel(
                channel,
                titles_and_descriptions,
                resource_details,
                files,
                assessment_items,
                progress_tracker=progress_tracker,
            )

    def deploy_from_changes(self, changes):
        errors = []
        for deploy in changes:
            try:
                self.deploy(self.request.user, deploy["key"])
            except Exception as e:
                log_sync_exception(e, user=self.request.user, change=deploy)
                deploy["errors"] = [str(e)]
                errors.append(deploy)
        return errors

    def deploy(self, user, pk):

        channel = self.get_edit_queryset().get(pk=pk)

        if channel.staging_tree is None:
            raise ValidationError("Cannot deploy a channel without staging tree")

        user.check_channel_space(channel)

        if channel.previous_tree and channel.previous_tree != channel.main_tree:
            # IMPORTANT: Do not remove this block, MPTT updating the deleted chefs block could hang the server
            with models.ContentNode.objects.disable_mptt_updates():
                garbage_node = get_deleted_chefs_root()
                channel.previous_tree.parent = garbage_node
                channel.previous_tree.title = "Previous tree for channel {}".format(
                    channel.pk
                )
                channel.previous_tree.save()

        channel.previous_tree = channel.main_tree
        channel.main_tree = channel.staging_tree
        channel.staging_tree = None
        channel.save()

        user.staged_files.all().delete()
        user.set_space_used()

        models.Change.create_change(
            generate_update_event(
                channel.id,
                CHANNEL,
                {"root_id": channel.main_tree.id, "staging_root_id": None},
                channel_id=channel.id,
            ),
            applied=True,
            created_by_id=user.id,
        )

    def add_to_community_library_from_changes(self, changes):
        errors = []
        for change in changes:
            try:
                self.add_to_community_library(
                    channel_id=change["key"],
                    channel_version=change["channel_version"],
                    categories=change["categories"],
                    country_codes=change["country_codes"],
                )
            except Exception as e:
                log_sync_exception(e, user=self.request.user, change=change)
                change["errors"] = [str(e)]
                errors.append(change)
        return errors

    def add_to_community_library(
        self, channel_id, channel_version, categories, country_codes
    ):
        # Note: The `categories` field should contain a _dict_, with the category IDs as keys
        # and `True` as a value. This is to match the representation
        # of sets in the changes architecture.

        # The change to add a channel to the community library can only
        # be created server-side, so in theory we should not be getting
        # malformed requests here. However, just to be safe, we still
        # do basic checks.

        channel = self.get_edit_queryset().get(pk=channel_id)
        countries = Country.objects.filter(code__in=country_codes)

        if channel.public:
            raise ValidationError(
                "Public channels cannot be added to the community library"
            )
        if channel_version <= 0 or channel_version > channel.version:
            raise ValidationError("Invalid channel version")

        # Because of changes architecture, the categories are passed as a dict
        # with the category IDs as keys and `True` as a value. At this point,
        # we are no longer working with changes, so we switch to the more
        # convenient representation as a list.
        categories_list = [key for key, val in categories.items() if val]

        export_channel_to_kolibri_public(
            channel_id=channel_id,
            channel_version=channel_version,
            public=False,  # Community library
            categories=categories_list,
            countries=countries,
        )

        new_live_submission = CommunityLibrarySubmission.objects.get(
            channel_id=channel_id,
            channel_version=channel_version,
            status=community_library_submission_constants.STATUS_APPROVED,
        )
        new_live_submission.mark_live()

    @action(
        detail=True,
        methods=["get"],
        url_path="language_exists",
        url_name="language-exists",
    )
    def channel_language_exists(
        self, request, pk=None
    ) -> Union[JsonResponse, HttpResponse]:
        """
        Verify that the language set for a channel is present in at least one of its resources.

        :param request: The request object
        :param pk: The ID of the channel
        :return: JsonResponse with exists=True if the language exists, False otherwise
        :rtype: JsonResponse
        """
        if not self._channel_exists(pk):
            return HttpResponseNotFound("No channel matching: {}".format(pk))

        channel_lang, main_tree_id = self._get_channel_details(pk).values()
        langs_in_channel = self._get_channel_content_languages(pk, main_tree_id)
        lang_exists = channel_lang in langs_in_channel

        return JsonResponse({"exists": lang_exists})

    @action(detail=True, methods=["get"], url_path="languages", url_name="languages")
    def get_languages_in_channel(
        self, request, pk=None
    ) -> Union[JsonResponse, HttpResponse]:
        """
        Get all the languages present in a channel's resources.

        :param request: The request object
        :param pk: The ID of the channel
        :return: JsonResponse with a list of languages present in the channel
        :rtype: JsonResponse
        """
        if not self._channel_exists(pk):
            return HttpResponseNotFound("No channel matching: {}".format(pk))

        channel_details = self._get_channel_details(pk)
        main_tree_id = channel_details.get("main_tree_id")
        langs_in_content = self._get_channel_content_languages(pk, main_tree_id)
        return JsonResponse({"languages": langs_in_content})

    @action(
        detail=True,
        methods=["get"],
        url_path="published_data",
        url_name="published-data",
    )
    def get_published_data(self, request, pk=None) -> Response:
        """
        Get the published data for a channel.

        :param request: The request object
        :param pk: The ID of the channel
        :return: Response with the published data of the channel
        :rtype: Response
        """
        # Allow exactly users with permission to edit the channel to
        # access the published data.
        channel = self.get_edit_object()

        return Response(channel.published_data)

    @action(
        detail=True,
<<<<<<< HEAD
        methods=["post"],
        url_path="audit_licenses",
        url_name="audit-licenses",
    )
    def audit_licenses(self, request, pk=None) -> Response:
        """
        Trigger license audit for a channel's community library submission.
        This will check for invalid licenses (All Rights Reserved) and special
        permissions licenses, and update the channel's published_data with audit results.

        :param request: The request object
        :param pk: The ID of the channel
        :return: Response with task_id if task was enqueued
        :rtype: Response
        """
        channel = self.get_edit_object()

        if not channel.main_tree.published:
            raise ValidationError("Channel must be published to audit licenses")

        async_result = audit_channel_licenses_task.fetch_or_enqueue(
            request.user, channel_id=channel.id, user_id=request.user.id
        )

        return Response({"task_id": async_result.task_id})
=======
        methods=["get"],
        url_path="has_community_library_submission",
        url_name="has-community-library-submission",
    )
    def has_community_library_submission(self, request, pk=None) -> Response:
        channel = self.get_object()
        has_submission = CommunityLibrarySubmission.objects.filter(
            channel_id=channel.id
        ).exists()
        return Response({"has_community_library_submission": has_submission})
>>>>>>> 8ce70580

    def _channel_exists(self, channel_id) -> bool:
        """
        Check if a channel exists.

        :param channel_id: The ID of the channel
        :return: True if the channel exists, False otherwise
        :rtype: bool
        """
        try:
            return Channel.objects.filter(pk=channel_id).exists()
        except Exception as e:
            logging.error(f"Error checking if channel exists: {e}")
            return False

    def _get_channel_details(self, channel_id) -> Dict[str, any]:
        """
        Get the language set for a channel.

        :param channel_id: The ID of the channel
        :return: The language code set for the channel
        :rtype: str
        """
        try:
            channel_details = (
                Channel.objects.filter(pk=channel_id)
                .values("language_id", "main_tree_id")
                .first()
            )
        except Channel.DoesNotExist as e:
            logging.error(str(e))
            channel_details = None

        if not channel_details:
            channel_details = dict(language_id=None, main_tree_id=None)

        return channel_details

    def _get_channel_content_languages(
        self, channel_id, main_tree_id=None
    ) -> List[str]:
        """
        Get all the languages used in a channel's resources.

        :param channel_id: The ID of the channel
        :return: A list of language codes used in the channel
        :rtype: List[str]
        """
        if not channel_id:
            return []

        # determine the tree_id for the channel or from the root node (main_tree_id)
        tree_id = None
        if main_tree_id:
            tree_id = (
                ContentNode.objects.filter(id=main_tree_id)
                .values_list("tree_id", flat=True)
                .first()
            )
        elif not main_tree_id:
            try:
                tree_id = (
                    Channel.objects.filter(pk=channel_id)
                    .values_list("main_tree__tree_id", flat=True)
                    .first()
                )
            except Exception as e:
                logging.error(str(e))
                return []

        try:
            # performance: use a CTE to select just the tree's nodes, without default MPTT ordering,
            # then filter against the CTE to get the distinct language IDs
            cte = With(
                ContentNode.objects.filter(tree_id=tree_id)
                .values("id", "language_id")
                .order_by()
            )
            qs = cte.queryset().with_cte(cte).filter(language_id__isnull=False)
            if main_tree_id:
                qs = qs.exclude(id=main_tree_id)
            lang_ids = qs.values_list("language_id", flat=True).distinct()
            unique_lang_ids = list(set(lang_ids))
        except Exception as e:
            logging.error(str(e))
            unique_lang_ids = []
        return unique_lang_ids


@method_decorator(
    cache_page(
        settings.PUBLIC_CHANNELS_CACHE_DURATION, key_prefix="public_catalog_list"
    ),
    name="dispatch",
)
@method_decorator(cache_no_user_data, name="dispatch")
class CatalogViewSet(ReadOnlyValuesViewset):
    queryset = Channel.objects.all()
    serializer_class = ChannelSerializer
    pagination_class = CatalogListPagination
    filterset_class = BaseChannelFilter
    ordering_fields = []
    ordering = ("-priority", "name")

    permission_classes = [AllowAny]

    field_map = channel_field_map
    values = (
        "id",
        "name",
        "description",
        "thumbnail",
        "thumbnail_encoding",
        "language",
        "primary_token",
        "count",
        "public",
        "last_published",
        "demo_server_url",
    )

    def get_queryset(self):
        queryset = Channel.objects.values("id").filter(deleted=False, public=True)

        return queryset.order_by("name")

    def annotate_queryset(self, queryset):
        queryset = queryset.annotate(primary_token=primary_token_subquery)
        channel_main_tree_nodes = ContentNode.objects.filter(
            tree_id=OuterRef("main_tree__tree_id")
        )
        # Add the last modified node modified value as the channel last modified
        queryset = queryset.annotate(
            modified=Subquery(
                channel_main_tree_nodes.values("modified").order_by("-modified")[:1]
            )
        )
        # Add the unique count of distinct non-topic node content_ids
        non_topic_content_ids = (
            channel_main_tree_nodes.exclude(kind_id=content_kinds.TOPIC)
            .order_by("content_id")
            .distinct("content_id")
            .values_list("content_id", flat=True)
        )

        queryset = queryset.annotate(
            count=SQCount(non_topic_content_ids, field="content_id"),
        )
        return queryset


class AdminChannelFilter(BaseChannelFilter):

    latest_community_library_submission_status = CharFilter(
        method="filter_latest_community_library_submission_status"
    )
    community_library_live = BooleanFilter(
        method="filter_community_library_live",
    )
    has_community_library_submission = BooleanFilter(
        method="filter_has_community_library_submission",
    )

    def filter_keywords(self, queryset, name, value):
        keywords = value.split(" ")
        editors_first_name = reduce(
            or_, (Q(editors__first_name__icontains=k) for k in keywords)
        )
        editors_last_name = reduce(
            or_, (Q(editors__last_name__icontains=k) for k in keywords)
        )
        editors_email = reduce(or_, (Q(editors__email__icontains=k) for k in keywords))
        return queryset.annotate(primary_token=primary_token_subquery,).filter(
            Q(name__icontains=value)
            | Q(pk__istartswith=value)
            | Q(primary_token=value.replace("-", ""))
            | (editors_first_name & editors_last_name)
            | editors_email
        )

    def filter_latest_community_library_submission_status(self, queryset, name, value):
        values = self.request.query_params.getlist(name)
        if values:
            return queryset.filter(
                latest_community_library_submission__status__in=values
            )
        return queryset

    def filter_community_library_live(self, queryset, name, value):
        return queryset.filter(has_any_live_community_library_submission=value)

    def filter_has_community_library_submission(self, queryset, name, value):
        return queryset.filter(latest_community_library_submission__isnull=(not value))


class AdminChannelSerializer(ChannelSerializer):
    """
    This is a write only serializer - we leverage it to do create and update
    operations, but read operations are handled by the Viewset.
    """

    class Meta:
        model = Channel
        fields = (
            "id",
            "deleted",
            "source_domain",
            "source_url",
            "demo_server_url",
            "public",
        )
        list_serializer_class = BulkListSerializer
        nested_writes = True

    def validate_public(self, value):
        if value and hasattr(self, "instance") and self.instance:
            if self.instance.is_community_channel():
                raise ValidationError(
                    "This channel has been added to the Community Library and cannot be marked public.",
                    code="public_community_conflict",
                )
        return value


class AdminChannelViewSet(ChannelViewSet, RESTUpdateModelMixin, RESTDestroyModelMixin):
    pagination_class = CatalogListPagination
    permission_classes = [IsAdminUser]
    serializer_class = AdminChannelSerializer
    filterset_class = AdminChannelFilter
    field_map = {
        "published": "main_tree__published",
        "created": "main_tree__created",
        "source_url": format_source_url,
        "demo_server_url": format_demo_server_url,
        "latest_community_library_submission_id": "latest_community_library_submission__id",
        "latest_community_library_submission_status": "latest_community_library_submission__status",
    }

    values = (
        "id",
        "name",
        "description",
        "main_tree__published",
        "modified",
        "editors_count",
        "viewers_count",
        "size",
        "public",
        "main_tree__created",
        "main_tree__id",
        "main_tree__tree_id",
        "deleted",
        "source_url",
        "demo_server_url",
        "primary_token",
        "latest_community_library_submission__id",
        "latest_community_library_submission__status",
        "has_any_live_community_library_submission",
    )

    def perform_destroy(self, instance):
        # Note that we deliberately do not create a delete event for the channel
        # as because it will have no channel to refer to in its foreign key, it
        # will never propagated back to the client.
        instance.delete()

    def update(self, request, *args, **kwargs):
        partial = kwargs.pop("partial", False)
        instance = self.get_edit_object()
        serializer = self.get_serializer(instance, data=request.data, partial=partial)
        serializer.is_valid(raise_exception=True)
        self.perform_update(serializer)

        Change.create_change(
            generate_update_event(
                instance.id, CHANNEL, request.data, channel_id=instance.id
            ),
            applied=True,
            created_by_id=request.user.id,
        )

        return Response(self.serialize_object())

    def get_queryset(self):
        channel_main_tree_nodes = ContentNode.objects.filter(
            tree_id=OuterRef("main_tree__tree_id")
        )
        latest_community_library_submission_id = Subquery(
            CommunityLibrarySubmission.objects.filter(channel_id=OuterRef("id"))
            .order_by("-date_created")
            .values("id")[:1]
        )
        queryset = Channel.objects.all().annotate(
            modified=Subquery(
                channel_main_tree_nodes.values("modified").order_by("-modified")[:1]
            ),
            primary_token=primary_token_subquery,
            latest_community_library_submission=FilteredRelation(
                "community_library_submissions",
                condition=Q(
                    community_library_submissions__id=latest_community_library_submission_id,
                ),
            ),
            has_any_live_community_library_submission=Exists(
                CommunityLibrarySubmission.objects.filter(
                    channel_id=OuterRef("id"),
                    status=community_library_submission_constants.STATUS_LIVE,
                )
            ),
        )
        return queryset

    def annotate_queryset(self, queryset):
        page_tree_ids = list(queryset.values_list("main_tree__tree_id", flat=True))

        editors_query = (
            User.objects.filter(editable_channels__id=OuterRef("id"))
            .values_list("id", flat=True)
            .distinct()
        )
        viewers_query = (
            User.objects.filter(view_only_channels__id=OuterRef("id"))
            .values_list("id", flat=True)
            .distinct()
        )

        nodes = With(
            ContentNode.objects.values("id", "tree_id")
            .filter(tree_id__in=page_tree_ids)
            .order_by(),
            name="nodes",
        )

        file_query = (
            nodes.join(File, contentnode_id=nodes.col.id)
            .with_cte(nodes)
            .filter(contentnode__tree_id=OuterRef("main_tree__tree_id"))
            .values("checksum", "file_size")
            .distinct()
        )

        queryset = queryset.annotate(
            editors_count=SQCount(editors_query, field="id"),
            viewers_count=SQCount(viewers_query, field="id"),
            size=SQSum(file_query, field="file_size"),
        )
        return queryset


class SettingsChannelSerializer(BulkModelSerializer):
    """ Used for displaying list of user's channels on settings page """

    editor_count = serializers.SerializerMethodField()

    def get_editor_count(self, value):
        return value.editor_count

    class Meta:
        model = Channel
        fields = ("id", "name", "editor_count", "public")
        read_only_fields = ("id", "name", "editor_count", "public")<|MERGE_RESOLUTION|>--- conflicted
+++ resolved
@@ -904,7 +904,6 @@
 
     @action(
         detail=True,
-<<<<<<< HEAD
         methods=["post"],
         url_path="audit_licenses",
         url_name="audit-licenses",
@@ -930,7 +929,9 @@
         )
 
         return Response({"task_id": async_result.task_id})
-=======
+
+    @action(
+        detail=True,
         methods=["get"],
         url_path="has_community_library_submission",
         url_name="has-community-library-submission",
@@ -941,7 +942,6 @@
             channel_id=channel.id
         ).exists()
         return Response({"has_community_library_submission": has_submission})
->>>>>>> 8ce70580
 
     def _channel_exists(self, channel_id) -> bool:
         """
