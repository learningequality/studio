from __future__ import division

import itertools
import json
import logging as logmodule
import os
import re
import tempfile
import time
import traceback
import uuid
import zipfile
from builtins import str
from itertools import chain

from django.conf import settings
from django.core.files import File
from django.core.files.storage import default_storage as storage
from django.core.management import call_command
from django.db.models import Count
from django.db.models import Max
from django.db.models import Q
from django.db.models import Sum
from django.db.utils import IntegrityError
from django.template.loader import render_to_string
from django.utils import timezone
from django.utils.translation import gettext_lazy as _
from django.utils.translation import override
from kolibri_content import models as kolibrimodels
from kolibri_content.router import get_active_content_database
from kolibri_content.router import using_content_database
from le_utils.constants import completion_criteria
from le_utils.constants import content_kinds
from le_utils.constants import exercises
from le_utils.constants import file_formats
from le_utils.constants import format_presets
from le_utils.constants import roles
from past.builtins import basestring
from past.utils import old_div

from contentcuration import models as ccmodels
from contentcuration.decorators import delay_user_storage_calculation
from contentcuration.statistics import record_publish_stats
from contentcuration.utils.cache import delete_public_channel_cache_keys
from contentcuration.utils.files import create_thumbnail_from_base64
from contentcuration.utils.files import get_thumbnail_encoding
from contentcuration.utils.parser import extract_value
from contentcuration.utils.parser import load_json_string
from contentcuration.utils.sentry import report_exception


logmodule.basicConfig()
logging = logmodule.getLogger(__name__)

PERSEUS_IMG_DIR = exercises.IMG_PLACEHOLDER + "/images"
THUMBNAIL_DIMENSION = 128
MIN_SCHEMA_VERSION = "1"
PUBLISHING_UPDATE_THRESHOLD = 3600


class NoNodesChangedError(Exception):
    pass


class SlowPublishError(Exception):
    """
    Used to track slow Publishing operations. We don't raise this error,
    just feed it to Sentry for reporting.
    """

    def __init__(self, time, channel_id):

        self.time = time
        self.channel_id = channel_id
        message = (
            "publishing the channel with channel_id {} took {} seconds to complete, exceeding {} second threshold."
        )
        self.message = message.format(
            self.channel_id, self.time, PUBLISHING_UPDATE_THRESHOLD
        )

        super(SlowPublishError, self).__init__(self.message)


def send_emails(channel, user_id, version_notes=''):
    subject = render_to_string('registration/custom_email_subject.txt', {'subject': _('Kolibri Studio Channel Published')})
    token = channel.secret_tokens.filter(is_primary=True).first()
    token = '{}-{}'.format(token.token[:5], token.token[-5:])

    if user_id:
        user = ccmodels.User.objects.get(pk=user_id)
        message = render_to_string('registration/channel_published_email.txt', {'channel': channel, 'user': user, 'token': token, 'notes': version_notes})
        user.email_user(subject, message, settings.DEFAULT_FROM_EMAIL, )
    else:
        # Email all users about updates to channel
        for user in itertools.chain(channel.editors.all(), channel.viewers.all()):
            message = render_to_string('registration/channel_published_email.txt', {'channel': channel, 'user': user, 'token': token, 'notes': version_notes})
            user.email_user(subject, message, settings.DEFAULT_FROM_EMAIL, )


def create_content_database(channel, force, user_id, force_exercises, progress_tracker=None):
    """
    :type progress_tracker: contentcuration.utils.celery.ProgressTracker|None
    """
    # increment the channel version
    if not force:
        raise_if_nodes_are_all_unchanged(channel)
    fh, tempdb = tempfile.mkstemp(suffix=".sqlite3")

    with using_content_database(tempdb):
        if not channel.main_tree.publishing:
            channel.mark_publishing(user_id)

        call_command("migrate",
                     "content",
                     database=get_active_content_database(),
                     no_input=True)
        if progress_tracker:
            progress_tracker.track(10)
        tree_mapper = TreeMapper(
            channel.main_tree,
            channel.language,
            channel.id,
            channel.name,
            user_id=user_id,
            force_exercises=force_exercises,
            progress_tracker=progress_tracker,
        )
        tree_mapper.map_nodes()
        map_channel_to_kolibri_channel(channel)
        # It should be at this percent already, but just in case.
        if progress_tracker:
            progress_tracker.track(90)
        map_prerequisites(channel.main_tree)
        save_export_database(channel.pk)

    return tempdb


def create_kolibri_license_object(ccnode):
    use_license_description = not ccnode.license.is_custom
    return kolibrimodels.License.objects.get_or_create(
        license_name=ccnode.license.license_name,
        license_description=ccnode.license.license_description if use_license_description else ccnode.license_description
    )


def increment_channel_version(channel):
    channel.version += 1
    channel.save()


def assign_license_to_contentcuration_nodes(channel, license):
    channel.main_tree.get_family().update(license_id=license.pk)


<<<<<<< HEAD
def map_content_nodes(  # noqa: C901
    root_node,
    default_language,
    channel_id,
    channel_name,
    user_id=None,
    force_exercises=False,
    progress_tracker=None,
):
    """
    :type progress_tracker: contentcuration.utils.celery.ProgressTracker|None
    """
    # make sure we process nodes higher up in the tree first, or else when we
    # make mappings the parent nodes might not be there

    if not root_node.complete:
        raise ValueError("Attempted to publish a channel with an incomplete root node")

    node_queue = collections.deque()
    node_queue.append(root_node)

    task_percent_total = 80.0
    total_nodes = root_node.get_descendant_count() + 1  # make sure we include root_node
    percent_per_node = old_div(task_percent_total, total_nodes)

    def queue_get_return_none_when_empty():
        try:
            return node_queue.popleft()
        except IndexError:
            return None

    with ccmodels.ContentNode.objects.delay_mptt_updates(), kolibrimodels.ContentNode.objects.delay_mptt_updates():
        for node in iter(queue_get_return_none_when_empty, None):
            logging.debug("Mapping node with id {id}".format(
                id=node.pk))

            # Update tsvector for this node.
            node.title_description_search_vector = ccmodels.POSTGRES_SEARCH_VECTOR
            node.save(update_fields=["title_description_search_vector"])

            if node.get_descendants(include_self=True).exclude(kind_id=content_kinds.TOPIC).exists() and node.complete:
                children = (node.children.all())
                node_queue.extend(children)

                kolibrinode = create_bare_contentnode(node, default_language, channel_id, channel_name)

                if node.kind.kind == content_kinds.EXERCISE:
                    exercise_data = process_assessment_metadata(node, kolibrinode)
                    if force_exercises or node.changed or not \
                            node.files.filter(preset_id=format_presets.EXERCISE).exists():
                        create_perseus_exercise(node, kolibrinode, exercise_data, user_id=user_id)
                elif node.kind.kind == content_kinds.SLIDESHOW:
                    create_slideshow_manifest(node, kolibrinode, user_id=user_id)
                create_associated_file_objects(kolibrinode, node)
                map_tags_to_node(kolibrinode, node)

            if progress_tracker:
                progress_tracker.increment(increment=percent_per_node)


def create_slideshow_manifest(ccnode, kolibrinode, user_id=None):
=======
inheritable_fields = [
    "grade_levels",
    "resource_types",
    "categories",
    "learner_needs",
]


class TreeMapper:
    def __init__(
        self,
        root_node,
        default_language,
        channel_id,
        channel_name,
        user_id=None,
        force_exercises=False,
        progress_tracker=None,
    ):
        if not root_node.complete:
            raise ValueError("Attempted to publish a channel with an incomplete root node")

        self.root_node = root_node
        task_percent_total = 80.0
        total_nodes = root_node.get_descendant_count() + 1  # make sure we include root_node
        self.percent_per_node = old_div(task_percent_total, total_nodes)
        self.progress_tracker = progress_tracker
        self.default_language = default_language
        self.channel_id = channel_id
        self.channel_name = channel_name
        self.user_id = user_id
        self.force_exercises = force_exercises

    def _node_completed(self):
        if self.progress_tracker:
            self.progress_tracker.increment(increment=self.percent_per_node)

    def map_nodes(self):
        self.recurse_nodes(self.root_node, {})

    def recurse_nodes(self, node, inherited_fields):
        logging.debug("Mapping node with id {id}".format(id=node.pk))

        # Only process nodes that are either non-topics or have non-topic descendants
        if node.get_descendants(include_self=True).exclude(kind_id=content_kinds.TOPIC).exists() and node.complete:

            metadata = {}

            for field in inheritable_fields:
                metadata[field] = {}
                inherited_keys = (inherited_fields.get(field) or {}).keys()
                own_keys = (getattr(node, field) or {}).keys()
                # Get a list of all keys in reverse order of length so we can remove any less specific values
                all_keys = sorted(set(inherited_keys).union(set(own_keys)), key=len, reverse=True)
                for key in all_keys:
                    if not any(k != key and k.startswith(key) for k in all_keys):
                        metadata[field][key] = True

            kolibrinode = create_bare_contentnode(node, self.default_language, self.channel_id, self.channel_name, metadata)

            if node.kind.kind == content_kinds.EXERCISE:
                exercise_data = process_assessment_metadata(node, kolibrinode)
                if self.force_exercises or node.changed or not \
                        node.files.filter(preset_id=format_presets.EXERCISE).exists():
                    create_perseus_exercise(node, kolibrinode, exercise_data, user_id=self.user_id)
            elif node.kind.kind == content_kinds.SLIDESHOW:
                create_slideshow_manifest(node, user_id=self.user_id)
            elif node.kind_id == content_kinds.TOPIC:
                for child in node.children.all():
                    self.recurse_nodes(child, metadata)
            create_associated_file_objects(kolibrinode, node)
            map_tags_to_node(kolibrinode, node)

        self._node_completed()


def create_slideshow_manifest(ccnode, user_id=None):
>>>>>>> 9d98086f
    print("Creating slideshow manifest...")

    preset = ccmodels.FormatPreset.objects.filter(pk="slideshow_manifest")[0]
    ext = file_formats.JSON
    filename = "{0}.{ext}".format(ccnode.title, ext=ext)

    try:
        with tempfile.NamedTemporaryFile(prefix="slideshow_manifest_", delete=False) as temp_manifest:
            temp_filepath = temp_manifest.name

            temp_manifest.write(json.dumps(ccnode.extra_fields).encode('utf-8'))

            size_on_disk = temp_manifest.tell()
            temp_manifest.seek(0)
            file_on_disk = File(open(temp_filepath, mode='rb'), name=filename)
            # Create the file in Studio
            ccmodels.File.objects.create(
                file_on_disk=file_on_disk,
                contentnode=ccnode,
                file_format_id=file_formats.JSON,
                preset_id=preset,
                original_filename=filename,
                file_size=size_on_disk,
                uploaded_by_id=user_id
            )
    finally:
        temp_manifest.close()


def create_bare_contentnode(ccnode, default_language, channel_id, channel_name, metadata):  # noqa: C901
    logging.debug("Creating a Kolibri contentnode for instance id {}".format(
        ccnode.node_id))

    kolibri_license = None
    if ccnode.license is not None:
        kolibri_license = create_kolibri_license_object(ccnode)[0]

    language = None
    if ccnode.language or default_language:
        language, _new = get_or_create_language(ccnode.language or default_language)

    duration = None
    if ccnode.kind_id in [content_kinds.AUDIO, content_kinds.VIDEO]:
        # aggregate duration from associated files, choosing maximum if there are multiple, like hi and lo res videos
        duration = ccnode.files.aggregate(duration=Max("duration")).get("duration")

    options = {}
    if ccnode.extra_fields and 'options' in ccnode.extra_fields:
        options = ccnode.extra_fields['options']

    duration = None
    ccnode_completion_criteria = options.get("completion_criteria")
    if ccnode_completion_criteria:
        if ccnode_completion_criteria["model"] == completion_criteria.TIME or ccnode_completion_criteria["model"] == completion_criteria.APPROX_TIME:
            duration = ccnode_completion_criteria["threshold"]
    if duration is None and ccnode.kind_id in [content_kinds.AUDIO, content_kinds.VIDEO]:
        # aggregate duration from associated files, choosing maximum if there are multiple, like hi and lo res videos.
        duration = ccnode.files.aggregate(duration=Max("duration")).get("duration")

    learning_activities = None
    accessibility_labels = None
    if ccnode.kind_id != content_kinds.TOPIC:
        if ccnode.learning_activities:
            learning_activities = ",".join(ccnode.learning_activities.keys())
        if ccnode.accessibility_labels:
            accessibility_labels = ",".join(ccnode.accessibility_labels.keys())

    kolibrinode, is_new = kolibrimodels.ContentNode.objects.update_or_create(
        pk=ccnode.node_id,
        defaults={
            'kind': ccnode.kind.kind,
            'title': ccnode.title if ccnode.parent else channel_name,
            'content_id': ccnode.content_id,
            'channel_id': channel_id,
            'author': ccnode.author or "",
            'description': ccnode.description,
            'sort_order': ccnode.sort_order,
            'license_owner': ccnode.copyright_holder or "",
            'license': kolibri_license,
            'available': ccnode.get_descendants(include_self=True).exclude(kind_id=content_kinds.TOPIC).exists(),  # Hide empty topics
            'stemmed_metaphone': "",  # Stemmed metaphone is no longer used, and will cause no harm if blank
            'lang': language,
            'license_name': kolibri_license.license_name if kolibri_license is not None else None,
            'license_description': kolibri_license.license_description if kolibri_license is not None else None,
            'coach_content': ccnode.role_visibility == roles.COACH,
            'duration': duration,
            'options': json.dumps(options),
            # Fields for metadata labels
            "grade_levels": ",".join(metadata["grade_levels"].keys()) if metadata["grade_levels"] else None,
            "resource_types": ",".join(metadata["resource_types"].keys()) if metadata["resource_types"] else None,
            "learning_activities": learning_activities,
            "accessibility_labels": accessibility_labels,
            "categories": ",".join(metadata["categories"].keys()) if metadata["categories"] else None,
            "learner_needs": ",".join(metadata["learner_needs"].keys()) if metadata["learner_needs"] else None,
        }
    )

    if ccnode.parent:
        logging.debug("Associating {child} with parent {parent}".format(
            child=kolibrinode.pk,
            parent=ccnode.parent.node_id
        ))
        kolibrinode.parent = kolibrimodels.ContentNode.objects.get(pk=ccnode.parent.node_id)

    kolibrinode.save()
    logging.debug("Created Kolibri ContentNode with node id {}".format(ccnode.node_id))
    logging.debug("Kolibri node count: {}".format(kolibrimodels.ContentNode.objects.all().count()))

    return kolibrinode


def get_or_create_language(language):
    return kolibrimodels.Language.objects.get_or_create(
        id=language.pk,
        lang_code=language.lang_code,
        lang_subcode=language.lang_subcode,
        lang_name=language.lang_name if hasattr(language, 'lang_name') else language.native_name,
        lang_direction=language.lang_direction
    )


def create_associated_thumbnail(ccnode, ccfilemodel):
    """
        Gets the appropriate thumbnail for export (uses or generates a base64 encoding)
        Args:
            ccnode (<ContentNode>): node to derive thumbnail from (if encoding is provided)
            ccfilemodel (<File>): file to get thumbnail from if no encoding is available
        Returns <File> model of encoded, resized thumbnail
    """
    encoding = None
    try:
        encoding = ccnode.thumbnail_encoding and load_json_string(ccnode.thumbnail_encoding).get('base64')
    except ValueError:
        logging.error("ERROR: node thumbnail is not in correct format ({}: {})".format(ccnode.id, ccnode.thumbnail_encoding))
        return

    # Save the encoding if it doesn't already have an encoding
    if not encoding:
        try:
            encoding = get_thumbnail_encoding(str(ccfilemodel))
        except IOError:
            # ImageMagick may raise an IOError if the file is not a thumbnail. Catch that then just return early.
            logging.error("ERROR: cannot identify the thumbnail ({}: {})".format(ccnode.id, ccnode.thumbnail_encoding))
            return
        ccnode.thumbnail_encoding = json.dumps({
            "base64": encoding,
            "points": [],
            "zoom": 0,
        })
        ccnode.save()

    return create_thumbnail_from_base64(
        encoding,
        uploaded_by=ccfilemodel.uploaded_by,
        file_format_id=ccfilemodel.file_format_id,
        preset_id=ccfilemodel.preset_id
    )


def create_associated_file_objects(kolibrinode, ccnode):
    logging.debug("Creating LocalFile and File objects for Node {}".format(kolibrinode.id))
    for ccfilemodel in ccnode.files.exclude(Q(preset_id=format_presets.EXERCISE_IMAGE) | Q(preset_id=format_presets.EXERCISE_GRAPHIE)):
        preset = ccfilemodel.preset
        fformat = ccfilemodel.file_format
        if ccfilemodel.language:
            get_or_create_language(ccfilemodel.language)

        if preset.thumbnail:
            ccfilemodel = create_associated_thumbnail(ccnode, ccfilemodel) or ccfilemodel

        kolibrilocalfilemodel, new = kolibrimodels.LocalFile.objects.get_or_create(
            pk=ccfilemodel.checksum,
            defaults={
                'extension': fformat.extension,
                'file_size': ccfilemodel.file_size,
            }
        )

        kolibrimodels.File.objects.create(
            pk=ccfilemodel.pk,
            checksum=ccfilemodel.checksum,
            extension=fformat.extension,
            available=True,  # TODO: Set this to False, once we have availability stamping implemented in Kolibri
            file_size=ccfilemodel.file_size,
            contentnode=kolibrinode,
            preset=preset.pk,
            supplementary=preset.supplementary,
            lang_id=ccfilemodel.language and ccfilemodel.language.pk,
            thumbnail=preset.thumbnail,
            priority=preset.order,
            local_file=kolibrilocalfilemodel,
        )


def create_perseus_exercise(ccnode, kolibrinode, exercise_data, user_id=None):
    logging.debug("Creating Perseus Exercise for Node {}".format(ccnode.title))
    filename = "{0}.{ext}".format(ccnode.title, ext=file_formats.PERSEUS)
    temppath = None
    try:
        with tempfile.NamedTemporaryFile(suffix="zip", delete=False) as tempf:
            temppath = tempf.name
            create_perseus_zip(ccnode, exercise_data, tempf)
            file_size = tempf.tell()
            tempf.flush()

            ccnode.files.filter(preset_id=format_presets.EXERCISE).delete()

            assessment_file_obj = ccmodels.File.objects.create(
                file_on_disk=File(open(temppath, 'rb'), name=filename),
                contentnode=ccnode,
                file_format_id=file_formats.PERSEUS,
                preset_id=format_presets.EXERCISE,
                original_filename=filename,
                file_size=file_size,
                uploaded_by_id=user_id,
            )
            logging.debug("Created exercise for {0} with checksum {1}".format(ccnode.title, assessment_file_obj.checksum))
    finally:
        temppath and os.unlink(temppath)


def process_assessment_metadata(ccnode, kolibrinode):
    # Get mastery model information, set to default if none provided
    assessment_items = ccnode.assessment_items.all().order_by('order')
    exercise_data = ccnode.extra_fields if ccnode.extra_fields else {}
    if isinstance(exercise_data, basestring):
        exercise_data = json.loads(exercise_data)
    randomize = exercise_data.get('randomize') if exercise_data.get('randomize') is not None else True
    assessment_item_ids = [a.assessment_id for a in assessment_items]

    exercise_data_type = ""
    if exercise_data.get('mastery_model'):
        exercise_data_type = exercise_data.get('mastery_model')
    if (
        exercise_data.get('option') and
        exercise_data.get('option').get('completion_criteria') and
        exercise_data.get('option').get('completion_criteria').get('mastery_model')
    ):
        exercise_data_type = exercise_data.get('option').get('completion_criteria').get('mastery_model')

    mastery_model = {'type': exercise_data_type or exercises.M_OF_N}
    if mastery_model['type'] == exercises.M_OF_N:
        mastery_model.update({'n': exercise_data.get('n') or min(5, assessment_items.count()) or 1})
        mastery_model.update({'m': exercise_data.get('m') or min(5, assessment_items.count()) or 1})
    elif mastery_model['type'] == exercises.DO_ALL:
        mastery_model.update({'n': assessment_items.count() or 1, 'm': assessment_items.count() or 1})
    elif mastery_model['type'] == exercises.NUM_CORRECT_IN_A_ROW_2:
        mastery_model.update({'n': 2, 'm': 2})
    elif mastery_model['type'] == exercises.NUM_CORRECT_IN_A_ROW_3:
        mastery_model.update({'n': 3, 'm': 3})
    elif mastery_model['type'] == exercises.NUM_CORRECT_IN_A_ROW_5:
        mastery_model.update({'n': 5, 'm': 5})
    elif mastery_model['type'] == exercises.NUM_CORRECT_IN_A_ROW_10:
        mastery_model.update({'n': 10, 'm': 10})

    exercise_data.update({
        'mastery_model': exercises.M_OF_N,
        'legacy_mastery_model': mastery_model['type'],
        'randomize': randomize,
        'n': mastery_model.get('n'),
        'm': mastery_model.get('m'),
        'all_assessment_items': assessment_item_ids,
        'assessment_mapping': {a.assessment_id: a.type if a.type != 'true_false' else exercises.SINGLE_SELECTION for a in assessment_items},
    })

    kolibrimodels.AssessmentMetaData.objects.create(
        id=uuid.uuid4(),
        contentnode=kolibrinode,
        assessment_item_ids=json.dumps(assessment_item_ids),
        number_of_assessments=assessment_items.count(),
        mastery_model=json.dumps(mastery_model),
        randomize=randomize,
        is_manipulable=ccnode.kind_id == content_kinds.EXERCISE,
    )

    return exercise_data


def create_perseus_zip(ccnode, exercise_data, write_to_path):
    with zipfile.ZipFile(write_to_path, "w") as zf:
        try:
            exercise_context = {
                'exercise': json.dumps(exercise_data, sort_keys=True, indent=4)
            }
            exercise_result = render_to_string('perseus/exercise.json', exercise_context)
            write_to_zipfile("exercise.json", exercise_result, zf)

            channel_id = ccnode.get_channel_id()

            for question in ccnode.assessment_items.prefetch_related('files').all().order_by('order'):
                try:
                    for image in question.files.filter(preset_id=format_presets.EXERCISE_IMAGE).order_by('checksum'):
                        image_name = "images/{}.{}".format(image.checksum, image.file_format_id)
                        if image_name not in zf.namelist():
                            with storage.open(ccmodels.generate_object_storage_name(image.checksum, str(image)), 'rb') as content:
                                write_to_zipfile(image_name, content.read(), zf)

                    for image in question.files.filter(preset_id=format_presets.EXERCISE_GRAPHIE).order_by('checksum'):
                        svg_name = "images/{0}.svg".format(image.original_filename)
                        json_name = "images/{0}-data.json".format(image.original_filename)
                        if svg_name not in zf.namelist() or json_name not in zf.namelist():
                            with storage.open(ccmodels.generate_object_storage_name(image.checksum, str(image)), 'rb') as content:
                                content = content.read()
                                # in Python 3, delimiter needs to be in bytes format
                                content = content.split(exercises.GRAPHIE_DELIMITER.encode('ascii'))
                                write_to_zipfile(svg_name, content[0], zf)
                                write_to_zipfile(json_name, content[1], zf)
                    write_assessment_item(question, zf, channel_id)
                except Exception as e:
                    logging.error("Error while publishing channel `{}`: {}".format(channel_id, str(e)))
                    logging.error(traceback.format_exc())
                    # In production, these errors have historically been handled silently.
                    # Retain that behavior for now, but raise an error locally so we can
                    # better understand the cases in which this might happen.
                    report_exception(e)

                    # if we're in a testing or development environment, raise the error
                    if os.environ.get('BRANCH_ENVIRONMENT', '') != "master":
                        logging.warning("NOTE: the following error would have been swallowed silently in production")
                        raise
        finally:
            zf.close()


def write_to_zipfile(filename, content, zf):
    info = zipfile.ZipInfo(filename, date_time=(2013, 3, 14, 1, 59, 26))
    info.comment = "Perseus file generated during export process".encode()
    info.compress_type = zipfile.ZIP_STORED
    info.create_system = 0
    zf.writestr(info, content)


def write_assessment_item(assessment_item, zf, channel_id):  # noqa C901
    if assessment_item.type == exercises.MULTIPLE_SELECTION:
        template = 'perseus/multiple_selection.json'
    elif assessment_item.type == exercises.SINGLE_SELECTION or assessment_item.type == 'true_false':
        template = 'perseus/multiple_selection.json'
    elif assessment_item.type == exercises.INPUT_QUESTION:
        template = 'perseus/input_question.json'
    elif assessment_item.type == exercises.PERSEUS_QUESTION:
        template = 'perseus/perseus_question.json'
    else:
        raise TypeError("Unrecognized question type on item {}".format(assessment_item.assessment_id))

    question = process_formulas(assessment_item.question)
    question, question_images = process_image_strings(question, zf, channel_id)

    answer_data = json.loads(assessment_item.answers)
    for answer in answer_data:
        if assessment_item.type == exercises.INPUT_QUESTION:
            answer['answer'] = extract_value(answer['answer'])
        else:
            answer['answer'] = answer['answer'].replace(exercises.CONTENT_STORAGE_PLACEHOLDER, PERSEUS_IMG_DIR)
            answer['answer'] = process_formulas(answer['answer'])
            # In case perseus doesn't support =wxh syntax, use below code
            answer['answer'], answer_images = process_image_strings(answer['answer'], zf, channel_id)
            answer.update({'images': answer_images})

    answer_data = [a for a in answer_data if a['answer'] or a['answer'] == 0]  # Filter out empty answers, but not 0
    hint_data = json.loads(assessment_item.hints)
    for hint in hint_data:
        hint['hint'] = process_formulas(hint['hint'])
        hint['hint'], hint_images = process_image_strings(hint['hint'], zf, channel_id)
        hint.update({'images': hint_images})

    answers_sorted = answer_data
    try:
        answers_sorted = sorted(answer_data, key=lambda x: x.get('order'))
    except TypeError:
        logging.error("Unable to sort answers, leaving unsorted.")

    hints_sorted = hint_data
    try:
        hints_sorted = sorted(hint_data, key=lambda x: x.get('order'))
    except TypeError:
        logging.error("Unable to sort hints, leaving unsorted.")

    context = {
        'question': question,
        'question_images': question_images,
        'answers': answers_sorted,
        'multiple_select': assessment_item.type == exercises.MULTIPLE_SELECTION,
        'raw_data': assessment_item.raw_data.replace(exercises.CONTENT_STORAGE_PLACEHOLDER, PERSEUS_IMG_DIR),
        'hints': hints_sorted,
        'randomize': assessment_item.randomize,
    }

    result = render_to_string(template, context).encode('utf-8', "ignore")
    write_to_zipfile("{0}.json".format(assessment_item.assessment_id), result, zf)


def process_formulas(content):
    for match in re.finditer(r'\$(\$.+\$)\$', content):
        content = content.replace(match.group(0), match.group(1))
    return content


def process_image_strings(content, zf, channel_id):
    image_list = []
    content = content.replace(exercises.CONTENT_STORAGE_PLACEHOLDER, PERSEUS_IMG_DIR)
    for match in re.finditer(r'!\[(?:[^\]]*)]\(([^\)]+)\)', content):
        img_match = re.search(r'(.+/images/[^\s]+)(?:\s=([0-9\.]+)x([0-9\.]+))*', match.group(1))
        if img_match:
            # Add any image files that haven't been written to the zipfile
            filename = img_match.group(1).split('/')[-1]
            checksum, ext = os.path.splitext(filename)

            if not ext:
                logging.warning("While publishing channel `{}` a filename with no extension was encountered: `{}`".format(channel_id, filename))
            try:
                # make sure the checksum is actually a hex string
                int(checksum, 16)
            except Exception:
                logging.warning("while publishing channel `{}` a filename with an improper checksum was encountered: `{}`".format(channel_id, filename))

                # if we're in a testing or development environment, raise the error
                if os.environ.get('BRANCH_ENVIRONMENT', '') != "master":
                    logging.warning("NOTE: the following error would have been swallowed silently in production")
                    raise

            image_name = "images/{}.{}".format(checksum, ext[1:])
            if image_name not in zf.namelist():
                with storage.open(ccmodels.generate_object_storage_name(checksum, filename), 'rb') as imgfile:
                    write_to_zipfile(image_name, imgfile.read(), zf)

            # Add resizing data
            if img_match.group(2) and img_match.group(3):
                image_data = {'name': img_match.group(1)}
                image_data.update({'width': float(img_match.group(2))})
                image_data.update({'height': float(img_match.group(3))})
                image_list.append(image_data)
            content = content.replace(match.group(1), img_match.group(1))

    return content, image_list


def map_prerequisites(root_node):

    for n in ccmodels.PrerequisiteContentRelationship.objects.filter(prerequisite__tree_id=root_node.tree_id)\
            .values('prerequisite__node_id', 'target_node__node_id'):
        try:
            target_node = kolibrimodels.ContentNode.objects.get(pk=n['target_node__node_id'])
            target_node.has_prerequisite.add(n['prerequisite__node_id'])
        except kolibrimodels.ContentNode.DoesNotExist as e:
            logging.error('Unable to find prerequisite {}'.format(str(e)))
        except IntegrityError as e:
            logging.error('Unable to find source node for prerequisite relationship {}'.format(str(e)))


def map_channel_to_kolibri_channel(channel):
    logging.debug("Generating the channel metadata.")
    kolibri_channel = kolibrimodels.ChannelMetadata.objects.create(
        id=channel.id,
        name=channel.name,
        description=channel.description,
        tagline=channel.tagline,
        version=channel.version + 1,  # Need to save as version being published, not current version
        thumbnail=channel.icon_encoding,
        root_pk=channel.main_tree.node_id,
        root_id=channel.main_tree.node_id,
        min_schema_version=MIN_SCHEMA_VERSION,  # Need to modify Kolibri so we can import this without importing models
    )
    logging.info("Generated the channel metadata.")

    return kolibri_channel


def set_channel_icon_encoding(channel):
    channel.icon_encoding = convert_channel_thumbnail(channel)
    channel.save()


def convert_channel_thumbnail(channel):
    """ encode_thumbnail: gets base64 encoding of thumbnail
        Args:
            thumbnail (str): file path or url to channel's thumbnail
        Returns: base64 encoding of thumbnail
    """
    if not channel.thumbnail or channel.thumbnail == '' or 'static' in channel.thumbnail:
        return ""

    if channel.thumbnail_encoding:
        try:
            thumbnail_data = channel.thumbnail_encoding
            if thumbnail_data.get("base64"):
                return thumbnail_data["base64"]
        except ValueError:
            logging.error("ERROR: channel thumbnail is not in correct format ({}: {})".format(channel.id, channel.thumbnail_encoding))
    return get_thumbnail_encoding(channel.thumbnail)


def map_tags_to_node(kolibrinode, ccnode):
    """ map_tags_to_node: assigns tags to nodes (creates fk relationship)
        Args:
            kolibrinode (kolibri.models.ContentNode): node to map tag to
            ccnode (contentcuration.models.ContentNode): node with tags to map
        Returns: None
    """
    tags_to_add = []

    for tag in ccnode.tags.all():
        t, _new = kolibrimodels.ContentTag.objects.get_or_create(pk=tag.pk, tag_name=tag.tag_name)
        if len(t.tag_name) <= 30:
            tags_to_add.append(t)

    kolibrinode.tags.set(tags_to_add)
    kolibrinode.save()


def raise_if_nodes_are_all_unchanged(channel):

    logging.debug("Checking if we have any changed nodes.")

    changed_models = channel.main_tree.get_family().filter(changed=True)

    if not changed_models.exists():
        logging.debug("No nodes have been changed!")
        raise NoNodesChangedError("No models changed!")

    logging.info("Some nodes are changed.")


def mark_all_nodes_as_published(channel):
    logging.debug("Marking all nodes as published.")

    channel.main_tree.get_family().update(changed=False, published=True)

    logging.info("Marked all nodes as published.")


def save_export_database(channel_id):
    logging.debug("Saving export database")
    current_export_db_location = get_active_content_database()
    target_export_db_location = os.path.join(settings.DB_ROOT, "{id}.sqlite3".format(id=channel_id))

    with open(current_export_db_location, 'rb') as currentf:
        storage.save(target_export_db_location, currentf)
    logging.info("Successfully copied to {}".format(target_export_db_location))


def add_tokens_to_channel(channel):
    if not channel.secret_tokens.filter(is_primary=True).exists():
        logging.info("Generating tokens for the channel.")
        channel.make_token()


def fill_published_fields(channel, version_notes):
    channel.last_published = timezone.now()
    published_nodes = channel.main_tree.get_descendants().filter(published=True).prefetch_related('files')
    channel.total_resource_count = published_nodes.exclude(kind_id=content_kinds.TOPIC).count()
    kind_counts = list(published_nodes.values('kind_id').annotate(count=Count('kind_id')).order_by('kind_id'))
    channel.published_kind_count = json.dumps(kind_counts)
    channel.published_size = published_nodes.values('files__checksum', 'files__file_size').distinct(
    ).aggregate(resource_size=Sum('files__file_size'))['resource_size'] or 0

    node_languages = published_nodes.exclude(language=None).values_list('language', flat=True)
    file_languages = published_nodes.values_list('files__language', flat=True)
    language_list = list(set(chain(node_languages, file_languages)))

    for lang in language_list:
        if lang:
            channel.included_languages.add(lang)

    # TODO: Eventually, consolidate above operations to just use this field for storing historical data
    channel.published_data.update({
        channel.version: {
            'resource_count': channel.total_resource_count,
            'kind_count': kind_counts,
            'size': channel.published_size,
            'date_published': channel.last_published.strftime(settings.DATE_TIME_FORMAT),
            'version_notes': version_notes,
            'included_languages': language_list
        }
    })
    channel.save()


@delay_user_storage_calculation
def publish_channel(
    user_id,
    channel_id,
    version_notes='',
    force=False,
    force_exercises=False,
    send_email=False,
    progress_tracker=None,
    language=settings.LANGUAGE_CODE,
):
    """
    :type progress_tracker: contentcuration.utils.celery.ProgressTracker|None
    """
    channel = ccmodels.Channel.objects.get(pk=channel_id)
    kolibri_temp_db = None
    start = time.time()
    try:
        set_channel_icon_encoding(channel)
        kolibri_temp_db = create_content_database(channel, force, user_id, force_exercises, progress_tracker=progress_tracker)
        increment_channel_version(channel)
        mark_all_nodes_as_published(channel)
        add_tokens_to_channel(channel)
        fill_published_fields(channel, version_notes)

        # Attributes not getting set for some reason, so just save it here
        channel.main_tree.publishing = False
        channel.main_tree.changed = False
        channel.main_tree.published = True
        channel.main_tree.save()

        # Delete public channel cache.
        if channel.public:
            delete_public_channel_cache_keys()

        if send_email:
            with override(language):
                send_emails(channel, user_id, version_notes=version_notes)

        # use SQLite backup API to put DB into archives folder.
        # Then we can use the empty db name to have SQLite use a temporary DB (https://www.sqlite.org/inmemorydb.html)

        record_publish_stats(channel)

        if progress_tracker:
            progress_tracker.track(100)
    except NoNodesChangedError:
        logging.warning("No nodes have changed for channel {} so no publish will happen".format(channel_id))
    # No matter what, make sure publishing is set to False once the run is done
    finally:
        if kolibri_temp_db and os.path.exists(kolibri_temp_db):
            os.remove(kolibri_temp_db)
        channel.main_tree.publishing = False
        channel.main_tree.save()

    elapsed = time.time() - start

    if elapsed > PUBLISHING_UPDATE_THRESHOLD:
        # we raise the exception so that sentry has the stack trace when it tries to log it
        # we need to raise it to get Python to fill out the stack trace.
        try:
            raise SlowPublishError(elapsed, channel_id)
        except SlowPublishError as e:
            report_exception(e)
    return channel<|MERGE_RESOLUTION|>--- conflicted
+++ resolved
@@ -154,69 +154,6 @@
     channel.main_tree.get_family().update(license_id=license.pk)
 
 
-<<<<<<< HEAD
-def map_content_nodes(  # noqa: C901
-    root_node,
-    default_language,
-    channel_id,
-    channel_name,
-    user_id=None,
-    force_exercises=False,
-    progress_tracker=None,
-):
-    """
-    :type progress_tracker: contentcuration.utils.celery.ProgressTracker|None
-    """
-    # make sure we process nodes higher up in the tree first, or else when we
-    # make mappings the parent nodes might not be there
-
-    if not root_node.complete:
-        raise ValueError("Attempted to publish a channel with an incomplete root node")
-
-    node_queue = collections.deque()
-    node_queue.append(root_node)
-
-    task_percent_total = 80.0
-    total_nodes = root_node.get_descendant_count() + 1  # make sure we include root_node
-    percent_per_node = old_div(task_percent_total, total_nodes)
-
-    def queue_get_return_none_when_empty():
-        try:
-            return node_queue.popleft()
-        except IndexError:
-            return None
-
-    with ccmodels.ContentNode.objects.delay_mptt_updates(), kolibrimodels.ContentNode.objects.delay_mptt_updates():
-        for node in iter(queue_get_return_none_when_empty, None):
-            logging.debug("Mapping node with id {id}".format(
-                id=node.pk))
-
-            # Update tsvector for this node.
-            node.title_description_search_vector = ccmodels.POSTGRES_SEARCH_VECTOR
-            node.save(update_fields=["title_description_search_vector"])
-
-            if node.get_descendants(include_self=True).exclude(kind_id=content_kinds.TOPIC).exists() and node.complete:
-                children = (node.children.all())
-                node_queue.extend(children)
-
-                kolibrinode = create_bare_contentnode(node, default_language, channel_id, channel_name)
-
-                if node.kind.kind == content_kinds.EXERCISE:
-                    exercise_data = process_assessment_metadata(node, kolibrinode)
-                    if force_exercises or node.changed or not \
-                            node.files.filter(preset_id=format_presets.EXERCISE).exists():
-                        create_perseus_exercise(node, kolibrinode, exercise_data, user_id=user_id)
-                elif node.kind.kind == content_kinds.SLIDESHOW:
-                    create_slideshow_manifest(node, kolibrinode, user_id=user_id)
-                create_associated_file_objects(kolibrinode, node)
-                map_tags_to_node(kolibrinode, node)
-
-            if progress_tracker:
-                progress_tracker.increment(increment=percent_per_node)
-
-
-def create_slideshow_manifest(ccnode, kolibrinode, user_id=None):
-=======
 inheritable_fields = [
     "grade_levels",
     "resource_types",
@@ -294,7 +231,6 @@
 
 
 def create_slideshow_manifest(ccnode, user_id=None):
->>>>>>> 9d98086f
     print("Creating slideshow manifest...")
 
     preset = ccmodels.FormatPreset.objects.filter(pk="slideshow_manifest")[0]
