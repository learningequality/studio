"""
Utility functions for auditing channel licenses for community library submission.
"""
import logging
import os

from django.conf import settings
from django.core.files.storage import default_storage as storage
from kolibri_content.models import ContentNode as KolibriContentNode
from kolibri_public.utils.export_channel_to_kolibri_public import (
    using_temp_migrated_content_database,
)
from le_utils.constants import content_kinds
from le_utils.constants import licenses

from contentcuration.models import AuditedSpecialPermissionsLicense
from contentcuration.models import Change
from contentcuration.models import Channel
from contentcuration.models import License
from contentcuration.models import User
from contentcuration.viewsets.sync.constants import CHANNEL
from contentcuration.viewsets.sync.utils import generate_update_event

logger = logging.getLogger(__name__)


def _get_content_database_path(channel_id, channel_version):
    """
    Get the path to the content database for a channel version.
    Returns the versioned database path if it exists, otherwise the unversioned path.
    """
    versioned_db_path = os.path.join(
        settings.DB_ROOT, f"{channel_id}-{channel_version}.sqlite3"
    )
    unversioned_db_path = os.path.join(settings.DB_ROOT, f"{channel_id}.sqlite3")

    if storage.exists(versioned_db_path):
        return versioned_db_path

    if storage.exists(unversioned_db_path):
        return unversioned_db_path

    return None


def get_channel_and_user(channel_id, user_id):
    user = User.objects.get(pk=user_id)
    channel = Channel.objects.select_related("main_tree").get(pk=channel_id)

    if user and channel:
        return user, channel
    else:
        return None, None

<<<<<<< HEAD
def _process_content_database(channel_id, channel_version):
    """
    Process the content database to calculate included_licenses and special permissions.
    Both operations are performed within the same database context to avoid downloading
    the database twice.
    """
=======

def _process_content_database(channel_id, channel_version, included_licenses=None):
    """Process the content database to calculate included_licenses and special permissions."""
>>>>>>> 7db54775
    db_path = _get_content_database_path(channel_id, channel_version)
    if not db_path:
        return [], None

    with using_temp_migrated_content_database(db_path):
        # Calculate included_licenses from the content database
        license_names = list(
            KolibriContentNode.objects.exclude(kind=content_kinds.TOPIC)
            .exclude(license_name__isnull=True)
            .exclude(license_name="")
            .values_list("license_name", flat=True)
            .distinct()
        )

        license_ids = []
        for license_name in license_names:
            studio_license = License.objects.get(license_name=license_name)
            license_ids.append(studio_license.id)

        included_licenses = sorted(set(license_ids))

        # Process special permissions licenses within the same database context
        special_permissions_license = License.objects.get(
            license_name=licenses.SPECIAL_PERMISSIONS
        )

        if not special_permissions_license:
            return included_licenses, []

        special_permissions_license_ids = []
        if special_permissions_license.id in included_licenses:
            special_perms_nodes = KolibriContentNode.objects.filter(
                license_name=licenses.SPECIAL_PERMISSIONS
            ).exclude(kind=content_kinds.TOPIC)

            license_descriptions = list(
                special_perms_nodes.exclude(license_description__isnull=True)
                .exclude(license_description="")
                .values_list("license_description", flat=True)
                .distinct()
            )

            if license_descriptions:
                existing_licenses = AuditedSpecialPermissionsLicense.objects.filter(
                    description__in=license_descriptions
                )
                existing_descriptions = set(
                    existing_licenses.values_list("description", flat=True)
                )

                new_licenses = [
                    AuditedSpecialPermissionsLicense(
                        description=description, distributable=False
                    )
                    for description in license_descriptions
                    if description not in existing_descriptions
                ]

                if new_licenses:
                    AuditedSpecialPermissionsLicense.objects.bulk_create(
                        new_licenses, ignore_conflicts=True
                    )

                all_licenses = AuditedSpecialPermissionsLicense.objects.filter(
                    description__in=license_descriptions
                )
                special_permissions_license_ids = list(
                    all_licenses.values_list("id", flat=True)
                )

        return included_licenses, special_permissions_license_ids

<<<<<<< HEAD
=======

def calculate_included_licenses(channel_id, channel_version, published_data_version):
    """Calculate and cache included_licenses from the content database if not already present."""
    included_licenses = published_data_version.get("included_licenses")
    if not included_licenses:
        included_licenses, _ = _process_content_database(channel_id, channel_version)
        published_data_version["included_licenses"] = included_licenses

    return included_licenses

>>>>>>> 7db54775

def check_invalid_licenses(included_licenses):
    """Check for invalid licenses (All Rights Reserved)."""
    invalid_license_ids = []
    all_rights_reserved_license = License.objects.get(
        license_name=licenses.ALL_RIGHTS_RESERVED
    )
    if all_rights_reserved_license.id in included_licenses:
        invalid_license_ids = [all_rights_reserved_license.id]

    return invalid_license_ids


def save_audit_results(
    channel,
    published_data_version,
    invalid_license_ids,
    special_permissions_license_ids,
    user_id,
):
    """Save audit results to published_data and create change event."""
    published_data_version["community_library_invalid_licenses"] = (
        invalid_license_ids if invalid_license_ids else None
    )
    published_data_version["community_library_special_permissions"] = (
        special_permissions_license_ids if special_permissions_license_ids else None
    )

    channel.save()

    Change.create_change(
        generate_update_event(
            channel.id,
            CHANNEL,
            {"published_data": channel.published_data},
            channel_id=channel.id,
        ),
        applied=True,
        created_by_id=user_id,
    )


def audit_channel_licenses(channel_id, user_id):
    user, channel = get_channel_and_user(channel_id, user_id)
    if not user or not channel:
        return

    channel_version = channel.version
    version_str = str(channel_version)

    if version_str not in channel.published_data:
        channel.published_data[version_str] = {}

    published_data_version = channel.published_data[version_str]

<<<<<<< HEAD
    included_licenses, special_permissions_license_ids = _process_content_database(
        channel_id, channel_version
    )
    
    published_data_version["included_licenses"] = included_licenses
    
    invalid_license_ids = check_invalid_licenses(included_licenses)
=======
    included_licenses = published_data_version.get("included_licenses")

    if included_licenses:
        invalid_license_ids = check_invalid_licenses(included_licenses)
        _, special_permissions_license_ids = _process_content_database(
            channel_id, channel_version, included_licenses=included_licenses
        )
    else:
        included_licenses, special_permissions_license_ids = _process_content_database(
            channel_id, channel_version
        )
        published_data_version["included_licenses"] = included_licenses
        invalid_license_ids = check_invalid_licenses(included_licenses)
>>>>>>> 7db54775

    if special_permissions_license_ids is None:
        save_audit_results(
            channel, published_data_version, invalid_license_ids, None, user_id
        )
        return

    save_audit_results(
        channel,
        published_data_version,
        invalid_license_ids,
        special_permissions_license_ids,
        user_id,
    )<|MERGE_RESOLUTION|>--- conflicted
+++ resolved
@@ -52,40 +52,40 @@
     else:
         return None, None
 
-<<<<<<< HEAD
-def _process_content_database(channel_id, channel_version):
-    """
-    Process the content database to calculate included_licenses and special permissions.
-    Both operations are performed within the same database context to avoid downloading
-    the database twice.
-    """
-=======
-
-def _process_content_database(channel_id, channel_version, included_licenses=None):
-    """Process the content database to calculate included_licenses and special permissions."""
->>>>>>> 7db54775
+
+def _process_content_database(channel_id, channel_version, published_data_version=None):
+    included_licenses = None
+    if published_data_version:
+        included_licenses = published_data_version.get("included_licenses")
+    
     db_path = _get_content_database_path(channel_id, channel_version)
     if not db_path:
-        return [], None
+        if included_licenses is None:
+            included_licenses = []
+        if published_data_version:
+            published_data_version["included_licenses"] = included_licenses
+        return included_licenses, None
 
     with using_temp_migrated_content_database(db_path):
-        # Calculate included_licenses from the content database
-        license_names = list(
-            KolibriContentNode.objects.exclude(kind=content_kinds.TOPIC)
-            .exclude(license_name__isnull=True)
-            .exclude(license_name="")
-            .values_list("license_name", flat=True)
-            .distinct()
-        )
-
-        license_ids = []
-        for license_name in license_names:
-            studio_license = License.objects.get(license_name=license_name)
-            license_ids.append(studio_license.id)
-
-        included_licenses = sorted(set(license_ids))
-
-        # Process special permissions licenses within the same database context
+        if included_licenses is None:
+            license_names = list(
+                KolibriContentNode.objects.exclude(kind=content_kinds.TOPIC)
+                .exclude(license_name__isnull=True)
+                .exclude(license_name="")
+                .values_list("license_name", flat=True)
+                .distinct()
+            )
+
+            license_ids = []
+            for license_name in license_names:
+                studio_license = License.objects.get(license_name=license_name)
+                license_ids.append(studio_license.id)
+
+            included_licenses = sorted(set(license_ids))
+            
+            if published_data_version:
+                published_data_version["included_licenses"] = included_licenses
+
         special_permissions_license = License.objects.get(
             license_name=licenses.SPECIAL_PERMISSIONS
         )
@@ -136,19 +136,6 @@
 
         return included_licenses, special_permissions_license_ids
 
-<<<<<<< HEAD
-=======
-
-def calculate_included_licenses(channel_id, channel_version, published_data_version):
-    """Calculate and cache included_licenses from the content database if not already present."""
-    included_licenses = published_data_version.get("included_licenses")
-    if not included_licenses:
-        included_licenses, _ = _process_content_database(channel_id, channel_version)
-        published_data_version["included_licenses"] = included_licenses
-
-    return included_licenses
-
->>>>>>> 7db54775
 
 def check_invalid_licenses(included_licenses):
     """Check for invalid licenses (All Rights Reserved)."""
@@ -204,29 +191,13 @@
 
     published_data_version = channel.published_data[version_str]
 
-<<<<<<< HEAD
     included_licenses, special_permissions_license_ids = _process_content_database(
-        channel_id, channel_version
+        channel_id, channel_version, published_data_version=published_data_version
     )
     
     published_data_version["included_licenses"] = included_licenses
     
     invalid_license_ids = check_invalid_licenses(included_licenses)
-=======
-    included_licenses = published_data_version.get("included_licenses")
-
-    if included_licenses:
-        invalid_license_ids = check_invalid_licenses(included_licenses)
-        _, special_permissions_license_ids = _process_content_database(
-            channel_id, channel_version, included_licenses=included_licenses
-        )
-    else:
-        included_licenses, special_permissions_license_ids = _process_content_database(
-            channel_id, channel_version
-        )
-        published_data_version["included_licenses"] = included_licenses
-        invalid_license_ids = check_invalid_licenses(included_licenses)
->>>>>>> 7db54775
 
     if special_permissions_license_ids is None:
         save_audit_results(
