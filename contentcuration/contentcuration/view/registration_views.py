import copy
import json
import logging
import re
from django.http import Http404, HttpResponse, HttpResponseBadRequest, HttpResponseRedirect
from django.views.decorators.csrf import csrf_exempt
from django.views.generic.edit import FormView
from django.shortcuts import render, get_object_or_404, redirect, render_to_response
from django.contrib.sites.shortcuts import get_current_site
from django.contrib.auth import authenticate, login, logout
from django.contrib.auth.decorators import login_required
from django.conf import settings
from django.core.exceptions import ObjectDoesNotExist
from django.core.context_processors import csrf
from django.db.models import Q
from django.template.loader import render_to_string
from django.core.urlresolvers import reverse_lazy
from contentcuration.models import Channel, User, Invitation
from contentcuration.forms import InvitationForm, InvitationAcceptForm, RegistrationForm
from registration.backends.hmac.views import RegistrationView


""" REGISTRATION/INVITATION ENDPOINTS """
@csrf_exempt
def send_invitation_email(request):
    if request.method != 'POST':
        raise HttpResponseBadRequest("Only POST requests are allowed on this endpoint.")
    else:
        data = json.loads(request.body)

        try:
            user_email = data["user_email"]
            channel_id = data["channel_id"]
            share_mode = data["share_mode"]
            retrieved_user = User.objects.get_or_create(email = user_email)
            recipient = retrieved_user[0]
            channel = Channel.objects.get(id=channel_id)
            invitation = Invitation.objects.get_or_create(invited = recipient,
                                                        email = user_email,
                                                        share_mode=share_mode,
                                                        sender=request.user,
                                                        channel_id = channel_id,
                                                        first_name=recipient.first_name if recipient.is_active else "Guest",
                                                        last_name=recipient.last_name if recipient.is_active else " ")[0]
            ctx_dict = {    'sender' : request.user,
                            'site' : get_current_site(request),
                            'user' : recipient,
                            'share_mode' : share_mode,
                            'channel_id' : channel_id,
                            'invitation_key': invitation.id,
                            'is_new': recipient.is_active is False,
                            'channel': channel.name
                        }
            subject = render_to_string('permissions/permissions_email_subject.txt', ctx_dict)
            message = render_to_string('permissions/permissions_email.txt', ctx_dict)
            # message_html = render_to_string('permissions/permissions_email.html', ctx_dict)
            recipient.email_user(subject, message, settings.DEFAULT_FROM_EMAIL,) #html_message=message_html,)
            # recipient.email_user(subject, message, settings.DEFAULT_FROM_EMAIL,)
        except KeyError:
            raise ObjectDoesNotExist("Missing attribute from data: {}".format(data))

        return HttpResponse(json.dumps({
                "id": invitation.pk,
                "invited": invitation.invited_id,
                "email": invitation.email,
                "sender": invitation.sender_id,
                "channel": invitation.channel_id,
                "first_name": invitation.first_name,
                "last_name": invitation.last_name,
                "share_mode": invitation.share_mode,
            }))

class InvitationAcceptView(FormView):
    form_class = InvitationAcceptForm
    template_name = 'permissions/permissions_confirm.html'
    invitation = None

    def get_initial(self):
        initial = self.initial.copy()
        return {'userid': self.invitation.invited.pk}

    def get_form_kwargs(self):
        kwargs = super(InvitationAcceptView, self).get_form_kwargs()
        kwargs.update({'user': self.user()})
        return kwargs

    def get_success_url(self):
<<<<<<< HEAD
        page_name = "channel"
        if self.invitation.share_mode == "view":
            page_name = "channel_view_only"
        return reverse_lazy(page_name, kwargs={'channel_id':self.invitation.channel.pk})
=======
        return reverse_lazy('channel', kwargs={'channel_id':self.invitation.channel.pk}) + "/edit"
>>>>>>> 83dbaed7

    def dispatch(self, *args, **kwargs):
        try:
            self.invitation = Invitation.objects.get(id = self.kwargs['invitation_link'])
        except ObjectDoesNotExist:
            logging.debug("No invitation found.")
            return redirect(reverse_lazy('fail_invitation'))

        return super(InvitationAcceptView, self).dispatch(*args, **kwargs)

    def user(self):
        return self.invitation.invited

    def form_valid(self, form):
        add_editor_to_channel(self.invitation)

        user_cache = authenticate(username=self.invitation.invited.email,
                            password=form.cleaned_data['password'],
                        )
        login(self.request, user_cache)

        return redirect(self.get_success_url())

    def form_invalid(self, form):
        return self.render_to_response(self.get_context_data(form=form))

    def get_context_data(self, **kwargs):
        return super(InvitationAcceptView, self).get_context_data(**kwargs)


class InvitationRegisterView(FormView):
    """
    Base class for user registration views.
    """
    disallowed_url = 'registration_disallowed'
    form_class = InvitationForm
    success_url = None
    template_name = 'permissions/permissions_register.html'
    invitation = None

    def get_initial(self):
        initial = self.initial.copy()
        return {'email': self.user().email}

    def get_success_url(self):
        return reverse_lazy('accept_invitation', kwargs={'invitation_link': self.kwargs["invitation_link"]})

    def get_login_url(self):
<<<<<<< HEAD
        page_name = "channel"
        if self.invitation.share_mode == "view":
            page_name = "channel_view_only"
        return reverse_lazy(page_name, kwargs={'channel_id':self.invitation.channel.pk})
=======
        return reverse_lazy('channel', kwargs={'channel_id':self.invitation.channel.pk}) + "/edit"
>>>>>>> 83dbaed7

    def dispatch(self, *args, **kwargs):
        try:
            self.invitation = Invitation.objects.get(id__exact = self.kwargs['invitation_link'])
        except ObjectDoesNotExist:
            logging.debug("No invitation found.")
            return redirect(reverse_lazy('fail_invitation'))

        if not getattr(settings, 'REGISTRATION_OPEN', True):
            return redirect(self.disallowed_url)

        if self.invitation.invited.is_active:
            return redirect(self.get_success_url())

        return super(InvitationRegisterView, self).dispatch(*args, **kwargs)

    def form_valid(self, form):
        user = form.save(self.user())
        add_editor_to_channel(self.invitation)
        user_cache = authenticate(username=user.email,
                             password=form.cleaned_data['password1'],
                         )
        login(self.request, user_cache)
        return redirect(self.get_login_url())


    def form_invalid(self, form):

        return self.render_to_response(self.get_context_data(form=form))

    def user(self):
        return User.objects.get_or_create(id=self.kwargs["user_id"])[0]

    def get_context_data(self, **kwargs):
        return super(InvitationRegisterView, self).get_context_data(**kwargs)

def decline_invitation(request, invitation_link):
    try:
        invitation = Invitation.objects.get(id = invitation_link)
        invitation.delete()

    except ObjectDoesNotExist:
        logging.debug("No invitation found.")

    return render(request, 'permissions/permissions_decline.html')

def fail_invitation(request):
    return render(request, 'permissions/permissions_fail.html')

class UserRegistrationView(RegistrationView):
    email_body_template = 'registration/activation_email.txt'
    email_subject_template = 'registration/activation_email_subject.txt'
    email_html_template = 'registration/activation_email.html'
    form_class=RegistrationForm

    def send_activation_email(self, user):
        activation_key = self.get_activation_key(user)
        context = self.get_email_context(activation_key)
        context.update({
            'user': user
        })
        subject = render_to_string(self.email_subject_template, context)
        subject = ''.join(subject.splitlines())
        message = render_to_string(self.email_body_template, context)
        # message_html = render_to_string(self.email_html_template, context)
        user.email_user(subject, message, settings.DEFAULT_FROM_EMAIL, ) #html_message=message_html,)


def add_editor_to_channel(invitation):
<<<<<<< HEAD
    if invitation.share_mode == "view":
        invitation.channel.viewers.add(invitation.invited)
    else:
        invitation.channel.editors.add(invitation.invited)
=======
    invitation.channel.editors.add(invitation.invited)
>>>>>>> 83dbaed7
    invitation.channel.save()
    invitation.delete()<|MERGE_RESOLUTION|>--- conflicted
+++ resolved
@@ -85,14 +85,10 @@
         return kwargs
 
     def get_success_url(self):
-<<<<<<< HEAD
         page_name = "channel"
         if self.invitation.share_mode == "view":
             page_name = "channel_view_only"
         return reverse_lazy(page_name, kwargs={'channel_id':self.invitation.channel.pk})
-=======
-        return reverse_lazy('channel', kwargs={'channel_id':self.invitation.channel.pk}) + "/edit"
->>>>>>> 83dbaed7
 
     def dispatch(self, *args, **kwargs):
         try:
@@ -141,14 +137,10 @@
         return reverse_lazy('accept_invitation', kwargs={'invitation_link': self.kwargs["invitation_link"]})
 
     def get_login_url(self):
-<<<<<<< HEAD
         page_name = "channel"
         if self.invitation.share_mode == "view":
             page_name = "channel_view_only"
         return reverse_lazy(page_name, kwargs={'channel_id':self.invitation.channel.pk})
-=======
-        return reverse_lazy('channel', kwargs={'channel_id':self.invitation.channel.pk}) + "/edit"
->>>>>>> 83dbaed7
 
     def dispatch(self, *args, **kwargs):
         try:
@@ -218,13 +210,9 @@
 
 
 def add_editor_to_channel(invitation):
-<<<<<<< HEAD
     if invitation.share_mode == "view":
         invitation.channel.viewers.add(invitation.invited)
     else:
         invitation.channel.editors.add(invitation.invited)
-=======
-    invitation.channel.editors.add(invitation.invited)
->>>>>>> 83dbaed7
     invitation.channel.save()
     invitation.delete()