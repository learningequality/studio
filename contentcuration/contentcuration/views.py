--- conflicted
+++ resolved
@@ -23,22 +23,14 @@
 from rest_framework.renderers import JSONRenderer
 from contentcuration.api import write_file_to_storage, check_supported_browsers
 from contentcuration.models import Exercise, AssessmentItem, Channel, License, FileFormat, File, FormatPreset, ContentKind, ContentNode, ContentTag, User, Invitation, generate_file_on_disk_name, generate_storage_url
-<<<<<<< HEAD
-from contentcuration.serializers import AssessmentItemSerializer, ChannelSerializer, LicenseSerializer, FileFormatSerializer, FormatPresetSerializer, ContentKindSerializer, ContentNodeSerializer, TagSerializer, UserSerializer, CurrentUserSerializer
-=======
 from contentcuration.serializers import RootNodeSerializer, AssessmentItemSerializer, AccessibleChannelListSerializer, ChannelListSerializer, ChannelSerializer, LicenseSerializer, FileFormatSerializer, FormatPresetSerializer, ContentKindSerializer, ContentNodeSerializer, TagSerializer, UserSerializer, CurrentUserSerializer
->>>>>>> b4cb6c90
 from django.core.cache import cache
 from le_utils.constants import format_presets, content_kinds, file_formats
 from rest_framework.authentication import SessionAuthentication, BasicAuthentication, TokenAuthentication
 from rest_framework.permissions import IsAuthenticated
 from rest_framework.decorators import api_view, authentication_classes, permission_classes
-<<<<<<< HEAD
-
-=======
 from pressurecooker.videos import guess_video_preset_by_resolution, extract_thumbnail_from_video, compress_video
 from django.core.cache import cache
->>>>>>> b4cb6c90
 
 def base(request):
     if not check_supported_browsers(request.META['HTTP_USER_AGENT']):
@@ -59,33 +51,15 @@
 
 def channel_page(request, channel, allow_edit=False):
     channel_serializer =  ChannelSerializer(channel)
-<<<<<<< HEAD
-    accessible_channel_list = Channel.objects.filter(deleted=False).filter( Q(public=True) | Q(editors=request.user) | Q(viewers=request.user))
-    accessible_channel_list = ChannelSerializer.setup_eager_loading(accessible_channel_list)
-    accessible_channel_list_serializer = ChannelSerializer(accessible_channel_list, many=True)
-
-    channel_list = accessible_channel_list.filter(Q(editors=request.user) | Q(viewers=request.user))\
-                    .exclude(id=channel.pk)\
-                    .annotate(is_view_only=Case(When(viewers=request.user,then=Value(1)),default=Value(0),output_field=IntegerField()))\
-                    .values("id", "name", "is_view_only")
-=======
-
     channel_list = Channel.objects.select_related('main_tree').exclude(id=channel.pk)\
                             .filter(Q(deleted=False) & (Q(editors=request.user) | Q(viewers=request.user)))\
                             .annotate(is_view_only=Case(When(editors=request.user, then=Value(0)),default=Value(1),output_field=IntegerField()))\
                             .distinct().values("id", "name", "is_view_only")
-
->>>>>>> b4cb6c90
     fileformats = get_or_set_cached_constants(FileFormat, FileFormatSerializer)
     licenses = get_or_set_cached_constants(License, LicenseSerializer)
     formatpresets = get_or_set_cached_constants(FormatPreset, FormatPresetSerializer)
     contentkinds = get_or_set_cached_constants(ContentKind, ContentKindSerializer)
-
-<<<<<<< HEAD
-    channel_tags = ContentTag.objects.filter(channel = channel)
-=======
     channel_tags = ContentTag.objects.select_related('channel').filter(channel_id=channel.pk)
->>>>>>> b4cb6c90
     channel_tags_serializer = TagSerializer(channel_tags, many=True)
 
     json_renderer = JSONRenderer()
@@ -94,10 +68,6 @@
                                                 "channel" : json_renderer.render(channel_serializer.data),
                                                 "channel_id" : channel.pk,
                                                 "channel_name": channel.name,
-<<<<<<< HEAD
-                                                "accessible_channels" : json_renderer.render(accessible_channel_list_serializer.data),
-=======
->>>>>>> b4cb6c90
                                                 "channel_list" : channel_list,
                                                 "fileformat_list" : fileformats,
                                                  "license_list" : licenses,
@@ -113,25 +83,13 @@
     if not check_supported_browsers(request.META['HTTP_USER_AGENT']):
         return redirect(reverse_lazy('unsupported_browser'))
 
-<<<<<<< HEAD
-    channel_list = Channel.objects.filter(Q(deleted=False) & (Q(editors=request.user) | Q(viewers=request.user)))\
-                    .annotate(is_view_only=Case(When(viewers=request.user,then=Value(1)),default=Value(0),output_field=IntegerField()))
-    channel_list = ChannelSerializer.setup_eager_loading(channel_list)
-    channel_serializer = ChannelSerializer(channel_list, many=True)
-=======
     channel_list = Channel.objects.select_related('main_tree').filter(Q(deleted=False) & (Q(editors=request.user.pk) | Q(viewers=request.user.pk)))\
                     .annotate(is_view_only=Case(When(editors=request.user, then=Value(0)),default=Value(1),output_field=IntegerField()))
 
     channel_serializer = ChannelListSerializer(channel_list, many=True)
->>>>>>> b4cb6c90
 
     return render(request, 'channel_list.html', {"channels" : JSONRenderer().render(channel_serializer.data),
                                                  "channel_name" : False,
-<<<<<<< HEAD
-                                                 "license_list" : licenses,
-                                                 "channel_list" : channel_list.values("id", "name", "is_view_only"),
-=======
->>>>>>> b4cb6c90
                                                  "current_user" : JSONRenderer().render(UserSerializer(request.user).data)})
 
 @login_required
