--- conflicted
+++ resolved
@@ -119,20 +119,17 @@
 				background-color: @gray-300;
 				padding-left: 2px;
 			}
-<<<<<<< HEAD
 			.channel_priority {
 				width: 100%;
 			    padding: 0px 2px;
 			}
 			.channel_priority_private { color: @gray-700; }
-=======
 			.size_limit {
 				width: 75%;
 				text-align: right;
 				padding: 2px;
 				max-width: 100px;
 			}
->>>>>>> 1f16e63b
 			.popover_link{
 				padding: 0;
 				font-size: 11pt;
