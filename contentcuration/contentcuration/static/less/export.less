--- conflicted
+++ resolved
@@ -5,13 +5,6 @@
 @exporter-background-color:white;
 
 #export_modal{
-<<<<<<< HEAD
-	.modal-dialog{
-		width: @exporter-width;
-	}
-	.modal-content{
-		background-color:@exporter-background-color;
-=======
 	cursor:default;
 	.modal-header{
 		border: none;
@@ -31,17 +24,13 @@
 		background-color:@exporter-background-color;
 		label, #export_license_select{ font-size: 14pt; }
 		#export_totals{ margin-right:10px; }
->>>>>>> 2a1755b9
 		#version_number{
 			color:gray;
 			padding-right:10px;
 		}
 		.annotation{
-<<<<<<< HEAD
-=======
 			color:@gray-400;
 			font-size:10pt;
->>>>>>> 2a1755b9
 			font-weight:normal;
 		    white-space: nowrap;
 		}
@@ -49,24 +38,6 @@
 			display:table-cell;
 			padding-right: 10px;
 		}
-<<<<<<< HEAD
-		#export_preview{
-			width:@exporter-width - 30px;
-		}
-		.export_list{
-			padding-left: 5px;
-			margin-left: 5px;
-			.export_item{
-				padding:5px;
-				.export_item_title{
-					max-width: @exporter-width / 2;
-				}
-				.export_folder{
-					cursor:pointer;
-				}
-				.folder_item{
-					font-weight:bold;
-=======
 		#export_buttons{
 			margin-top:20px;
 			*{
@@ -93,7 +64,6 @@
 					.export_folder{	cursor:pointer; }
 					.folder_item{ font-weight:bold; }
 					.subdirectory{ display:none; }
->>>>>>> 2a1755b9
 				}
 			}
 		}
