@import "global-variables.less";


/* GLOBAL STYLES */ 
body {
	font-family: "Open Sans";
}

#main_content{
	height:100%;
	width:100%;
	padding-left: 20px;
}

/* NAVIGATION BAR */
/* nav variables/mixins */
@topnav-bg-color: #816793;
@dropdown-bg-color: #efefef;
@dropdown-text-color: #515151;
.channel-img {
	width: 40px;
	padding: 0 10px 0 0;
}

/* nav styles */
#top-navigation {
	padding: 8px 40px;
	background: @topnav-bg-color;
	border-radius: 0;
	border: none;
	padding: 0px 40px;
	margin-bottom: 0;

	#logo-container { 
		.inline-block;
		span {
			.inline-block;
			color: white;
			vertical-align: middle;
			font-size: 20px;
		}
	}
	.dropdown {
		background: #6c5584;
		.inline-block;
		margin-left: 40px;
		font-size: 16px;
		button {
			height: 50px;
			padding: 0px 10px 0 10px;
			color: white;
			border: none;
			background: #6c5584;
			
			img {
				.channel-img;
			}
			span {
				margin-left: 50px;
			}
			#channel-dropdown {
				margin-left: 0px;
				margin-bottom: -5px;
				position: relative;
				top: 4px;
			}
		}
		ul {
			position: absolute;
			width: 100%;
			margin: 0;
			list-style: none;
			padding: 5px 0 0 0;
			border-radius: 0;
			background: @dropdown-bg-color;
			
			li {
				padding: 8px;
				font-size: 14px;
				color: @dropdown-text-color;

				img {
					.channel-img;
				}
			}	
		}
	}
	.open {
		color: @dropdown-text-color;
		background: @dropdown-bg-color;
		button {
			color: @dropdown-text-color;
			background: @dropdown-bg-color;
		}
	}

	@search-bg-color: #f4edf5;
	@searchtext-color: #444444;
	@search-border: #56367f;
	#search-logout-container {
		float: right;
		padding-top: 7px;
		.search {
			width: 375px;
			display: inline-block;

			input {
				width: 300px;
				height: 34px;
				padding: 6px 12px;
				font-size: 13px;
				font-style: italic;
				color: @searchtext-color;
				background-color: @search-bg-color;
				border: 1px solid #ccc;
				border-radius: 4px;
			}
			div {
				.inline-block;
				padding: 6px 12px;
				color: @searchtext-color;
				background-color: @search-bg-color;
				border: 1px solid #ccc;
				border-top-right-radius: 4px;
				border-bottom-right-radius: 4px;
				margin-left: -7px;
			}
		}
	} 
}

@subnav-bg-color: #dbdddc;
.nav-img {
	img {
		height: 25px;
		width: auto;
		margin: 0px 7px;
	}
}
#secondary-nav {
	background: @subnav-bg-color;
	border: none;
	width: 100%;
	
	div {
		padding: 0;
	}
	
	a{
		text-decoration:none;
		float:left;
	}
	
	li {
		width: 160px;
		height: 50px;
		font-size: 15px;
		text-align: center;
		padding: 13px;
		color: #474747;
		border-right: 2px solid #464646;
<<<<<<< HEAD
		.nav-img;
	}
	#publish {
		float: right;
		position: relative;
		border-left: 2px solid #464646;
		.nav-img;
=======
		cursor: pointer;
		
		img {
			height: 25px;
			width: auto;
			margin: 0px 7px;
		}
	}
	#publish {
		float: right;
>>>>>>> 17b30996
	}
}


/* CHANNELS */



/* EDIT PAGE */
@container-background-color: #D4D5D4;
@edit-bottom-button-color: #424242;
@edit-button-color: #E0E1E1;
@container-border: #B7B0C3;
@container-title: #A9BCCD;
@container-shadow: #BDBDBC;
@folder-color: #EBECED;
@folder-shadow: #8D8F90;
@container-font: "Trebuchet MS", Helvetica, sans-serif;
@edit-check: #7CC68E;
@highlighted-file: #B6B6B7;
@container-width: 354px;
@container-height: 76vh; 

#edit{
	padding-left: 30px;
	height:100%;
	width:100%;

	h1 {
		color: @container-title;
	}
	
	#button_bar{
		margin-bottom: 15px;
		a{
			background-color: @edit-button-color;
			font-family:  @container-font;
			padding: 12px;
			font-size: 15px;
			border: none;
			text-decoration: none;
			color: black;
		}
	}
	
	#edit_container{
		background-color: @container-title;
		float: left; 
		box-shadow: -7px 12px 5px @container-shadow;
		margin-right: 30px;
		width: @container-width;
		font-family: @container-font;
		height:  @container-height;
		margin-bottom: 30px;
		
		.sidebar{
			width: 38px;
			height: @container-height + 0.75px;
			background-color: @container-title;
			float:left;
			position:absolute;
		}
		
		.title{
			width: 100%;
			font-size: 25px;
			padding-left: 38px;
		}
		
		#edit_list{
			overflow: auto;
			height:@container-height - 7px;
			background-color: @container-background-color; 
			border-right: 1px solid @container-border; 
			border-bottom: 1px solid @container-border; 
			width: 100%;
			padding-left: 4px;
		}
		
		img{
			display:none;
		}
		
		ul{
			padding: 0px;
			list-style-type: none;
			position: relative;
			
			input[type=checkbox]{
				vertical-align: middle;
				display: inline-block;
				width: 20px;  
				height: 20px;
				cursor: pointer;
			}
			
			input[type=checkbox]:checked+label{
				img{
					display:inline-block;
				}
			}
			
			input[type=checkbox]:checked+label .file{
				background-color: @highlighted-file;
				border-radius: 10px;
			}
			
			label{
				vertical-align: middle;
				font-weight: normal;
				margin: 0;
				padding: 0;
				cursor:pointer;
			}
		}
		
		.folder{
			background-color: @folder-color;
			box-shadow: -3px 3px 3px @folder-shadow;
			padding: 2px 10px 5px 10px;
			font-size: 17px;
			list-style-type: none;
			width:@container-width - 70px;
			margin-left: 25px;
			margin-top: 10px;
			margin-bottom: 10px;
			
			#button{
				float:right;
				padding-right: 5px;
			}

			#description{
				font-style: italic;
				font-size: 15px;
				overflow: hidden;
				width: 100%;
				height: 40px;
			}
			
			img{
				display: none;
				width: 20px;
				height:20px;
			}
			
			:hover{
			}
		}
		
		.folder:hover {
			background-color: @container-title;
			img{
				display:inline-block;
			}
		}
		
		.file{
			font-size: 17px;
			list-style-type: none;
			padding: 10px 5px 10px 15px;
			width:@container-width - 75px;
			margin-left: 20px;
			margin-top: 10px;
			
			#button{
				float:right;
				padding-right: 5px;
			}
			
			img{
				display:none;
				width: 16px;
				width: 16px;
				margin-left: 10px;
			}
		}
		
		.file:hover {
			background-color: @highlighted-file;
			border-radius: 10px;
			
			img{
				display:inline-block;
			}
		}
		
		#bottom_button{
			margin-left: 37px;
			width:@container-width - 64px;
		
			button{
				background-color: @edit-bottom-button-color;
				color: #F1EEEE;
				width:(@container-width - 68px)/2;
				padding: 10px 5px 10px 5px;
				box-shadow: -2px 2px 2px @folder-shadow;
				margin-bottom: 5px; margin-top: 5px;
				font-size: 15px;
				border: none;
				
				img{
					width: 20px;
					height: 20px;
					margin-right: 5px;
					display: inline-block;
				}
			}
		}
	}
}


/* CLIPBOARD */
#clipboard{
	float: right;
	width: 330px;
	height:  @container-height;
	position:relative;
	
	h3{
		display:inline-block;
		font-size: 40px;
	}
	
	a{
		text-decoration:none;
		color:black;
	}
	
	button{
		float:top;
		background-color: @edit-button-color;
		font-family:  @container-font;
		padding: 12px;
		margin-bottom: 15px;
		font-size: 15px;
		border: none;
		color:black;
		text-decoration:none;
		display: inline-block;
		float:right;
	}
	
	#back{
		text-style: strong;
		float:right;
	}

	
	#clipboard_overview{
		display:none;
	}
	
	#clipboard_overview:target {
		display:block;
		background-color: lightgray;
		border: 1px solid black;
		padding:5px;
		
		ul{
			border: 1px solid black;
			background-color: white;
			overflow:auto;
			width: 100%;
			list-style:none;
			height:@container-height - 14px;
			
			li{
				draggable: true;
			}
		}
	}
	
	#addcontent{
		display:none;
	}
	
	#addcontent:target {
		display:block;
		background-color: lightgray;
		border: 1px solid black;
		padding:5px;
		
		ul{
			border: 1px solid black;
			background-color: white;
			overflow:auto;
			width: 100%;
			height:@container-height - 23px;
			margin-top: 15px;
		}
		
		#add_content_to_clipboard{
			visibility:hidden;
		}
		
		span{
			display:block;
			width:100%;
			border: 2px dashed black;
			padding:10px;
			margin-top: 10px;
			text-align:center;
		}
	}
	
	#add_step_1{
		display:none;
	}
	
	#add_step_1:target {
		display:block;
		background-color: lightgray;
		border: 1px solid black;
		padding:5px;
		
		h4{
			display:inline;
		}

		
		#source_content{
			background-color:white;
			margin: 10px 5px 10px 0px;
			border: 1px solid black;
			width:100%;
			height:@container-height - 11px;
			padding:15px;
			
			#add_content_area{
				margin: 10px;
				width:95%;
				height:200px;
				vertical-align:middle;
				border: 1px dashed gray;
				text-align:center;
				font-weight:strong;
				padding:15px;
			}
			
			button{
				padding:2px;
				font-size: 13px;
			}
		}
	}
	
	#add_step_2{
		display:none;
	}
	
	#add_step_2:target {
		display:block;
		background-color: lightgray;
		border: 1px solid black;
		padding:5px;
		
		h4{
			display:inline;
		}

		
		#choose_content{
			background-color:white;
			margin: 10px 5px 10px 0px;
			border: 1px solid black;
			width:100%;
			height: @container-height - 11px;
			padding:10px;
			
			ul{
				list-style: none;
				overflow:auto;
				height:87%;
				padding: 2px;
				list-style-type: none;
				
				li{
					padding-bottom: 5px;
				}
			}
			
			#channel_content_area{
				width:49%;
				height:80%;
				border: 1px solid black;
				float:left;
				
				h5{
					border-bottom: 1px solid black;
					width: 100%;
					text-align:center;
					padding:bottom: 10px;
					
					span{
						float:left;
						padding-left:10px;
					}
				}
			}
			
			#selected_content_area{
				width:49%;
				height:80%;
				border: 1px solid black;
				float:left;
				margin-left:5px;
				
				h5{
					padding:5px;
					padding-top: 0px;
				}
			}
			
			button{
				padding:2px;
				font-size: 13px;
				margin-top: 20px;
				float:bottom;
			}
		}
	}
	
	#add_step_3{
		display:none;
	}
	
	#add_step_3:target {
		display:block;
		background-color: lightgray;
		border: 1px solid black;
		padding:5px;
		
		h4{
			display:inline;
		}

		#meta_content{
			background-color:white;
			margin: 10px 5px 10px 0px;
			border: 1px solid black;
			width:100%;
			height: @container-height - 11px;
			padding:10px;
			
			ul{
				list-style: none;
				overflow:auto;
				height:100%;
				padding: 2px;
				list-style-type: none;
			
				li{
					padding-bottom: 5px;
				}
			}
			
			#meta_list{
				width:40%;
				height:80%;
				border: 1px solid black;
				float:left;
				margin-left:5px;
			}
			
			#meta_form{
				width:56%;
				height:80%;
				float:left;
				margin-left:5px;
				padding:2px;
				
				input{
					width:100%;
				}
				
				textarea{
					width:100%;
				}
			}
			
			button{
				margin-top:20px;
				padding:2px;
				font-size: 13px;
			}
			
			#previous{
				float:left;
			}
		}
	}
}



/* PREVIEW PAGE */
#preview{
	padding-left: 30px;
	height:100%;
	width:100%;

	h1{
		font-family: @container-font;
		font-size: 20px;
		font-weight: bold;
	}

	#preview_container{ 
		height:  @container-height;
		background-color: @container-title;
		float: left; 
		height:  @container-height;
		box-shadow: -7px 12px 5px @container-shadow;
		margin-right: 30px;
		width: @container-width;
		font-family: @container-font;
		margin-bottom: 30px;

		h2{
			width: 100%;
			font-size: 25px;
			padding-left: 20px;
		}
			
		ul{
			overflow: auto;
			height:@container-height - 7px;
			background-color: @container-background-color; 
			border: 1px solid @container-border; 
			width: 100%;
			margin-top: 0px;
			padding-left: 2px;
			list-style-type: none;
			
			li{
				cursor: pointer;
			}
			
			.folder{
				background-color: @folder-color;
				box-shadow: -3px 3px 3px @folder-shadow;
				padding: 2px 10px 5px 10px;
				font-size: 17px;
				width:@container-width - 38px;
				margin-left: 15px;margin-top: 10px;

				#description{
					font-style: italic;
					font-size: 15px;
					overflow: hidden;
					width: 100%;
					height: 40px;
				}
			}
			label{
				vertical-align: middle;
				font-weight: normal;
				margin: 0;
				padding: 0;
				cursor:pointer;
			}
		
			.folder:hover{
				background-color: @container-title;
			}

			.file{
				list-style-type: none;
				font-size: 15px;
				list-style-type: none;
				padding: 2px 5px 2px 10px;
				width:@container-width - 44px;
				margin-left: 20px;
				draggable: true;
				margin-top: 7px;
			}
			
			.file:hover {
				background-color: @highlighted-file;
				border-radius: 10px;
			}
		}
	}
}



/* TRASH PAGE */
@trash-background-color: #F5F6F6;
@trash-button-color: #C5D6E2;
@trash-sidebar-color:#A8C9AC;
@trash-border-color: #A4AAB0;
@trash-checked-color: #66AC71;
@trash-selected-color: #E1F0DE;
@trash-previewed-color: #66AC71;
@trash-previewed-border-color: #3B7C48;

#trash{
	padding-left: 30px;
	height:100%;
	width:100%;
	
	.float-right{
		float:right;
	}

	h1{
		font-family: @container-font;
		font-size: 25px;
		font-weight: bold;
	}
	
	h3{
		font-family: @container-font;
		font-size: 15px;
		width:80%;
	}
	#trash_left{
		float:left;
		width:50%;
		border-right: 2px solid @trash-border-color;
		
	#trash_content_area{
		background-color: @trash-background-color;
		height:@container-height - 5px;
		border: 2px solid @trash-border-color;
		border-bottom: none;
		border-right:none;
		width:100%;
		
		.sidebar{
			width: 42px;
			height: @container-height - 11.75px;
			background-color: @trash-sidebar-color;
			float:left;
			position:absolute;
		}
		
		nav{
			width:100%;
			list-style:none;
			height: 50px;
			background-color: @trash-button-color;
			font-family: @container-font;
			border-top: 2px solid @trash-border-color;
			border-bottom: 2px solid @trash-border-color;
			padding-left: 20px;
			vertical-align:middle;
			
			input[type=checkbox]{
				width: 20px;  
				height: 20px;
				cursor: pointer;
				margin-top: 10px;
			}
			
			label{
				padding-left: 10px;
				font-size: 15px;
			}
			
			a{
				display:inline-block;
				font-size: 16px;
				height:100%;
				border-left: 2px solid @trash-border-color;
				cursor: pointer;
				width:20%;
				text-decoration: none;
				color: black;
				float:right;
				text-align:middle;
				padding: 0.5em 0.1em 0.5em 0.1em;
				
				img {
					height: 25px;
					width: auto;
					margin: 0px 7px;
				}
			}
		}
		
		ul{
			padding-left: 10px;
			list-style-type: none;
			position: relative;
			overflow-x:hidden;
			overflow-y:auto;
			height:100% - 15px;
			width:100%;
			font-family:@container-font;
			font-size: 22px;
			
			img{
				display:none;
				width: 20px;
				height: 20px;
				margin-left: 10px;
			}
			
			.tog{
				font-size: 10px;
				width:35px;
				display:inline-block;
			}
			
			label{
				font-size: 20px;
				list-style-type: none;
				padding: 10px 10px 10px 20px;
				margin:0px;
				margin-left:12px;
				width:95%;
				font-weight: normal;
				cursor:pointer;
				border-top: 1px dotted gray;
				vertical-align:middle;
			}
			
			
			
			#example_item{
				vertical-align: middle;
				font-weight: normal;
				margin: 0;
				margin-left:5px;
				padding: 0;
				padding-left:20px;
				padding-right:5px;
				cursor:pointer;
				width:95%;
				
				span{
					background-color:@trash-previewed-color;
					position:absolute;
					height:232px;
					width:38px;
					border-right:4px solid @trash-previewed-border-color;
					margin-left:100% - 13.5px;
					
					img{
						display:inline-block;
						cursor: pointer;
						position:relative;
					}
				}
				
				h5{
					font-size: 15px;
					font-weight:bold;
				}
			
				p{
					font-style:italic;
					font-size:14px;
					width:90%;
				}
			
				table{
					td{
						width:50%;
						height:80px;
						padding: 10px;
					}
				
					tr:first-child td:first-child{
						border-right: 1px dotted gray;
					}
				
					tr:last-child td:first-child{
						border-right: 1px dotted gray;
					}
				
					tr:first-child{
						border-bottom: 1px dotted gray;
					}
				}
			}
					
			input[type=checkbox]{
				display:inline-block;
				cursor: pointer;
				width:20px;
				height:20px;
			}

			
			input[type=checkbox]:checked+label{
				background-color: @trash-selected-color;
			}
			
			input[type=checkbox]:checked+label{
				img{
					display:inline-block;
				}

			}

			label:hover {
				background-color: @trash-selected-color;
				img{
					display:inline-block;
				}
			}
		}
	}
	}
	
	#trash_preview{
		padding:15px;
		float:left;
		height: @container-height - 12px;
		width:50%;
		
		h2{
			font-family:@container-font;
			font-size: 20px;
		}
		
		#preview_box{
			height:100%;
			width:100%;
			background-color: #E0E1E1;
			border: 2px solid @trash-border-color;
			font-family:@container-font;
			font-weight:bold;
			font-size:20px;
			text-align:center;
			vertical-align:middle;
			padding-top:30%;
		}
		
		button{
			border:none;
			margin-top: 20px;
			font-family: @container-font;
			background-color: @edit-button-color;
			padding: 10px;
		}
	}
}<|MERGE_RESOLUTION|>--- conflicted
+++ resolved
@@ -159,7 +159,6 @@
 		padding: 13px;
 		color: #474747;
 		border-right: 2px solid #464646;
-<<<<<<< HEAD
 		.nav-img;
 	}
 	#publish {
@@ -167,18 +166,6 @@
 		position: relative;
 		border-left: 2px solid #464646;
 		.nav-img;
-=======
-		cursor: pointer;
-		
-		img {
-			height: 25px;
-			width: auto;
-			margin: 0px 7px;
-		}
-	}
-	#publish {
-		float: right;
->>>>>>> 17b30996
 	}
 }
 
