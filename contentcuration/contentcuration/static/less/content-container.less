@import "global-variables.less";

.publish-id-text{
	border:none;
	outline:none;
	font-weight:bold;
	background-color:@gray-200;
	padding-left:5px;
	cursor:pointer;
}

#secondary-nav {
	@secondary-nav-btn-color:#F2F2F2;
	padding:0px 10px 0px 20px;
	margin: 0 0 0 27px;
	background-color:transparent;
	border:none;
	width:100%;
	min-height: 0;

	*{
		vertical-align: middle;
	}

	li {
		font-size: @larger-body-text;
		cursor:pointer;
		color: @gray-700;
	}
	a{
		color:@gray-700;
		padding:7px;
		margin-right:15px;
	}
	a:hover{
		background-color: transparent;
		color:@blue-500;
	}

	#channel_select_dd_wrapper{
		width:300px;
		padding:3px;
		.dropdown-menu{
			width:100%;
			margin-top:-10px;
			margin-left:3px;
			box-shadow: none;
			border: 1px solid @gray-400;
			border-top: none;
			li a {
				width:100%;
				color:@gray-700;
			}
			li .viewonly_channel div{
				max-width: 60%;
				display:inline-block;
			}
			li:hover{
				background-color: @gray-200;
				cursor:pointer;
				*{color:@gray-700;}
			}
		}
		.dropdown-toggle{
			width: 300px;
			padding:7px;
			font-weight: bold;
			background-color: white;
			border: 1px solid @gray-400;
			border-radius: 5px;
			font-weight: bold;
			color:@gray-700;
			.caret {
				color: gray;
				height: 25px;
				margin: 8px 7px 0 0;
				position: absolute;
				right: 0;
			}
		}

		.default-channel-item{
			color:@annotation-gray;
			padding:2px 15px;
		}
	}

	.navbar-right{
		padding:5px;
		*{
			vertical-align: middle;
		}
		#channel-publish-button{
			margin: 0 40px 0 0;
			.action-button;
		}
		#publish-id{
			font-size:12pt;
			.glyphicon{
				margin-right:5px;
			}
			#publish-copy-success{
				display: none;
			}
			.publish-id-text{
				width:320px;
			}
		}

	}
}

#publish-get-id-modal .publish-id-text{
	width:400px;
}

#button_bar {
	width:100vw;
	background-color:@blue-100;
	margin:0;
	margin-bottom:20px;
	padding: 13px 0 0 30px;
	.nav-button-container {
		width: 50px;
		.inline-block;
		margin-right: 35px;
		.nav-button {
			width: 100%;
			height: 40px;
			background: @body-background;
			border-radius: 2px;
			cursor: pointer;
			span {
				font-size: 23px;
			    text-align: center;
			    display: block;
			    top: 8px;
			    color: @blue-500;
			}
		}
		a {
			color: @body-font-color;
			display: block;
			text-align: center;
			&:hover {
				text-decoration: none;
			}
		}
	}
	.hide-details-container {
		position: relative;
		bottom: 22px;
		.inline-block;
		input {
			width: 20px;
			height: 20px;
		}
		label {
			font-size: 14px;
			color: @body-font-color;
			position: relative;
			bottom: 4px;
		}
	}
}

#publish-id{
	margin-right:10px;
	font-size:9pt;
}
#disable-none-selected-wrapper{
	display:inline-block;
	/*.nav-button-container{
		opacity:1;
		cursor:cursor;
	}*/
}
.disabled-wrapper{
	.nav-button-container{
		opacity:0.5;
	}
	.disable-none-selected{
		cursor:not-allowed !important;
	}
}

#container_area.hidden_details{
	.metadata_to_hide, .description, .filler{
		display:none !important;
	}
}

#channel-edit-content-wrapper {
	@container-height: 70vh;
	@container-min-height:400px;
	@container-border-color: #BCBCBC;
	@container-title-color: #30302F;
	@container-last-width: 450px;
	@container-last-width: 450px;
	@container-width: 230px;

	@folder-gap-width: 0px;
	@item-color: white;
	@expanded-height: 80px;
	@title-size: 15pt;
	@channel-edit-font-color:black;
	@highlighted-file: #E8E8E8;
	@collapsed-height:63px;
	@item-title-font-size: 13pt;
	@item-font-color: #999999;
	@item-last-font-color: #333333;
	@description-font-size : 14px;

	overflow-x:hidden;
	width:100vw;
	height:100%;
	padding: 0;
	border-top: 1px solid @blue-500;

	#container-wrapper{
		overflow:hidden;
		overflow-x:auto;
		position:absolute;
		width:100vw;
		padding-left:40px;
	}

	.close_clipboard{
		margin-top:10px;
		font-size: 20pt;
		color:gray;
		cursor:pointer;
	}

	#container_area{
		width:@container-last-width; /* will be added to as containers are added- extra padding for clipboard*/
	}

	#container_area_title{
		margin-top: 0px;
		color: @channel-edit-font-color;
		margin-bottom: 10px;
	}
	#hide_details_checkbox{
		cursor:pointer;
	}

	#hide_details_checkbox + label{
		color:@channel-edit-font-color;
		font-size:10pt;
		font-weight:normal;
		cusor:pointer;
	}

	.content-container{
		padding:2px;
		margin:0;
		margin-right:5px;
		width: @container-width;
		display:inline-block;
		height:  @container-height;
		min-height: @container-min-height;
		cursor:default;

		.back_button{
			cursor:pointer;
		}

		h2{
			color:@container-title-color;
			font-size: @title-size;
			padding-bottom:5px;
			margin: 15px 10px 0 10px;
		}
		.content-list{
			width: inherit - 25px;
			overflow-y: auto;
			overflow-x:hidden;
			padding: 0 0 5px 0;
			background-color:white;
			margin-bottom:0px;
			border:1px solid @container-border-color;
			.default-item, .default-item:hover{
				font-style:italic;
				font-size: @description-font-size;
				color:@item-font-color;
				padding-left: 10px;
				background-color:transparent;
			}
			.loading_placeholder_item{
				font-size:@item-title-font-size;
				font-weight:bold;
			}
			.current_topic{
				background-color: @highlighted-file;
			}
			li{
				background-color: @item-color;
				input[type=checkbox]{
					display:inline-block;
					width:20px;
					height:20px;
					vertical-align:middle;
					margin: 6px 0 0 10px;
					cursor:pointer;
				}

				label{
					padding:5px;
					vertical-align: middle;
					cursor:pointer;
					h3, p, h6{
						color : @item-font-color;
						margin:0;
						padding:0;
					}
					h3{
						font-size: @item-title-font-size;
					}
					.options{
						width:@item-title-font-size;
						visibility:hidden;
						height:100%;
						.glyphicon{
							cursor:pointer;
							font-size: @item-title-font-size;
						}
					}
					.metadata_to_hide, .description, .filler{
						display:none;
					}

					.item-text-area{
						display:inline-block;
						vertical-align: middle;
					}
				}

				.folder, .file{
					width: @container-width - 55px;
					h3{
						width:@container-width - @item-title-font-size - 70px;
					}
				}
				.folder{
					h3{
						font-weight:bold;
						margin-top: 15px;
						height: 21px;
					}
				}
			}
			li:hover{
				background-color: @highlighted-file;
				.options{
					visibility:visible !important;
				}
			}
			.editing{
				.error_msg{
					font-style:italic;
					color:@red-error-color;
					font-size: 10px;
				}
			}
		}
	}

	.content-container:first-child{
		.back_button{
			display:none;
		}
	}

	#container_area .content-container:last-child{
		width: @container-last-width;
		.content-list{
			li{
				label{
					.metadata_to_hide{
						display:inline-block;
					}
					.description{
						display:block;
						font-weight:normal;
						color: @annotation-gray;
						.description_main{
							display:inline;
							margin:0;
						}
						.description_overflow{
							display:none;
						}
						.description_overflow.expanded{
							display:inline;
						}
						.toggle_description{
							display:inline;
							font-weight:bold;
							color:@gray-700;
							text-decoration: none;
						}
					}

					h3, p, h6{
						color : @item-last-font-color;
					}
				}
			}
			.folder h3{
				margin-top: 5px;
			}
			.folder, .file{
				width: @container-last-width - 55px;
				h3{
					width:@container-last-width  - @item-title-font-size - 100px;
				}
				.folder_open_icon{
					margin-top:5px;
				}
			}
			.unpublished, .invalid{
				border-radius:10px;
				background-color:lightgray;
				padding: 1px 10px;
			}
			.invalid{
				background-color:#F2DEDE;
				color: @red-error-color;
			}
			.content_metadata_summary{
				color: @annotation-gray;
				margin: 8px 0 2px 25px;
				.glyphicon{
					font-size: 10px;
					padding:0px;
					margin:0px;
				}
			}
		}
	}

	.content-container.pre_animation{
		transform: translateX(-@container-last-width);
	}

	.content-container.post_animation{
		transform: translateX(0);
		transition:300ms;
	}
	.content-container.remove_animation{
		transform: translateX(-@container-last-width);
		transition:100ms;
	}

	#edit,#clipboard {
		@edit-new-button-color: #C9C9C9;
		@edit-container-color: #F2F2F3;
		@edit-new-content-color: #89C0B1;
		@edit-current-folder-color:#666666;

		.content-container{
			background-color: @edit-container-color;
			border: 2px solid @edit-container-color;
			::-webkit-scrollbar-track {
				background-color: @edit-container-color;
			}
			.content-list{
				height: @container-height * 0.81;
				min-height: @container-min-height * 0.70;
				margin: 5px 0px;

				li{
					border-top: 1px solid  @edit-container-color;
					label{
						.title_wrapper{
							width:auto;
						}
						.content-options-dropdown{
							margin:0;
							padding:0;
							border:none;
							background-color:transparent;
						}
					}
				}

				.current_topic{
					border-left:4px solid @edit-current-folder-color;
					label{
						width: @container-width - 65px;
						h3{
							width:80%;
						}
					}
				}
			}

			.add_content_button{
				cursor:pointer;
				width: @container-width - 10px;
				margin-top:0px;
				padding:5px;
				font-size: 12pt;
				border-radius:3px;
				&:hover {
					color: white;
				}
			}
			.add_content_dropdown{
				font-size:12pt;
				a{
					padding:10px;
				}
			}
			.popover{
				border-radius: 0;
<<<<<<< HEAD
				margin-top:13px;
				margin-left:16px;
=======
				margin-top: 15px;
				.arrow{top:40% !important;}
>>>>>>> 4eab2eb7
				.popover-content {
					padding:0px;
					.option{
						width:100%;
						padding:5px 20px;
						border:none;
						font-size:12pt;
					}
					.option:hover{
						font-weight:bold;
						background-color: @gray-200;
					}
				}
				>.arrow {
				    margin-top: -26px;
				}
			}
			.context-menu {
			  display:none;
			  cursor:pointer;
			  position: absolute;
			  z-index: 10;
			  background-color: white;
			  border:1px solid @gray-200;
			  border-width:thin;
			  .context-option{
			  	padding:5px 10px;
			  	font-size:12pt;
			  }
			  .context-option:hover{
			  	font-weight:bold;
			  	background-color: @gray-200;
			  }
			}
			.context-menu.init, .context-menu:focus{
				display:block;
			}
		}

		#container_area .content-container:last-child{
			.add_content_button{
				padding:5px 20px;
				width:150px;
				margin-left:@container-last-width - 160px;
			}
			.add_content_dropdown {
				right:0;
				margin-left:@container-last-width * .55 ;
			}
		}
	}

	#preview{
		@preview-container-color:#DEEDE9;
		@preview-selected-folder:#6B959C;

		.content-container{
			background-color: @preview-container-color;
			::-webkit-scrollbar-track {
				background-color: @preview-container-color;
			}
			.content-list{
				height:@container-height * 0.87;
				min-height: @container-min-height * 0.87;
				li{
					border-top: 1px solid  @preview-container-color;
				}
				.current_topic{
					border-left:4px solid @preview-selected-folder;
				}
				.folder_open_icon, .unpublished, .context-menu{
					display:none !important;
				}
			}
		}
	}
}<|MERGE_RESOLUTION|>--- conflicted
+++ resolved
@@ -515,13 +515,8 @@
 			}
 			.popover{
 				border-radius: 0;
-<<<<<<< HEAD
-				margin-top:13px;
-				margin-left:16px;
-=======
 				margin-top: 15px;
 				.arrow{top:40% !important;}
->>>>>>> 4eab2eb7
 				.popover-content {
 					padding:0px;
 					.option{
