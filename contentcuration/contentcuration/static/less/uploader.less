--- conflicted
+++ resolved
@@ -282,11 +282,7 @@
 
 	textarea{
 		resize:none;
-<<<<<<< HEAD
 		height:@larger-body-text * 6;
-=======
-		height:@uploader-list-height;
->>>>>>> 38fa94ce
 	}
 	.metadata_save_buttons{
 		margin-right:30px;
