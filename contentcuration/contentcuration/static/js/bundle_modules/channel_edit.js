--- conflicted
+++ resolved
@@ -44,15 +44,4 @@
 
 function get_published_id(){
     window.workspace_manager.get_main_view().get_channel_id();
-<<<<<<< HEAD
-}
-
-module.exports = {
-    $: $,
-    ChannelEditRouter: ChannelEditRouter,
-    Backbone: Backbone,
-    dialog: dialog
-};
-=======
-}
->>>>>>> 51c53c4e
+}