--- conflicted
+++ resolved
@@ -23,20 +23,12 @@
 	<div  class="metadata_panel">
 		<div id="metadata_edit_details" class="input_area container-fluid">
 			<div class="section pull-left">
-<<<<<<< HEAD
-				<h4>Name<label class="required">*<span id="title_error"></span></label></h4> 
-				<input type="text" id="input_title" class="disable-on-edit upload_input" required/>
-                <h4>File Size <i id="display_file_size"></i> bytes</h4>
-				<h4>Description<label class="required"><span id="description_error"></span></label></h4> 
-				<textarea id="input_description" class="disable-on-edit upload_input" required/></textarea>
-				<h4>Tags (optional)</h4> 
-=======
 				<h4>Title<label class="required">*<span id="title_error"></span></label></h4> 
 				<input type="text" id="input_title" class="disable-on-edit upload_input" placeholder="Enter a title" required/>
+				<h4>File Size <i id="display_file_size"></i> bytes</h4>
 				<h4>Description<label class="required">*<span id="description_error"></span></label></h4> 
 				<textarea id="input_description" class="disable-on-edit upload_input" placeholder="Enter a description of your content" required/></textarea>
-				<h4 id="keywords">Keywords (optional)</h4> 
->>>>>>> 5d5102e1
+				<h4>Tags (optional)</h4> 
 				<input type="text" id="tag_box" class="tag_input" placeholder="Press 'Enter' to add tag"/>
 				<div class="container-fluid">
 					<div class="row" id="tag_area">
