var Backbone = require("backbone");
var _ = require("underscore");
var BaseViews = require("edit_channel/views");
var Models = require("edit_channel/models");
var Related = require("edit_channel/related/views");
var Previewer = require("edit_channel/preview/views");
var FileUploader = require("edit_channel/file_upload/views");
var Exercise = require("edit_channel/exercise_creation/views");
var Info = require("edit_channel/information/views");
var stringHelper = require("edit_channel/utils/string_helper");
var autoCompleteHelper = require("edit_channel/utils/autocomplete");
var dialog = require("edit_channel/utils/dialog");
require("uploader.less");

var NAMESPACE = "uploader";
var MESSAGES = {
    "of": "of",
    "author": "Author",
    "details": "Details",
    "license": "License",
    "questions": "Questions",
    "tags": "Tags",
    "copyright_holder": "Copyright Holder",
    "prereqs": "Prerequisites",
    "dont_save": "Don't Save",
    "keep_open": "Keep Open",
    "mastery_criteria": "Mastery Criteria",
    "editing_header": "Editing Content Details",
    "remove_tag": "Remove Tag",
    "adding_topics": "Adding Topics to {title}",
    "adding_exercise": "Adding Exercise to {title}",
    "editing_content": "Editing Content",
    "viewing_content": "Viewing Content",
    "apply_changes": "APPLY CHANGES",
    "save_and_close": "SAVE & CLOSE",
    "select_prompt": "Please select an item to view.",
    "select_to_edit": "Please select an item to edit.",
    "selected_count": "Viewing data for {count, plural,\n =1 {# item}\n other {# items}}",
    "editing_count": "Editing data for {count, plural,\n =1 {# item}\n other {# items}}",
    "detected_import": "Detected items imported from another channel",
    "detected_import_disabled": "Detected items imported from another channel - fields disabled accordingly",
    "title": "Title",
    "title_error": "Title cannot be blank",
    "title_placeholder": "Enter a title...",
    "source": "Source:",
    "readonly": "READ-ONLY Source:",
    "permissions_vary": "Permissions Vary",
    "description": "Description",
    "chars_left": "{data, plural,\n =1 {# character}\n other {# characters}} left",
    "too_long": "Too long - recommend removing {data, plural,\n =1 {# character}\n other {# characters}}",
    "description_placeholder": "Enter a description of your content...",
    "tags_text": "(press 'Enter' to add new tag)",
    "tags_error": "Invalid characters found.",
    "tags_placeholder": "Enter tag...",
    "related_content_warning": "Related content will not be included in the copy of this content.",
    "author_placeholder": "Enter author name...",
    "license_description_placeholder": "Enter license description...",
    "copyright_holder_placeholder": "Enter copyright holder name...",
    "same_as_channel": "Same as Channel",
    "same_as_topic": "Same as Topic",
<<<<<<< HEAD
    "invalid_items": "One or more of the selected items is invalid",
    "license_error": "License is required",
    "copyright_holder_error": "Copyright holder is required",
    "no_title": "No Title",
    "fix_errors_prompt": "Saving disabled (invalid content detected)"
=======
    "error_saving": "Save Failed",
    "out_of_space": "Out of Disk Space",
    "out_of_space_text": "You don't have enough space to save these files. Request more space under the Settings > Account page.",
    "open_settings": "Open Settings",
    "ok": "OK"
>>>>>>> fa7555b9
}

var MetadataModalView = BaseViews.BaseModalView.extend({
  template: require("./hbtemplates/uploader_modal.handlebars"),
  name: NAMESPACE,
  $trs: MESSAGES,
  initialize: function(options) {
    _.bindAll(this, "close_uploader");
    this.allow_edit = options.allow_edit;
    this.isclipboard = options.isclipboard;
    this.render(this.close_uploader, {
      new_content: options.new_content,
      new_topic: options.new_topic,
      title: (this.model)? ((this.model.get("parent"))? this.model.get("title") : window.current_channel.get("name")) : null,
      allow_edit: this.allow_edit
    });
    this.metadata_view = new EditMetadataView({
      el: this.$(".modal-body"),
      collection : options.collection,
      onsave: options.onsave,
      onnew: options.onnew,
      onclose: this.close_uploader,
      new_exercise: options.new_exercise,
      new_content: options.new_content,
      new_topic: options.new_topic,
      container:this,
      model:this.model,
      allow_edit: this.allow_edit,
      isclipboard: this.isclipboard
    });
    this.$(".modal").on('shown.bs.modal', this.metadata_view.set_editor_focus);
  },
  events: {
    'keydown #uploaderModal': 'handle_escape',
  },
  handle_escape: function(event){
    if(event && (event.keyCode || event.which) === 27){
      this.close_uploader();
    }
  },
  close_uploader:function(event){
    if(!this.allow_edit || (this.metadata_view && !this.metadata_view.check_for_changes()) || !event){
      this.close();
      $(".modal-backdrop").remove();
      window.channel_router.update_url(null, null, window.title);
    }else{
      var t = event.target;
      var self = this;
      dialog.dialog(this.get_translation("unsaved_changes"), this.get_translation("unsaved_changes_text"), {
          [self.get_translation("dont_save")]: function(){
              self.metadata_view.undo_changes();
              self.close();
              $(".modal-backdrop").remove();
              window.channel_router.update_url(null, null, window.title);
          },
          [self.get_translation("keep_open")]:function(){},
          [self.get_translation("save_and_close")]:function(){
            self.metadata_view.save_and_finish();
            window.channel_router.update_url(null, null, window.title);
          },
      }, null);
      self.cancel_actions(event);
    }
  }
});

var EditMetadataView = BaseViews.BaseEditableListView.extend({
  template : require("./hbtemplates/edit_metadata_dialog.handlebars"),
  name: NAMESPACE,
  $trs: MESSAGES,

  initialize: function(options) {
    _.bindAll(this, 'render_details', 'render_preview', 'render_questions', 'render_prerequisites', 'enable_submit', 'disable_submit',
      'save_and_keep_open', 'save_nodes', 'save_and_finish','process_updated_collection', 'close_upload', 'copy_items',
<<<<<<< HEAD
      'set_prerequisites', 'call_duplicate', 'update_prereq_count','loop_focus', 'set_indices', 'set_editor_focus', 'validate');
=======
      'set_prerequisites', 'call_duplicate', 'update_prereq_count','loop_focus', 'set_indices', 'set_editor_focus', 'save_error');
>>>>>>> fa7555b9
    this.bind_edit_functions();
    this.new_content = options.new_content;
    this.new_exercise = options.new_exercise;
    this.onsave = options.onsave;
    this.onnew = options.onnew;
    this.new_topic = options.new_topic;
    this.onclose = options.onclose;
    this.allow_edit = options.allow_edit;
    this.isclipboard = options.isclipboard;
    this.render();
    this.render_details();
    this.adjust_list_height();
  },
  events: {
    'click #metadata_details_btn' : 'render_details',
    'click #metadata_preview_btn' : 'render_preview',
    'click #metadata_questions_btn': 'render_questions',
    'click #metadata_prerequisites_btn': 'render_prerequisites',
    'click #upload_save_button' : 'save_and_keep_open',
    'click #upload_save_finish_button' : 'save_and_finish',
    'keypress #upload_save_finish_button': 'handle_save_and_finish_key',
    'click #copy_button': 'copy_items',
    'click #close_uploader_button': 'close_upload',
    'focus .input-tab-control': 'loop_focus',
  },
  render: function() {
    this.$el.html(this.template({
      allow_edit: this.allow_edit,
      staging: window.staging,
      isclipboard: this.isclipboard
    }, {
      data: this.get_intl_data()
    }));

    var self = this;
    this.collection.fetch_nodes_by_ids_complete(this.collection.pluck('id'), !this.collection.has_all_data()).then(function(fetched){
      self.collection.reset(fetched.toJSON());
      self.load_list();
      if(self.collection.length > 1){
        self.load_editor(self.edit_list.selected_items);
      }
    });
  },
  render_details:function(){
    this.switchPanel("details");
  },
  render_preview:function(){
    this.switchPanel("preview");
  },
  render_questions:function(){
    this.switchPanel("questions");
  },
  render_prerequisites: function(){
    this.switchPanel("prerequisites")
  },
  switchPanel:function(panel_to_show){
    this.$(".tab_button").removeClass("btn-tab-active");
    this.$(".tab_panel").css("display", "none");
    switch(panel_to_show){
      case "preview":
        $("#metadata_preview_btn").addClass("btn-tab-active");
        $("#metadata_preview").css("display", "block");
        $("#metadata_preview").find("iframe").prop("src", function(){return $(this).data("src");});
        break;
      case "questions":
        $("#metadata_questions_btn").addClass("btn-tab-active");
        $("#metadata_questions").css("display", "block");
        $("#metadata_preview").find("iframe").prop("src", "about:blank");
        break;
      case "prerequisites":
        $("#metadata_prerequisites_btn").addClass("btn-tab-active");
        $("#metadata_prerequisites").css("display", "block");
        break;
      default:
        $("#metadata_details_btn").addClass("btn-tab-active");
        $("#metadata_edit_details").css("display", "block");
        $("#metadata_preview").find("iframe").prop("src", "about:blank");
        if (this.editor_view){
          this.editor_view.set_initial_focus();
        }
    }
  },
  load_list:function(){
    this.edit_list = new EditMetadataList({
      collection:this.collection,
      new_content : this.new_content,
      new_exercise : this.new_exercise,
      new_topic: this.new_topic,
      el: this.$("#topic_tree_selector"),
      model: this.model,
      container: this,
      allow_edit: this.allow_edit
    });
    this.edit_list.handle_if_individual();
  },
  load_preview:function(view){
     view.load_preview_display(this.$("#metadata_preview"));
  },
  load_questions:function(view){
    view.load_question_display(this.$("#metadata_questions"));
  },
  load_prerequisites:function(selected_items){
    if(selected_items.length){
      if(this.prerequisite_view){
        this.prerequisite_view.stopListening();
        this.prerequisite_view.undelegateEvents();
      }
      this.prerequisite_view = new Related.PrerequisiteView({
        modal: false,
        model: selected_items[0].model,
        oncount: this.update_prereq_count,
        onselect: this.set_prerequisites,
        views_to_update: selected_items,
        el: this.$("#metadata_prerequisites"),
        allow_edit: this.allow_edit
      });
    }
  },
  update_prereq_count: function(count){
    this.$(".prereq_badge").text(count)
  },
  set_prerequisites:function(prerequisite_list, selected_items){
      var self = this;
      selected_items.forEach(function(view){
        // TODO: Handle prerequisites that were previously set on the node if multiple selected
        view.set_node({'prerequisite': prerequisite_list});
        view.set_edited(true);
      });
  },
  load_editor:function(selected_items){
    var is_individual = selected_items.length === 1;
    var is_exercise = is_individual && selected_items[0].model.get("kind") == "exercise";
    var has_files = is_individual && selected_items[0].model.get("files").some(function(f){
                      return window.formatpresets.get({id: f.preset.name || f.preset.id || f.preset}).get("display");
                    });
    this.$("#metadata_details_btn").css("display", (selected_items.length) ? "inline-block" : "none");
    this.$("#metadata_preview_btn").css("display", (is_individual && has_files) ? "inline-block" : "none");
    this.$("#metadata_prerequisites_btn").css("display", (is_individual && (has_files || is_exercise)) ? "inline-block" : "none");
    this.$("#metadata_questions_btn").css("display", (is_exercise) ? "inline-block" : "none");
    if(!is_individual){
      this.render_details();
    }
    if(this.editor_view){
      this.editor_view.stopListening();
      this.editor_view.undelegateEvents();
    }
    this.editor_view = new EditMetadataEditor({
      selected_items:selected_items,
      el: this.$("#edit_details_wrapper"),
      model: this.model,
      container: this,
      shared_data: (this.edit_list)? this.edit_list.shared_data : null,
      allow_edit: this.allow_edit,
<<<<<<< HEAD
      new_content: this.new_content
=======
      new_content: this.new_content,
>>>>>>> fa7555b9
    });
    if(this.edit_list){
      this.edit_list.adjust_list_height();
    }
    _.defer(this.set_indices);
  },
  set_editor_focus: function(){
    if(this.editor_view){
      _.defer(this.editor_view.set_initial_focus);
    }
  },
  enable_submit:function(){
      this.$("#upload_save_button, #upload_save_finish_button").removeAttr("disabled");
      this.$("#upload_save_button, #upload_save_finish_button").prop("disabled", false);
      this.$("#upload_save_button, #upload_save_finish_button").css("cursor", "pointer");
  },
  disable_submit:function(){
      this.$("#upload_save_button, #upload_save_finish_button").attr("disabled", "disabled");
      this.$("#upload_save_button, #upload_save_finish_button").prop("disabled", true);
      this.$("#upload_save_button, #upload_save_finish_button").css("cursor", "not-allowed");
  },
  close_upload:function(){
    this.onclose();
  },
  validate: function() {
    var isInvalid = this.edit_list && this.edit_list.validate();
    if(isInvalid) {
      this.disable_submit();
      this.$(".editmetadata_save").attr("title", this.get_translation("fix_errors_prompt"));
      if(isInvalid !== 1) {
        $("#editor_errors").css("display", "block").text(isInvalid);
      }
    } else {
      this.enable_submit();
      this.$(".editmetadata_save").attr("title", null);
      $("#editor_errors").css("display", "none");
    }
    return !isInvalid;
  },
  save_and_keep_open:function(){
    this.editor_view.add_tag(null);
<<<<<<< HEAD
    if(this.validate()) {
      this.save(this.get_translation("saving"), this.save_nodes).then(this.process_updated_collection);
    }
=======
    this.save(this.get_translation("saving"), this.save_nodes, this.save_error).then(function(collection){
      self.process_updated_collection(collection);
    });
>>>>>>> fa7555b9
  },
  handle_save_and_finish_key:function(event){
    var code = (!event)? null : event.keyCode ? event.keyCode : event.which;
    if(code == 13){
      this.save_and_finish(event);
    }
  },
  save_and_finish: function(event){
    var self = this;
    this.editor_view.add_tag(null);
<<<<<<< HEAD
    if(this.validate()) {
      this.save(this.get_translation("saving"), this.save_nodes).then(function(collection){
        self.process_updated_collection(collection);
        self.onclose();
      });
    }
=======
    this.save(this.get_translation("saving"), this.save_nodes, this.save_error).then(function(collection){
      self.process_updated_collection(collection);
      self.onclose();
    });
>>>>>>> fa7555b9
  },
  save_error: function(error){
    if(error.status===403) {
      dialog.dialog(this.get_translation("out_of_space"), this.get_translation("out_of_space_text"), {
        [this.get_translation("open_settings")]: function() {
          var tab = window.open(window.Urls.account_settings(), "_blank");
          tab.focus();
        },
        [this.get_translation("ok")]: function(){}
      })
    } else {
      dialog.alert(this.get_translation("error_saving"), error.responseText);
    }
  },
  copy_items: function(){
    if(this.collection.has_related_content()){
      dialog.alert(this.get_translation("warning"), this.get_translation("related_content_warning"), this.call_duplicate);
    } else {
      this.call_duplicate();
    }
  },
  call_duplicate: function(){
    var self = this;
    var clipboard = window.workspace_manager.get_queue_view();
    clipboard.open_queue();
    this.display_load(this.get_translation("copying_to_clipboard"), function(load_resolve, load_reject){
      self.collection.duplicate(clipboard.clipboard_queue.model).then(function(collection){
        self.onnew(collection, self.get_translation("copying_to_clipboard"));
        self.onclose();
        load_resolve(true);
      }).catch(function(error){
        load_reject(error);
      });
    });
  },
  save_nodes:function(){
    var sort_order = (this.model && this.new_content) ? Math.ceil(this.model.get("metadata").max_sort_order) : 0;
    var self = this;
    this.edit_list.views.forEach(function(entry){
      var tags = entry.tags.reduce(function(list, tag){
        return list.concat(JSON.stringify({tag_name: tag, channel: window.current_channel.get("id")}));
      }, []);
      entry.set({
        tags: tags,
        prerequisite: entry.model.get('prerequisite')
      });
      if(self.new_content){
        entry.set({
          parent:self.model.id,
          sort_order:++sort_order,
          tree_id: self.model.get("tree_id")
        });
      }
    });
  },
  process_updated_collection:function(collection){
    var new_collection = new Models.ContentNodeCollection();
    var updated_collection = new Models.ContentNodeCollection();
    this.edit_list.views.forEach(function(view){
      var model = collection.findWhere({id: view.model.id});
      if(model){
        view.set(model.toJSON());
        (view.isNew)? new_collection.add(model) : updated_collection.add(model);
      }
      view.handle_save();
    });
    if(new_collection.length > 0){
      this.onnew(new_collection);
    }
    if(updated_collection.length > 0){
      this.onsave(updated_collection);
    }
  },
  check_for_changes:function(){
    if(!this.edit_list) return false;
    return _.findWhere(this.edit_list.views, {edited : true}) != null;
  },
  undo_changes:function(){
    this.edit_list.views.forEach(function(view){
      view.unset();
    });
  },
  adjust_list_height:function(){
    if(this.edit_list){
      this.edit_list.adjust_list_height();
    }
  },
});

var EditMetadataList = BaseViews.BaseEditableListView.extend({
  template : require("./hbtemplates/edit_metadata_list.handlebars"),
  name: NAMESPACE,
  $trs: MESSAGES,
  selected_items: [],
  shared_data:{
    shared_tags:[],
    shared_copyright_owner:null,
    shared_license:0,
    shared_license_description:null,
    shared_author:null,
    all_files:false,
    all_exercises: false,
    shared_exercise_data:{mastery_model: 0, m: null, n: null, randomize: null},
    shared_language:0
  },
  list_selector: "#uploaded_list",
  default_item: "#uploaded_list .default-item",

  initialize: function(options) {
    _.bindAll(this, 'add_topic', 'check_all_wrapper', 'selected_individual');
    this.bind_edit_functions();
    this.collection = options.collection;
    this.new_content = options.new_content;
    this.new_topic = options.new_topic;
    this.new_exercise = options.new_exercise;
    this.container = options.container;
    this.allow_edit = options.allow_edit;
    this.selected_items = [];
    this.render();
    if(!this.new_content && this.collection.length > 1){
      this.$("#uploader_select_all_check").attr("checked", true);
      this.check_all_wrapper(null);
    }
  },
  render: function() {
    this.$el.html(this.template({
      new_topic: this.new_topic,
      show_list: this.collection.length > 1 || (this.new_content && !this.new_exercise)
    }, {
      data: this.get_intl_data()
    }));
    this.load_content();
  },
  events: {
    'click #add_topic_button' : 'add_topic',
    'change #uploader_select_all_check':'check_all_wrapper'
  },
  selected_individual:function(){
    return this.selected_items.length === 1;
  },
  check_all_wrapper :function(event){
    this.check_all(event);
    this.update_checked();
  },
  adjust_list_height:function(){
    this.$("#uploaded_list_wrapper").css('max-height', $("#edit_details_wrapper").height() * 0.95);
  },
  create_new_view:function(model){
    var uploaded_view = new UploadedItem({
      model: model,
      containing_list_view : this,
      new_content: this.new_content,
      container: this.container,
      allow_edit: this.allow_edit
    });
    this.views.push(uploaded_view);
    return uploaded_view;
  },
  handle_if_individual:function(){
    //Set current node if only one in collection
    if(this.collection.length === 1){
      if(!this.new_content){
        this.selected_items.push(this.views[0]);
        this.update_shared_values(true, this.views[0]);
        this.container.load_editor(this.selected_items);
        this.container.load_prerequisites(this.selected_items);
        this.container.load_preview(this.views[0]);
      }else{
        this.views[0].select_item();
      }
    }
  },
  validate: function() {
    var invalid_items = _.filter(this.views, function(view) { return view.validate(); });
    return invalid_items.length && ((this.selected_individual())? this.selected_items[0].error || 1 : this.get_translation("invalid_items"));
  },
  get_selected_items: function(){
    return this.selected_items;
  },
  add_topic:function(){
    var self = this;
    this.collection.create_new_node({
      "kind":"topic",
      "title": (this.model.get('parent'))? this.model.get('title') + " " + this.get_translation("topic") : this.get_translation("topic"),
      "sort_order" : this.collection.length,
      "author": window.preferences.author || ""
    }).then(function(new_topic){
      var new_view = self.create_new_view(new_topic);
      self.$(self.list_selector).append(new_view.el);
      self.handle_if_empty();
      new_view.select_item();
    });
  },
  update_checked:function(){
    this.selected_items = [];
    var self = this;
    this.views.forEach(function(view){
      if(!_.contains(self.selected_items, view) && view.$(".upload_item_checkbox").is(":checked")){
            self.selected_items.push(view);
            self.update_shared_values(self.selected_individual(), view);
        }
    });
    this.container.load_editor(this.selected_items);
    this.container.load_prerequisites(this.selected_items);
    if(this.selected_individual()){
      this.container.load_preview(this.selected_items[0]);
      if(this.selected_items[0].model.get("kind")==="exercise"){
        this.container.load_questions(this.selected_items[0]);
      }
    }
    this.container.load_editor(this.selected_items);
  },
  update_shared_values:function(reset, view){
    if(reset){
      this.shared_data.shared_tags = view.tags;
      this.shared_data.shared_copyright_owner = view.model.get("copyright_holder");
      this.shared_data.shared_author = view.model.get("author");
      this.shared_data.shared_license = view.model.get("license");
      this.shared_data.shared_license_description = view.model.get('license_description');
      this.shared_data.all_files = view.model.get("kind") !== "topic";
      this.shared_data.all_exercises = view.model.get("kind") === "exercise";
      this.shared_data.shared_language = view.model.get("language");
      if(view.model.get("extra_fields")){
        this.shared_data.shared_exercise_data = view.model.get("extra_fields");
      }
    }else{
      this.shared_data.shared_tags = _.intersection(this.shared_data.shared_tags, view.tags);
      this.shared_data.shared_copyright_owner = (this.shared_data.shared_copyright_owner === view.model.get("copyright_holder"))? this.shared_data.shared_copyright_owner : null;
      this.shared_data.shared_author = (this.shared_data.shared_author === view.model.get("author"))? this.shared_data.shared_author : null;
      this.shared_data.shared_license = (this.shared_data.shared_license == view.model.get("license"))? this.shared_data.shared_license : 0;
      this.shared_data.shared_license_description = (this.shared_data.shared_license_description === view.model.get("license_description"))? this.shared_data.shared_license_description : null;
      this.shared_data.all_files = this.shared_data.all_files && view.model.get("kind")  !== "topic";
      this.shared_data.all_exercises = this.shared_data.all_exercises && view.model.get("kind")  === "exercise";

      var language = view.model.get("language");
      this.shared_data.shared_language = (this.shared_data.shared_language === language || null)? this.shared_data.shared_language : 0;

      if(this.shared_data.all_exercises){
        if(view.model.get("extra_fields")){
          var exercise = this.shared_data.shared_exercise_data;
          this.shared_data.shared_exercise_data = {
            mastery_model: (exercise.mastery_model === view.model.get("extra_fields").mastery_model)? exercise.mastery_model : 0,
            m: (exercise.m === view.model.get("extra_fields").m)? exercise.m : null,
            n: (exercise.n === view.model.get("extra_fields").n)? exercise.n : null,
            randomize: (exercise.randomize === view.model.get("extra_fields").randomize)? exercise.randomize : null
          }
        }else{
          this.shared_data.shared_exercise_data = {mastery_model: null, m: null, n: null, randomize: null}
        }
      }
    }
  }
});

var EditMetadataEditor = BaseViews.BaseView.extend({
  template:require("./hbtemplates/edit_metadata_editor.handlebars"),
  preview_template:require("./hbtemplates/edit_metadata_details.handlebars"),
  tags_template:require("./hbtemplates/edit_metadata_tagarea.handlebars"),
  description_limit : 400,
  selected_items: [],
  name: NAMESPACE,
  $trs: MESSAGES,

  initialize: function(options) {
    _.bindAll(this, 'update_count', 'remove_tag', 'add_tag', 'loop_focus', 'select_tag', 'set_initial_focus');
    this.new_content = options.new_content;
    this.selected_items = options.selected_items;
    this.shared_data = options.shared_data;
    this.container = options.container;
    this.allow_edit = options.allow_edit;
    this.m_value = (this.shared_data && this.shared_data.shared_exercise_data && this.shared_data.shared_exercise_data.m) ? this.shared_data.shared_exercise_data.m : 1;
    this.n_value = (this.shared_data && this.shared_data.shared_exercise_data && this.shared_data.shared_exercise_data.n) ? this.shared_data.shared_exercise_data.n : 1;
    this.render();
  },
  render: function() {
    var has_files = this.selected_individual() && _.some(this.selected_items[0].model.get("files"), function(f){return f.preset.display && !f.preset.thumbnail;});

    // Set license, author, copyright values based on whether selected items have been copied from another source
    var alloriginal = this.all_original();
    var original_source_license = "---";
    if(this.shared_data && this.shared_data.shared_license){
      original_source_license = window.licenses.get({id: this.shared_data.shared_license}).get("license_name");
    }
    var copyright_owner = (this.shared_data && this.shared_data.shared_copyright_owner)? this.shared_data.shared_copyright_owner: (alloriginal)? null: "---";
    var author = (this.shared_data && this.shared_data.shared_author)? this.shared_data.shared_author: (alloriginal)? null: "---";
    var all_top_level = (this.new_content)? !this.model.get("parent") : _.all(this.selected_items, function(item) { return item.model.get("ancestors").length === 1; });

    if(this.allow_edit){
      this.$el.html(this.template({
        node: (this.selected_individual())? this.selected_items[0].model.toJSON() : null,
        isoriginal: alloriginal,
        is_file: this.shared_data && this.shared_data.all_files,
        none_selected: this.selected_items.length === 0,
        licenses: window.licenses.toJSON(),
        license: original_source_license,
        copyright_owner: copyright_owner,
        author: author,
        selected_count: this.selected_items.length,
        has_files: has_files,
        word_limit: this.description_limit,
        is_exercise: this.shared_data && this.shared_data.all_exercises,
        m_value: this.m_value,
        n_value: this.n_value,
        license_description: this.shared_data && this.shared_data.shared_license_description,
        languages: window.languages.toJSON(),
        language_default: this.get_language(null, all_top_level)
      }, {
        data: this.get_intl_data()
      }));
      this.update_count();
      this.load_language();
      if(this.shared_data){
        (!alloriginal)? $("#license_select").text(stringHelper.translate(original_source_license)) : $("#license_select").val(this.shared_data.shared_license);
        // Set exercise fields according to shared exercise data
        if(this.shared_data.all_exercises){
          this.$("#mastery_model_select").val(this.shared_data.shared_exercise_data.mastery_model);
          this.$("#mastery_custom_criterion").css('display', (this.shared_data.shared_exercise_data.mastery_model === "m_of_n") ? 'inline-block' : 'none');

          var randomize = this.shared_data.shared_exercise_data.randomize;
          this.$("#randomize_exercise").prop("indeterminate", randomize === null || randomize === undefined);
          this.$("#randomize_exercise").prop("checked", randomize);
        }
      }
      if(!this.new_content) {
        _.defer(this.container.validate);
      }
    }else{
      this.$el.html(this.preview_template({
        node: (this.selected_individual())? this.selected_items[0].model.toJSON() : null,
        isoriginal: alloriginal,
        is_file: this.shared_data && this.shared_data.all_files,
        none_selected: this.selected_items.length === 0,
        copyright_owner: copyright_owner,
        author: author,
        selected_count: this.selected_items.length,
        has_files: has_files,
        is_exercise: this.shared_data && this.shared_data.all_exercises,
        license_description: this.shared_data && this.shared_data.shared_license_description,
        language: this.shared_data && this.get_language(this.shared_data.shared_language, all_top_level),
      }, {
        data: this.get_intl_data()
      }));
    }
    this.handle_if_individual();
    if(this.shared_data){
      this.display_license_description(this.shared_data.shared_license);
      var license_name = !alloriginal ? original_source_license : this.get_license(this.shared_data.shared_license);
      this.$("#license_detail_field").text(stringHelper.translate(license_name));
      if(this.shared_data && this.shared_data.all_exercises) this.$("#mastery_detail_field").text(this.get_mastery_string());
      this.load_tags();
      this.$("#tag_default_detail_field").css("display", (this.shared_data.shared_tags.length)? "none" : "block");
      this.$("#license_about").css("display", (this.shared_data.shared_license > 0)? "inline" : "none");

      // Set exercise fields according to shared exercise data
      if(this.shared_data.all_exercises){
        this.$("#mastery_model_select").val(this.shared_data.shared_exercise_data.mastery_model);
        this.$("#mastery_custom_criterion").css('display', (this.shared_data.shared_exercise_data.mastery_model === "m_of_n") ? 'inline-block' : 'none');

        var randomize = this.shared_data.shared_exercise_data.randomize;
        this.$("#randomize_exercise").prop("indeterminate", randomize === null || randomize === undefined);
        this.$("#randomize_exercise").prop("checked", randomize);
      }
    }
    _.defer(this.set_initial_focus, 1);
  },
  get_mastery_string: function(){
    if (this.shared_data.shared_exercise_data.mastery_model === "m_of_n"){
      return this.m_value + " " + this.get_translation("of") + " " + this.n_value;
    }
    return stringHelper.translate(this.shared_data.shared_exercise_data.mastery_model);
  },
  get_language: function(language, all_top_level){
    if (language === 0){ return "---"; }
    else if(!language) { return (all_top_level)? this.get_translation("same_as_channel") : this.get_translation("same_as_topic"); }
    return window.languages.findWhere({id: language}).get("readable_name");
  },
  set_initial_focus:function(){
    var element = null;
      if($("#copy_button").length > 0){
        element = $("#copy_button");
      } else if($("#input_title").length > 0){
        element = $('#input_title');
      }else if($("#author_field").length > 0){
        element = $('#author_field');
      }else if($("#tag_box").length > 0){
        element = $('#tag_box');
      } else {
        element = $("#close_uploader_button");
      }

      if(element){
        element.focus();
        element.select();
      }
  },
  get_license: function(license_id){
    if(isNaN(license_id)){ return license_id; }
    else if(!license_id || license_id <= 0){ return null; }
    return window.licenses.get({id: license_id}).get('license_name');
  },
  display_license_description: function(license_id){
    var license_name = license_id > 0 && window.licenses.get({id: license_id}).get('license_name')
    if(license_name==='Special Permissions'){
      this.$("#custom_license_description").css('display', 'block');
      if(this.shared_data){
        this.$("#custom_license_description").attr('placeholder', (this.selected_individual() || this.shared_data.shared_license_description !== null) ? this.get_translation("license_description_placeholder") : "---");
        if(this.all_original() && this.allow_edit){
          this.$("#custom_license_description").val(this.shared_data.shared_license_description);
        } else{
          this.$("#custom_license_description").text(this.shared_data.shared_license_description || this.get_translation("permissions_vary"));
        }
      }
    } else {
      this.$("#custom_license_description").css('display', 'none');
    }
  },
  all_original: function(){
    return this.selected_items.every(function(item){ return item.isoriginal; });
  },
  selected_individual:function(){
    return this.selected_items.length === 1;
  },
  handle_if_individual:function(){
    if(this.selected_individual()){
      var view = this.selected_items[0];
      view.load_file_displays(this.$("#editmetadata_format_section"));
      this.container.load_prerequisites([view]);
      if(view.model.get("kind")==="exercise"){
        this.container.load_questions(view);
      }
    }
  },
  events: {
    'keyup #input_description': 'update_count',
    'keydown #input_description': 'update_count',
    'paste #input_description': 'update_count',
    'keyup .input_listener': 'set_selected',
    'keydown .input_listener': 'set_selected',
    'paste .input_listener': 'set_selected',
    "click #license_about": "load_license",
    "change #license_select" : "select_license",
    'keypress #tag_box' : 'add_tag',
    'click .delete_tag':'remove_tag',
    'change #mastery_model_select': 'change_mastery_model',
    'change #m_value': 'set_mastery',
    'change #n_value': 'set_mastery',
    "click #mastery_about": "load_mastery",
    "focus .input-tab-control": "loop_focus",
    "change #select_language": "set_language"
  },
  load_tags:function(){
    this.$("#tag_area").html(this.tags_template({
      tags:this.shared_data.shared_tags
    }, {
      data: this.get_intl_data()
    }));
    var self = this;
    var tags = _.reject(window.contenttags.pluck("tag_name"), function(tag){
      return self.shared_data.shared_tags.indexOf(tag) >= 0;
    });
    autoCompleteHelper.addAutocomplete($( "#tag_box" ), tags, this.select_tag, "#tag_area_wrapper");
  },
  load_license:function(){
    var iscopied = this.selected_individual() && !this.selected_items[0].isoriginal
    var license_modal = new Info.LicenseModalView({
      select_license : window.licenses.get({id: (iscopied || !this.allow_edit)? this.selected_items[0].model.get("license") : $("#license_select").val()})
    });
  },
  load_mastery:function(){
    new Info.MasteryModalView();
  },
  load_language: function(){
    var language = this.shared_data && this.shared_data.shared_language;
    if(language===0) { this.$("#select_language").val(0); }
    else if (!language) { this.$("#select_language").val("inherit"); }
    else { this.$("#select_language").val(language); }
  },
  update_count:function(){
    if(this.selected_individual()){
      var char_length = this.description_limit - this.$("#input_description").val().length;
      if(this.$("#input_description").val() == ""){
        char_length = this.description_limit;
      }
      if(char_length < 0){
        char_length *= -1;
        this.$("#description_counter").html(this.get_translation("too_long", char_length));
        this.$("#description_counter").css("color", "red");
      }else{
        this.$("#description_counter").html(this.get_translation("chars_left", char_length));
        this.$("#description_counter").css("color", "gray");
      }

    }
  },
  select_tag:function(selected_tag){
    this.assign_tag(selected_tag.label);
  },
  add_tag: function(event){
    $("#tag_error").css("display", "none");
    var code = (!event)? null : event.keyCode ? event.keyCode : event.which;
    if(!code || code ==13){
      $(".ui-menu-item").hide();
      if(this.$el.find("#tag_box").length > 0 && this.$el.find("#tag_box").val().trim() != ""){
        var tag = this.$el.find("#tag_box").val().trim();
        if(!window.contenttags.findWhere({'tag_name':tag})){
          window.contenttags.add(new Models.TagModel({tag_name: tag, channel: window.current_channel.id}));
        }
        this.assign_tag(tag);
      }
    }
  },
  assign_tag:function(tag){
    if(this.shared_data.shared_tags.indexOf(tag) < 0){
      this.shared_data.shared_tags.push(tag);
      this.selected_items.forEach(function(view){
        view.add_tag(tag);
      });
      this.load_tags();
    }
    this.$el.find("#tag_box").val("");
    this.container.adjust_list_height();
  },
  remove_tag:function(event){
    var tagname = event.target.getAttribute("value");
    this.selected_items.forEach(function(view){
      view.remove_tag(tagname);
    });
    window.contenttags.remove(window.contenttags.findWhere({'tag_name':tagname}));
    this.shared_data.shared_tags = _.reject(this.shared_data.shared_tags, function(tag) {return tag === tagname});
    this.load_tags();
  },
  select_license:function(){
    this.$("#license_about").css("display", "inline");
    this.set_selected();
    this.display_license_description($("#license_select").val());
  },
  set_selected:function(){
    var self = this;
    var individual_selected = this.selected_individual();
    var title = (individual_selected)? this.$("#input_title").val().trim() : false;
    var description = (individual_selected)? this.$("#input_description").val().trim() : false;
    var license = (this.$("#license_select").is(":visible") && this.$("#license_select").val()!=0)? this.$("#license_select").val() : false;
    var copyright_holder = (this.$("#input_license_owner").is(":visible") && (individual_selected || this.$("#input_license_owner").val() !== ""))? self.$("#input_license_owner").val().trim() : false;
    var author = (this.$("#author_field").is(":visible") && (individual_selected || this.$("#author_field").val() !== ""))? this.$("#author_field").val().trim() : false;
    var license_description = (this.$("#custom_license_description").is(":visible") && (individual_selected || this.$("#custom_license_description").val() !== ""))? this.$("#custom_license_description").val() : false;
    this.selected_items.forEach(function(view){
      view.set_node({
        title: (title===false)? view.model.get('title') : title,
        description: (description===false)? view.model.get('description') : description,
        license: (license===false)? view.model.get('license') : license,
        copyright_holder: (copyright_holder===false)? view.model.get('copyright_holder') : copyright_holder,
        author: (author===false)? view.model.get('author') : author,
        license_description: (license_description===false)? view.model.get('license_description') : license_description
      });
    });
    this.container.validate();
  },
  change_mastery_model:function(event){
    if(event.target.value === "m_of_n"){
      this.$("#mastery_custom_criterion").css('display', 'inline-block');
      this.$("#m_value").val(this.m_value)
      this.$("#n_value").val(this.n_value)
    }else{
      this.$("#mastery_custom_criterion").css('display', 'none');
    }
    this.set_mastery();
  },
  set_mastery:function(){
    var mastery_model = this.$("#mastery_model_select").val();
    if(mastery_model === "m_of_n"){
      this.m_value = Number(this.$("#m_value").val());
      this.n_value = Number(this.$("#n_value").val());

      if(this.n_value < this.m_value){
        this.n_value = this.m_value;
        this.$("#n_value").val(this.n_value);
      }
      this.$("#n_value").attr('min', this.m_value);
    }
    var self = this;
    this.selected_items.forEach(function(view){
        view.set_mastery(mastery_model, self.m_value, self.n_value);
    });
  },
  set_language:function(){
    var language = this.$("#select_language").val();
    language = (language === "inherit")? null : language;
    var self = this;
    this.selected_items.forEach(function(view){
        view.set_language(language);
    });
  }
});

var UploadedItem = BaseViews.BaseListEditableItemView.extend({
  template: require("./hbtemplates/uploaded_list_item.handlebars"),
  selectedClass:"current_item",
  name: NAMESPACE,
  $trs: MESSAGES,
  format_view:null,
  error: null,
  'id': function() {
      return "item_" + this.model.get("id");
  },
  className: "uploaded disable_on_error",
  tagName: "li",
  initialize: function(options) {
      _.bindAll(this, 'remove_topic', 'check_item', 'select_item','update_name', 'set_edited',
              'handle_change', 'handle_assessment_items', 'set_random', 'validate');
      this.bind_edit_functions();
      this.model.setExtraFields();
      this.containing_list_view = options.containing_list_view;
      this.container = options.container;
      this.thumbnail = this.model.get('files').filter(function(f){ return f.preset.thumbnail; });
      this.edited = false;
      this.allow_edit = options.allow_edit;
      this.new_content = options.new_content;
      this.isNew = this.new_content;
      this.render();
      this.set_edited(this.new_content);
      this.load_tags();
      this.uploads_in_progress = 0;
      this.isoriginal = !this.model.get("original_channel") || this.model.get("original_channel").id == window.current_channel.id;
      this.listenTo(this.model, "change:title", this.update_name);
  },
  render: function() {
      this.$el.html(this.template({
          node: this.model.toJSON(),
          new_topic: this.new_content && this.model.get("kind") === "topic",
          isfolder: this.model.get("kind") === "topic"
      }, {
        data: this.get_intl_data()
      }));
  },
  update_name:function(){
    this.$(".item_name").text(this.model.get("title"));
    this.$("h5").prop("title", this.model.get("title"));
    this.$(".invalid_title").css("display", (this.model.get("title"))? "none": "inline-block");
  },
  events: {
      'click .remove_topic' : 'remove_topic',
      'click .upload_item_checkbox': 'check_item',
      'click .uploaded_list_item' : 'select_item',
  },
  remove_topic: function(){
      this.delete(true, "");
  },
  check_item:function(){
      this.handle_checked();
      this.containing_list_view.update_checked();
  },
  select_item:function(event){
    $(".upload_item_checkbox:checked").attr("checked", false);
    $(".uploaded").removeClass(this.selectedClass);
    if(!event){
      this.$(".upload_item_checkbox").attr("checked", true);
    }
    $("#uploader_select_all_check").attr("checked", false);
    this.check_item();
  },
  set_edited:function(is_edited){
      var edited_data = this.model.pick("title", "description", "license", "changed", "tags", "copyright_holder", "author", "files", "assessment_items", "extra_fields", "prerequisite");
      // Handle unsetting node
      if(!is_edited){
          this.originalData = $.extend(true, {}, edited_data);
      }
      this.edited = JSON.stringify(this.originalData) != JSON.stringify(edited_data);
      this.$el.addClass("edited_node")
      this.isNew =  is_edited && this.isNew;
      (this.edited)? this.$el.addClass("edited_node") : this.$el.removeClass("edited_node");
      this.model.set("changed", this.model.get("changed") || this.edited);
  },
  set_node:function(data){
      this.set(data);
      this.set_edited(true);
  },
  set_mastery:function(mastery_model, m_value, n_value){
    switch(mastery_model){
      case "skill_check":
        m_value = n_value = 1;
        break;
      case "num_correct_in_a_row_2":
        m_value = n_value = 2;
        break;
      case "num_correct_in_a_row_3":
        m_value = n_value = 3;
        break;
      case "num_correct_in_a_row_5":
        m_value = n_value = 5;
        break;
      case "num_correct_in_a_row_10":
        m_value = n_value = 10;
        break;
      case "do_all":
        m_value = n_value = this.model.get('assessment_items').length;
        break;
    }
    var current_data = this.model.get('extra_fields');
    current_data['mastery_model'] = mastery_model;
    current_data['m'] = m_value;
    current_data['n'] = n_value;
    this.set({'extra_fields': current_data});
    this.set_edited(true);
  },
  set_language: function(language){
    this.set({"language": language});
    this.set_edited(true);
  },
  set_random:function(randomize){
    var current_data = this.model.get('extra_fields');
    current_data['randomize'] = randomize;
    this.set({'extra_fields': current_data});
    this.set_edited(true);
  },
  unset_node:function(){
      this.unset();
      this.set_edited(false);
  },
  handle_save:function(){
      this.set_edited(false);
  },
  load_tags:function(){
      this.tags = [];
      if(this.model.get("tags")){
          var self = this;
          var fetch_tags = [];
          this.model.get("tags").forEach(function(entry){
              fetch_tags.push((entry.id)? entry.id : entry);
          });
          this.tags = window.contenttags.get_all_fetch(fetch_tags).pluck('tag_name');
      }
  },
  load_file_displays:function(formats_el){
      this.format_view = new FileUploader.FormatInlineItem({
          model: this.model,
          containing_list_view:this,
          allow_edit: this.allow_edit
      });
      formats_el.html(this.format_view.el);
      this.format_view.create_thumbnail_view(this.container.disable_submit, this.container.enable_submit, this.container.enable_submit);
      this.listenTo(this.model, "change:files", this.handle_change);
      this.listenTo(this.model, "change:thumbnail_encoding", this.handle_change);
  },
  load_question_display:function(formats_el){
      if(this.exercise_view){
        this.exercise_view.remove();
      }
      this.exercise_view = new Exercise.ExerciseView({
        parent_view: this,
        model:this.model,
        onchange: this.handle_assessment_items,
        onrandom: this.set_random,
        allow_edit: this.allow_edit
      });
      formats_el.html(this.exercise_view.el);
  },
  load_preview_display:function(formats_el){
    if(this.preview_view){
      this.preview_view.remove();
    }
    this.preview_view = new Previewer.PreviewView({
      modal:false,
      model: this.model
    });
    formats_el.html(this.preview_view.el);
  },
  handle_assessment_items:function(data){
    this.model.set('assessment_items', data);
    this.set_edited(true);
  },
  handle_change:function(){
    this.set_edited(true);
    $("#metadata_preview_btn").css("display", "inline-block");
    this.preview_view.switch_preview(this.model);
  },
  add_tag:function(tagname){
      if(this.tags.indexOf(tagname) < 0){
          this.tags.push(tagname);
      }
      this.set_edited(true);
  },
  remove_tag:function(tagname){
      this.tags.splice(this.tags.indexOf(tagname), 1);
      this.set_edited(true);
  },
  set_uploading:function(uploading){
      (uploading)? this.uploads_in_progress++ : this.uploads_in_progress--;
      (this.uploads_in_progress===0)? this.container.enable_submit() : this.container.disable_submit();
  },
  validate: function() {
    var license = window.licenses.get({id: this.model.get("license")});
    this.error = "";
    $(".input_listener, select").removeClass("invalid_field");
    if(!this.model.get("title")) {
      $("#input_title").addClass("invalid_field");
      this.error = this.get_translation("title_error");
    } else if(this.isoriginal && !license) {
      $("#license_select").addClass("invalid_field");
      this.error = this.get_translation("license_required");
    } else if (this.isoriginal && this.model.get("kind") !== "topic" && license.get("requires_copyright_holder") && !this.model.get("copyright_holder")) {
      $("#input_license_owner").addClass("invalid_field");
      this.error = this.get_translation("copyright_holder_error");
    }
    (this.error)? this.$el.addClass("invalid") : this.$el.removeClass("invalid");
    return this.error;
  }
});

module.exports = {
    MetadataModalView: MetadataModalView,
    EditMetadataView:EditMetadataView
}<|MERGE_RESOLUTION|>--- conflicted
+++ resolved
@@ -58,19 +58,16 @@
     "copyright_holder_placeholder": "Enter copyright holder name...",
     "same_as_channel": "Same as Channel",
     "same_as_topic": "Same as Topic",
-<<<<<<< HEAD
     "invalid_items": "One or more of the selected items is invalid",
     "license_error": "License is required",
     "copyright_holder_error": "Copyright holder is required",
     "no_title": "No Title",
-    "fix_errors_prompt": "Saving disabled (invalid content detected)"
-=======
+    "fix_errors_prompt": "Saving disabled (invalid content detected)",
     "error_saving": "Save Failed",
     "out_of_space": "Out of Disk Space",
     "out_of_space_text": "You don't have enough space to save these files. Request more space under the Settings > Account page.",
     "open_settings": "Open Settings",
     "ok": "OK"
->>>>>>> fa7555b9
 }
 
 var MetadataModalView = BaseViews.BaseModalView.extend({
@@ -144,12 +141,8 @@
 
   initialize: function(options) {
     _.bindAll(this, 'render_details', 'render_preview', 'render_questions', 'render_prerequisites', 'enable_submit', 'disable_submit',
-      'save_and_keep_open', 'save_nodes', 'save_and_finish','process_updated_collection', 'close_upload', 'copy_items',
-<<<<<<< HEAD
+      'save_and_keep_open', 'save_nodes', 'save_and_finish','process_updated_collection', 'close_upload', 'copy_items', 'save_error',
       'set_prerequisites', 'call_duplicate', 'update_prereq_count','loop_focus', 'set_indices', 'set_editor_focus', 'validate');
-=======
-      'set_prerequisites', 'call_duplicate', 'update_prereq_count','loop_focus', 'set_indices', 'set_editor_focus', 'save_error');
->>>>>>> fa7555b9
     this.bind_edit_functions();
     this.new_content = options.new_content;
     this.new_exercise = options.new_exercise;
@@ -303,11 +296,7 @@
       container: this,
       shared_data: (this.edit_list)? this.edit_list.shared_data : null,
       allow_edit: this.allow_edit,
-<<<<<<< HEAD
-      new_content: this.new_content
-=======
       new_content: this.new_content,
->>>>>>> fa7555b9
     });
     if(this.edit_list){
       this.edit_list.adjust_list_height();
@@ -349,15 +338,11 @@
   },
   save_and_keep_open:function(){
     this.editor_view.add_tag(null);
-<<<<<<< HEAD
     if(this.validate()) {
-      this.save(this.get_translation("saving"), this.save_nodes).then(this.process_updated_collection);
-    }
-=======
-    this.save(this.get_translation("saving"), this.save_nodes, this.save_error).then(function(collection){
-      self.process_updated_collection(collection);
-    });
->>>>>>> fa7555b9
+      this.save(this.get_translation("saving"), this.save_nodes, this.save_error).then(function(collection){
+        self.process_updated_collection(collection);
+      });
+    }
   },
   handle_save_and_finish_key:function(event){
     var code = (!event)? null : event.keyCode ? event.keyCode : event.which;
@@ -368,19 +353,12 @@
   save_and_finish: function(event){
     var self = this;
     this.editor_view.add_tag(null);
-<<<<<<< HEAD
     if(this.validate()) {
-      this.save(this.get_translation("saving"), this.save_nodes).then(function(collection){
+      this.save(this.get_translation("saving"), this.save_nodes, this.save_error).then(function(collection){
         self.process_updated_collection(collection);
         self.onclose();
       });
     }
-=======
-    this.save(this.get_translation("saving"), this.save_nodes, this.save_error).then(function(collection){
-      self.process_updated_collection(collection);
-      self.onclose();
-    });
->>>>>>> fa7555b9
   },
   save_error: function(error){
     if(error.status===403) {
