--- conflicted
+++ resolved
@@ -427,14 +427,7 @@
     }
 
     // Set license, author, copyright values based on whether selected items have been copied from another source
-<<<<<<< HEAD
-    var alloriginal = true;
-    this.selected_items.forEach(function(item){
-      alloriginal = alloriginal && item.isoriginal;
-    });
-=======
     var alloriginal = this.all_original();
->>>>>>> 091ab7e4
     var original_source_license = "---";
     if(this.shared_data && this.shared_data.shared_license){
       original_source_license = window.licenses.get({id: this.shared_data.shared_license}).get("license_name");
@@ -442,7 +435,6 @@
     var copyright_owner = (this.shared_data && this.shared_data.shared_copyright_owner)? this.shared_data.shared_copyright_owner: (alloriginal)? null: "---";
     var author = (this.shared_data && this.shared_data.shared_author)? this.shared_data.shared_author: (alloriginal)? null: "---";
 
-<<<<<<< HEAD
     if(this.allow_edit){
       this.$el.html(this.template({
         node: (this.selected_individual())? this.selected_items[0].model.toJSON() : null,
@@ -450,6 +442,7 @@
         is_file: this.shared_data && this.shared_data.all_files,
         none_selected: this.selected_items.length === 0,
         licenses: window.licenses.toJSON(),
+        license: original_source_license,
         copyright_owner: copyright_owner,
         author: author,
         selected_count: this.selected_items.length,
@@ -458,6 +451,7 @@
         is_exercise: this.shared_data && this.shared_data.all_exercises,
         m_value: this.m_value,
         n_value: this.n_value,
+        license_description: this.shared_data && this.shared_data.shared_license_description
       }));
       this.update_count();
       if(this.shared_data){
@@ -483,28 +477,9 @@
         selected_count: this.selected_items.length,
         has_files: has_files,
         is_exercise: this.shared_data && this.shared_data.all_exercises,
+        license_description: this.shared_data && this.shared_data.shared_license_description
       }));
     }
-=======
-    this.$el.html(this.template({
-      node: (this.selected_individual())? this.selected_items[0].model.toJSON() : null,
-      isoriginal: alloriginal,
-      is_file: this.shared_data && this.shared_data.all_files,
-      none_selected: this.selected_items.length === 0,
-      licenses: window.licenses.toJSON(),
-      license: original_source_license,
-      copyright_owner: copyright_owner,
-      author: author,
-      selected_count: this.selected_items.length,
-      has_files: has_files,
-      word_limit: this.description_limit,
-      is_exercise: this.shared_data && this.shared_data.all_exercises,
-      m_value: this.m_value,
-      n_value: this.n_value,
-      license_description: this.shared_data && this.shared_data.shared_license_description
-    }));
-    this.update_count();
->>>>>>> 091ab7e4
     this.handle_if_individual();
     if(this.shared_data){
       var license_name = this.get_license((!alloriginal)? original_source_license : this.shared_data.shared_license)
@@ -513,7 +488,6 @@
       this.load_tags();
       this.$("#tag_default_detail_field").css("display", (this.shared_data.shared_tags.length)? "none" : "block");
       this.$("#license_about").css("display", (this.shared_data.shared_license > 0)? "inline" : "none");
-<<<<<<< HEAD
     }
   },
   get_mastery_string: function(){
@@ -533,7 +507,6 @@
   get_license: function(license_id){
     if(!license_id || license_id <= 0){ return null; }
     return window.licenses.get({id: license_id}).get('license_name');
-=======
       this.display_license_description(this.shared_data.shared_license);
 
       // Set exercise fields according to shared exercise data
@@ -561,7 +534,6 @@
   },
   all_original: function(){
     return this.selected_items.every(function(item){ return item.isoriginal; });
->>>>>>> 091ab7e4
   },
   selected_individual:function(){
     return this.selected_items.length === 1;
@@ -604,13 +576,8 @@
   load_license:function(){
     var iscopied = this.selected_individual() && !this.selected_items[0].isoriginal
     var license_modal = new LicenseModalView({
-<<<<<<< HEAD
       select_license : window.licenses.get({id: (iscopied || !this.allow_edit)? this.selected_items[0].model.get("license") : $("#license_select").val()})
-    })
-=======
-      select_license : window.licenses.get({id: (iscopied)? this.selected_items[0].model.get("license") : $("#license_select").val()})
-    });
->>>>>>> 091ab7e4
+    });
   },
   load_mastery:function(){
     new MasteryModalView();
