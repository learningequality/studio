var Backbone = require("backbone");
var _ = require("underscore");
var BaseViews = require("edit_channel/views");
var Models = require("edit_channel/models");
var Previewer = require("edit_channel/preview/views");
var stringHelper = require("edit_channel/utils/string_helper");
var autoCompleteHelper = require("edit_channel/utils/autocomplete");
require("uploader.less");

var MetadataModalView = BaseViews.BaseModalView.extend({
  template: require("./hbtemplates/uploader_modal.handlebars"),
  initialize: function(options) {
    _.bindAll(this, "close_uploader");
    this.onsave = options.onsave;
    this.onnew = options.onnew;
    this.collection = options.collection;
    this.new_content = options.new_content;
    this.upload_files = options.upload_files;
    this.render(this.close_uploader, {
      new_content: this.new_content,
      title: (this.model)? ((this.model.get("parent"))? this.model.get("title") : window.current_channel.get("name")) : null
    });
    this.metadata_view = new EditMetadataView({
      el: this.$(".modal-body"),
      collection : this.collection,
      onsave: this.onsave,
      onnew: this.onnew,
      onclose: this.close_uploader,
      new_content: this.new_content,
      container:this,
      model:this.model,
      upload_files:this.upload_files
    });
  },
  close_uploader:function(event){
    if(!this.metadata_view.check_for_changes() || !event){
      this.close();
      $(".modal-backdrop").remove();
    }else if(confirm("Unsaved Metadata Detected! Exiting now will"
      + " undo any new changes. \n\nAre you sure you want to exit?")){
      this.metadata_view.undo_changes();
      this.close();
      $(".modal-backdrop").remove();
    }else{
      this.cancel_actions(event);
    }
  }
});

var EditMetadataView = BaseViews.BaseEditableListView.extend({
  template : require("./hbtemplates/edit_metadata_dialog.handlebars"),

  initialize: function(options) {
    _.bindAll(this, 'render_details', 'render_preview', 'render_questions', 'enable_submit', 'disable_submit',
      'save_and_keep_open', 'save_nodes', 'save_and_finish','process_updated_collection');
    this.bind_edit_functions();
    this.collection = options.collection;
    this.new_content = options.new_content;
    this.upload_files = options.upload_files;
    this.onsave = options.onsave;
    this.onnew = options.onnew;
    this.onclose = options.onclose;
    this.render();
    this.render_details();
    this.adjust_list_height();
  },
  events: {
    'click #metadata_details_btn' : 'render_details',
    'click #metadata_preview_btn' : 'render_preview',
    'click #metadata_questions_btn': 'render_questions',
    'click #upload_save_button' : 'save_and_keep_open',
    'click #upload_save_finish_button' : 'save_and_finish',
    'keypress #upload_save_finish_button': 'handle_save_and_finish_key'
  },
  render: function() {
    this.$el.html(this.template());
    this.load_preview();
    this.load_list();
    this.load_editor(this.edit_list.selected_items);
    var self = this;
    setTimeout(function() {
      self.editor_view.set_initial_focus();
    }, 500);
  },
  render_details:function(){
    this.switchPanel("details");
  },
  render_preview:function(){
    this.switchPanel("preview");
  },
  render_questions:function(){
    this.switchPanel("questions")
  },
  switchPanel:function(panel_to_show){
    this.$(".tab_button").removeClass("btn-tab-active");
    this.$(".tab_panel").css("display", "none");
    switch(panel_to_show){
      case "preview":
        $("#metadata_preview_btn").addClass("btn-tab-active");
        $("#metadata_preview").css("display", "block");
        break;
      case "questions":
        $("#metadata_questions_btn").addClass("btn-tab-active");
        $("#metadata_questions").css("display", "block");
        break;
      default:
        $("#metadata_details_btn").addClass("btn-tab-active");
        $("#metadata_edit_details").css("display", "block");
    }
  },
  load_list:function(){
    this.edit_list = new EditMetadataList({
      collection:this.collection,
      new_content : this.new_content,
      upload_files : this.upload_files,
      el: this.$("#topic_tree_selector"),
      model: this.model,
      container: this
    });
    this.edit_list.handle_if_individual();
  },
  load_preview:function(){
     this.preview_view = new Previewer.PreviewView({
      modal:false,
      el: this.$("#metadata_preview"),
      model:null
    });
  },
  load_questions:function(model){
    var Exercise = require("edit_channel/exercise_creation/views");
    var exercise_view = new Exercise.ExerciseView({
        parent_view: this,
        model:model,
        onsave:this.reload_ancestors,
        el:$("#metadata_questions")
      });
  },
  load_editor:function(selected_items){
    var is_individual = selected_items.length === 1 && selected_items[0].model.get("kind") !== "topic";
    var is_exercise = is_individual && selected_items[0].model.get("assessment_items").length > 0;
    var has_files = false;
    if(is_individual){
      selected_items[0].model.get("files").forEach(function(file){
        var preset = (file.preset.id)? file.preset.id:file.preset;
        has_files = has_files || window.formatpresets.get({id:preset}).get("display");
      });
    }
    this.$("#metadata_preview_btn").css("display", (is_individual && has_files) ? "inline-block" : "none");
    this.$("#metadata_questions_btn").css("display", (is_exercise) ? "inline-block" : "none");
    if(!is_individual){
      this.render_details();
    }
    if(this.editor_view){
      this.editor_view.stopListening();
      this.editor_view.undelegateEvents();
    }
    this.editor_view = new EditMetadataEditor({
      selected_items:selected_items,
      el: this.$("#edit_details_wrapper"),
      model: this.model,
      container: this,
      shared_data: (this.edit_list)? this.edit_list.shared_data : null
    });
    if(this.edit_list){
      this.edit_list.adjust_list_height();
    }
  },
  enable_submit:function(){
      this.$("#upload_save_button, #upload_save_finish_button").removeAttr("disabled");
      this.$("#upload_save_button, #upload_save_finish_button").prop("disabled", false);
      this.$("#upload_save_button, #upload_save_finish_button").css("cursor", "pointer");
  },
  disable_submit:function(){
      this.$("#upload_save_button, #upload_save_finish_button").attr("disabled", "disabled");
      this.$("#upload_save_button, #upload_save_finish_button").prop("disabled", true);
      this.$("#upload_save_button, #upload_save_finish_button").css("cursor", "not-allowed");
  },
  save_and_keep_open:function(){
    var self = this;
    this.editor_view.add_tag(null);
    this.save("Saving Content...", this.save_nodes).then(function(collection){
      self.process_updated_collection(collection);
    });
  },
  handle_save_and_finish_key:function(event){
    var code = (!event)? null : event.keyCode ? event.keyCode : event.which;
    if(code == 13){
      this.save_and_finish(event);
    }
  },
  save_and_finish: function(event){
    var self = this;
    this.editor_view.add_tag(null);
    this.save("Saving Content...", this.save_nodes).then(function(collection){
      self.process_updated_collection(collection);
      self.onclose();
    });
  },
  save_nodes:function(){
    var sort_order = (this.model && (this.new_content || this.upload_files)) ? Math.ceil(this.model.get("metadata").max_sort_order) : 0;
    var self = this;
    this.edit_list.views.forEach(function(entry){
      var tags = [];
      entry.tags.forEach(function(tag){
        tags.push("{\"tag_name\" : \"" + tag.replace(/\"/g, "\\\"") + "\",\"channel\" : \"" + window.current_channel.get("id") + "\"}");
      });
      entry.set({
        tags: tags
      });
      if(self.new_content || self.upload_files ){
        entry.set({
          parent:self.model.id,
          sort_order:++sort_order
        });
      }
    });
  },
  process_updated_collection:function(collection){
    var new_collection = new Models.ContentNodeCollection();
    var updated_collection = new Models.ContentNodeCollection();
    this.edit_list.views.forEach(function(view){
      var model = collection.findWhere({id: view.model.id});
      if(model){
        view.set(model.toJSON());
        (view.isNew)? new_collection.add(model) : updated_collection.add(model);
      }
      view.handle_save();
    });
    if(new_collection.length > 0){
      this.onnew(new_collection);
    }
    if(updated_collection.length > 0){
      this.onsave(updated_collection);
    }
  },
  check_for_changes:function(){
    return _.findWhere(this.edit_list.views, {edited : true}) != null;
  },
  undo_changes:function(){
    this.edit_list.views.forEach(function(view){
      view.unset();
    });
  },
  switch_preview:function(model){
    this.preview_view.switch_preview(model);
  },
  adjust_list_height:function(){
    if(this.edit_list){
      this.edit_list.adjust_list_height();
    }
  },

});

var EditMetadataList = BaseViews.BaseEditableListView.extend({
  template : require("./hbtemplates/edit_metadata_list.handlebars"),
  selected_items: [],
  shared_data:{
    shared_tags:[],
    shared_copyright_owner:null,
    shared_license:0,
    shared_author:null,
    all_files:false
  },
  list_selector: "#uploaded_list",
  default_item: "#uploaded_list .default-item",

  initialize: function(options) {
    _.bindAll(this, 'add_topic', 'check_all_wrapper');
    this.bind_edit_functions();
    this.collection = options.collection;
    this.new_content = options.new_content;
    this.upload_files = options.upload_files;
    this.container = options.container;
    this.selected_items = [];
    this.render();
    if(!this.upload_files && !this.new_content && this.collection.length > 1){
      this.$("#uploader_select_all_check").attr("checked", true);
      this.check_all_wrapper(null);
    }
  },
  render: function() {
    this.$el.html(this.template({
      new_content: this.new_content,
      show_list: this.collection.length > 1 || this.new_content || this.upload_files
    }));
    this.load_content();
  },
  events: {
    'click #add_topic_button' : 'add_topic',
    'change #uploader_select_all_check':'check_all_wrapper'
  },
  check_all_wrapper :function(event){
    this.check_all(event);
    this.update_checked();
  },
  adjust_list_height:function(){
    this.$("#uploaded_list_wrapper").css('max-height', $("#edit_details_wrapper").height() * 0.95);
  },
  create_new_view:function(model){
    var uploaded_view = new UploadedItem({
      model: model,
      containing_list_view : this,
      new_content: this.new_content,
      new_file: this.upload_files,
      container: this.container
    });
    this.views.push(uploaded_view);
    return uploaded_view;
  },
  handle_if_individual:function(){
    //Set current node if only one in collection
    if(this.collection.length === 1){
      if(!this.new_content && !this.uploaded_files){
        this.selected_items.push(this.views[0]);
        this.update_shared_values(true, this.views[0]);
        this.container.switch_preview(this.selected_items[0].model);
        this.container.load_editor(this.selected_items);
      }else{
        this.views[0].select_item();
      }
    }
  },
  add_topic:function(){
    var self = this;
    var data = {
      "kind":"topic",
      "title": "Topic",
      "sort_order" : this.collection.length,
      "author": window.current_user.get("first_name") + " " + window.current_user.get("last_name")
    };
    this.create_new_item(data, true, " ").then(function(newView){
      newView.select_item();
    });
  },
  update_checked:function(){
    this.selected_items = [];
    var self = this;
    this.views.forEach(function(view){
      if(!_.contains(self.selected_items, view) && view.$(".upload_item_checkbox").is(":checked")){
            self.selected_items.push(view);
            self.update_shared_values(self.selected_items.length === 1, view);
        }
    });
    if(this.selected_items.length === 1){
      this.container.switch_preview(this.selected_items[0].model);
      if(this.selected_items[0].model.get("kind")==="exercise"){
        this.container.load_questions(this.selected_items[0].model);
      }
    }
    this.container.load_editor(this.selected_items);
  },
  update_shared_values:function(reset, view){
    if(reset){
      this.shared_data.shared_tags = view.tags;
      this.shared_data.shared_copyright_owner = view.model.get("copyright_holder");
      this.shared_data.shared_author = view.model.get("author");
      this.shared_data.shared_license = view.model.get("license");
      this.shared_data.all_files = view.model.get("kind") !== "topic";
    }else{
      this.shared_data.shared_tags = _.intersection(this.shared_data.shared_tags, view.tags);
      this.shared_data.shared_copyright_owner = (this.shared_data.shared_copyright_owner === view.model.get("copyright_holder"))? this.shared_data.shared_copyright_owner : null;
      this.shared_data.shared_author = (this.shared_data.shared_author === view.model.get("author"))? this.shared_data.shared_author : null;
      this.shared_data.shared_license = (this.shared_data.shared_license === view.model.get("license"))? this.shared_data.shared_license : 0;
      this.shared_data.all_files = this.shared_data.all_files && view.model.get("kind")  !== "topic";
    }
  }
});

var EditMetadataEditor = BaseViews.BaseView.extend({
  template:require("./hbtemplates/edit_metadata_editor.handlebars"),
  tags_template:require("./hbtemplates/edit_metadata_tagarea.handlebars"),
  tag_template:require("./hbtemplates/tag_template.handlebars"),
  description_limit : 400,
  selected_items: [],

  initialize: function(options) {
<<<<<<< HEAD
    _.bindAll(this, 'update_count', 'remove_tag', 'add_tag', 'loop_focus');
=======
    _.bindAll(this, 'update_count', 'remove_tag', 'add_tag', 'select_tag');
>>>>>>> d2fae82e
    this.new_content = options.new_content;
    this.upload_files = options.upload_files;
    this.selected_items = options.selected_items;
    this.shared_data = options.shared_data;
    this.container = options.container;
    this.render();
  },
  render: function() {
    var has_files = false;
    if(this.selected_items.length === 1){
      has_files = this.selected_items[0].model.get("kind") !== "topic" && this.selected_items[0].model.get("kind") !== "exercise";
      this.selected_items[0].model.get("files").forEach(function(file){
        var preset = (file.preset.id)? file.preset.id:file.preset;
        has_files = has_files || window.formatpresets.get({id:preset}).get("display");
      });
    }

    // Set license, author, copyright values based on whether selected items have been copied from another source
    var alloriginal = true;
    this.selected_items.forEach(function(item){
      alloriginal = alloriginal && item.isoriginal;
    });

    var original_source_license = "---";
    if(this.shared_data && this.shared_data.shared_license){
      original_source_license = window.licenses.get(this.shared_data.shared_license).get("license_name");
    }
    var copyright_owner = (this.shared_data && this.shared_data.shared_copyright_owner)? this.shared_data.shared_copyright_owner: (alloriginal)? null: "---";
    var author = (this.shared_data && this.shared_data.shared_author)? this.shared_data.shared_author: (alloriginal)? null: "---";

    this.$el.html(this.template({
      node: (this.selected_items.length === 1)? this.selected_items[0].model.toJSON() : null,
      isoriginal: alloriginal,
      is_file: (this.shared_data)? this.shared_data.all_files : false,
      none_selected: this.selected_items.length === 0,
      licenses: window.licenses.toJSON(),
      copyright_owner: copyright_owner,
      author: author,
      selected_count: this.selected_items.length,
      has_files: has_files,
      word_limit: this.description_limit
    }));
    this.update_count();
    this.handle_if_individual();
    if(this.shared_data){
      this.load_tags();
      (!alloriginal)? $("#license_select").text(original_source_license) : $("#license_select").val(this.shared_data.shared_license);
      this.$("#license_about").css("display", (this.shared_data.shared_license > 0)? "inline" : "none");
    }
    this.set_initial_focus();
  },
  set_initial_focus:function(){
    var element = null;
      if($("#input_title").length > 0){
        element = $('#input_title');
      }else if($("#author_field").length > 0){
        element = $('#author_field');
      }else if($("#tag_box").length > 0){
        element = $('#tag_box');
      }

      if(element){
        element.focus();
        element.select();
      }
  },
  handle_if_individual:function(){
    if(this.selected_items.length === 1){
      var view = this.selected_items[0];
      if(view.model.get("kind") !== "topic"){
        view.load_file_displays(this.$("#editmetadata_format_section"));
      }
      if(view.model.get("kind")==="exercise"){
        this.container.load_questions(view.model);
      }
    }
  },
  events: {
    'keyup #input_description': 'update_count',
    'keydown #input_description': 'update_count',
    'paste #input_description': 'update_count',
    'keyup .input_listener': 'set_selected',
    'keydown .input_listener': 'set_selected',
    'paste .input_listener': 'set_selected',
    "click #license_about": "load_license",
    "change #license_select" : "select_license",
    'keypress #tag_box' : 'add_tag',
    'click .delete_tag':'remove_tag',
    'focus .input-tab-control': 'loop_focus'
  },
  load_tags:function(){
    this.$("#tag_area").html(this.tags_template({
      tags:this.shared_data.shared_tags
    }));
    var self = this;
    var tags = _.reject(window.contenttags.pluck("tag_name"), function(tag){
      return self.shared_data.shared_tags.indexOf(tag) >= 0;
    });
    autoCompleteHelper.addAutocomplete($( "#tag_box" ), tags, this.select_tag, "#tag_area_wrapper");
  },
  load_license:function(){
    iscopied = this.selected_items.length === 1 && !this.selected_items[0].isoriginal
    var license_modal = new LicenseModalView({
      select_license : window.licenses.get({id: (iscopied)? this.selected_items[0].model.get("license") : $("#license_select").val()})
    })
  },
  update_count:function(){
    if(this.selected_items.length === 1){
      var char_length = this.description_limit - this.$("#input_description").val().length;
      if(this.$("#input_description").val() == ""){
        char_length = this.description_limit;
      }
      if(char_length < 0){
        char_length *= -1;
        this.$("#description_counter").html("Too long - recommend removing " + char_length + ((char_length  == 1) ? " character" : " characters"));
        this.$("#description_counter").css("color", "red");
      }else{
        this.$("#description_counter").html(char_length + ((char_length  == 1) ? " character left" : " characters left"));
        this.$("#description_counter").css("color", "gray");
      }

    }
  },
  select_tag:function(selected_tag){
    this.assign_tag(selected_tag.label);
  },
  add_tag: function(event){
    $("#tag_error").css("display", "none");
    var code = (!event)? null : event.keyCode ? event.keyCode : event.which;
    if(!code || code ==13){
      $(".ui-menu-item").hide();
      if(this.$el.find("#tag_box").length > 0 && this.$el.find("#tag_box").val().trim() != ""){
        var tag = this.$el.find("#tag_box").val().trim();
        if(!window.contenttags.findWhere({'tag_name':tag})){
          window.contenttags.add(new Models.TagModel({tag_name: tag, channel: window.current_channel.id}));
        }
        this.assign_tag(tag);
      }
    }
  },
  assign_tag:function(tag){
    if(this.shared_data.shared_tags.indexOf(tag) < 0){
      this.shared_data.shared_tags.push(tag);
      this.selected_items.forEach(function(view){
        view.add_tag(tag);
      });
      this.load_tags();
    }
    this.$el.find("#tag_box").val("");
    this.container.adjust_list_height();
  },
  remove_tag:function(event){
    var tagname = event.target.getAttribute("value");
    this.selected_items.forEach(function(view){
      view.remove_tag(tagname);
    });
    this.load_tags();
    event.target.parentNode.remove();
    window.contenttags.remove(window.contenttags.findWhere({'tag_name':tagname}));
  },
  select_license:function(){
    this.$("#license_about").css("display", "inline");
    this.set_selected();
  },
  set_selected:function(){
    if(this.selected_items.length === 1 && this.$("#input_title").val().trim() == ""){
      this.$("#title_error").css("display", "inline-block");
      if(this.collection && this.collection.length === 1 && !this.new_content && !this.uploaded_files){
          this.container.disable_submit();
      }
    }else{
      this.$("#title_error").css("display", "none");
      this.container.enable_submit();
      this.selected_items.forEach(function(view){
          view.set_node();
      })
    }
  }
});

var UploadedItem = BaseViews.BaseListEditableItemView.extend({
  template: require("./hbtemplates/uploaded_list_item.handlebars"),
  selectedClass:"current_item",
  format_view:null,
  'id': function() {
      return "item_" + this.model.get("id");
  },
  className: "uploaded disable_on_error",
  tagName: "li",
  initialize: function(options) {
      _.bindAll(this, 'remove_topic', 'check_item', 'select_item','update_name', 'set_edited','handle_change');
      this.bind_edit_functions();
      this.containing_list_view = options.containing_list_view;
      this.container = options.container;
      this.edited = false;
      this.new_content = options.new_content;
      this.new_file = options.new_file;
      this.render();
      this.isNew = this.new_content || this.new_file;
      this.set_edited(this.isNew);
      this.load_tags();
      this.uploads_in_progress = 0;
      this.isoriginal = !this.model.get("original_channel") || this.model.get("original_channel").id == window.current_channel.id;
      this.listenTo(this.model, "change:title", this.update_name);
  },
  render: function() {
      this.$el.html(this.template({
          node: this.model.toJSON(),
          new_content: this.new_content,
          isfolder: this.model.get("kind") === "topic"
      }));
  },
  update_name:function(){
    this.$el.find(".item_name").text(this.model.get("title"));
    this.$el.find("h5").prop("title", this.model.get("title"));
  },
  events: {
      'click .remove_topic' : 'remove_topic',
      'click .upload_item_checkbox': 'check_item',
      'click .uploaded_list_item' : 'select_item',
  },
  remove_topic: function(){
      this.delete(true, "");
  },
  check_item:function(){
      this.handle_checked();
      this.containing_list_view.update_checked();
  },
  select_item:function(event){
    $(".upload_item_checkbox:checked").attr("checked", false);
    $(".uploaded").removeClass(this.selectedClass);
    if(!event){
      this.$(".upload_item_checkbox").attr("checked", true);
    }
    $("#uploader_select_all_check").attr("checked", false);
    this.check_item();
  },
  set_edited:function(is_edited){
      var edited_data = this.model.pick("title", "description", "license", "changed", "tags", "copyright_holder", "author", "files")
      // Handle unsetting node
      if(!is_edited){
          this.originalData = edited_data;
      }
      this.edited = JSON.stringify(this.originalData) != JSON.stringify(edited_data);
      this.isNew =  is_edited && this.isNew;
      (this.edited)? this.$el.addClass("edited_node") : this.$el.removeClass("edited_node");
      this.model.set("changed", this.model.get("changed") || this.edited);
  },
  set_node:function(){
    var individual_selected = this.containing_list_view.selected_items.length === 1;
    var data = {
          title: (individual_selected)? $("#input_title").val().trim() : this.model.get("title"),
          description: (individual_selected)? $("#input_description").val().trim() : this.model.get("description"),
          license: (this.model.get("kind") != "topic" && $("#license_select").val()!=0)? $("#license_select").val() : this.model.get("license"),
          copyright_holder: $("#input_license_owner").length > 0 && (this.model.get("kind") != "topic" && (individual_selected || $("#input_license_owner").val().trim() !== ""))? $("#input_license_owner").val().trim() : this.model.get("copyright_holder"),
          author: $("#author_field").length > 0 && (individual_selected || $("#author_field").val().trim() !== "")? $("#author_field").val().trim() : this.model.get("author"),
      };
      this.set(data);
      this.set_edited(true);
  },
  unset_node:function(){
      this.unset();
      this.set_edited(false);
  },
  handle_save:function(){
      this.set_edited(false);
  },
  load_tags:function(){
      this.tags = [];
      if(this.model.get("tags")){
          var self = this;
          fetch_tags = [];
          this.model.get("tags").forEach(function(entry){
              fetch_tags.push((entry.id)? entry.id : entry);
          });
          this.tags = window.contenttags.get_all_fetch(fetch_tags).pluck('tag_name');
      }
  },
  load_file_displays:function(formats_el){
      var FileUploader = require("edit_channel/file_upload/views");
      this.format_view = new FileUploader.FormatInlineItem({
          model: this.model,
          containing_list_view:this
      });
      formats_el.html(this.format_view.el);
      this.listenTo(this.model, "change:files", this.handle_change);
  },
  handle_change:function(){
    this.set_edited(true);
    $("#metadata_preview_btn").css("display", "inline-block");
    this.container.preview_view.load_preview();
  },
  add_tag:function(tagname){
      if(this.tags.indexOf(tagname) < 0){
          this.tags.push(tagname);
      }
      this.set_edited(true);
  },
  remove_tag:function(tagname){
      this.tags.splice(this.tags.indexOf(tagname), 1);
      this.set_edited(true);
  },
  set_uploading:function(uploading){
        (uploading)? this.uploads_in_progress++ : this.uploads_in_progress--;
        (this.uploads_in_progress===0)? this.container.enable_submit() : this.container.disable_submit();
    }
});

var LicenseModalView = BaseViews.BaseModalView.extend({
  template: require("./hbtemplates/license_modal.handlebars"),

  initialize: function(options) {
      this.modal = true;
      this.select_license = options.select_license;
      this.render();
  },

  render: function() {
      this.$el.html(this.template({
          license: this.select_license.toJSON()
      }));
      $("body").append(this.el);
      this.$("#license_modal").modal({show: true});
      this.$("#license_modal").on("hide.bs.modal", this.close);
  }
});

module.exports = {
    MetadataModalView: MetadataModalView,
    EditMetadataView:EditMetadataView
}<|MERGE_RESOLUTION|>--- conflicted
+++ resolved
@@ -375,11 +375,7 @@
   selected_items: [],
 
   initialize: function(options) {
-<<<<<<< HEAD
-    _.bindAll(this, 'update_count', 'remove_tag', 'add_tag', 'loop_focus');
-=======
-    _.bindAll(this, 'update_count', 'remove_tag', 'add_tag', 'select_tag');
->>>>>>> d2fae82e
+    _.bindAll(this, 'update_count', 'remove_tag', 'add_tag', 'loop_focus', 'select_tag');
     this.new_content = options.new_content;
     this.upload_files = options.upload_files;
     this.selected_items = options.selected_items;
