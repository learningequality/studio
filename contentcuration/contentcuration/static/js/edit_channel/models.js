var Backbone = require("backbone");
var _= require("underscore");
var mail_helper = require("edit_channel/utils/mail");

/**** BASE MODELS ****/
var BaseModel = Backbone.Model.extend({
	root_list:null,
	model_name:"Model",
	urlRoot: function() {
		return window.Urls[this.root_list]();
	},
	toJSON: function() {
	  var json = Backbone.Model.prototype.toJSON.apply(this, arguments);
	  json.cid = this.cid;
	  return json;
	},
	getName:function(){
		return this.model_name;
	}
});

var BaseCollection = Backbone.Collection.extend({
	list_name:null,
	model_name:"Collection",
	url: function() {
		return window.Urls[this.list_name]();
	},
	save: function(callback) {
        Backbone.sync("update", this, {url: this.model.prototype.urlRoot()});
	},
	get_all_fetch: function(ids, force_fetch){
		force_fetch = (force_fetch)? true : false;
    	var self = this;
    	var promise = new Promise(function(resolve, reject){
			var promises = [];
			ids.forEach(function(id){
				promises.push(new Promise(function(modelResolve, modelReject){
					var model = self.get({'id' : id});
					if(force_fetch || !model){
						model = self.add({'id': id});
						model.fetch({
							success:function(returned){
								modelResolve(returned);
							},
							error:function(obj, error){
								modelReject(error);
							}
						});
					} else {
						modelResolve(model);
					}
				}));
			});
			Promise.all(promises).then(function(fetchedModels){
				var to_fetch = self.clone();
				to_fetch.reset();
				fetchedModels.forEach(function(entry){
					to_fetch.add(entry);
				});
				resolve(to_fetch);
			});
    	});
    	return promise;
    },
    destroy:function(){
    	var self = this;
    	return new Promise(function(resolve, reject){
    		var promise_list = [];
	    	self.forEach(function(model){
	    		promise_list.push(new Promise(function(subresolve, subreject){
	    			model.destroy({
	    				success:function(){
	    					subresolve(true);
	    				},
	    				error:function(error){
	    					subreject(error);
	    				}
	    			})
	    		}))
	    	});
	    	Promise.all(promise_list).then(function(){
	    		resolve(true);
	    	});
    	});
    },
    getName:function(){
		return this.model_name;
	}
});

/**** USER-CENTERED MODELS ****/
var UserModel = BaseModel.extend({
	root_list : "user-list",
	model_name:"UserModel",
	defaults: {
		first_name: "Guest"
    },
<<<<<<< HEAD
    send_invitation_email:function(email, channel){
    	return mail_helper.send_mail(channel, email);
=======
    send_invitation_email:function(email, channel, share_mode){
    	return mail_helper.send_mail(channel, email, share_mode);
>>>>>>> b0846b6a
    },
    get_clipboard:function(){
    	return  new ContentNodeModel(this.get("clipboard_tree"));
    }
});

var UserCollection = BaseCollection.extend({
	model: UserModel,
	list_name:"user-list",
	model_name:"UserCollection"
});

var InvitationModel = BaseModel.extend({
	root_list : "invitation-list",
	model_name:"InvitationModel",
	defaults: {
		first_name: "Guest"
    },
    resend_invitation_email:function(channel){
    	return mail_helper.send_mail(channel, this.get("email"), this.get("share_mode"));
    }
});

var InvitationCollection = BaseCollection.extend({
	model: InvitationModel,
	list_name:"invitation-list",
	model_name:"InvitationCollection"
});

/**** CHANNEL AND CONTENT MODELS ****/
var ContentNodeModel = BaseModel.extend({
	root_list:"contentnode-list",
	model_name:"ContentNodeModel",
	defaults: {
		title:"Untitled",
		children:[],
		tags:[],
		assessment_items:[],
<<<<<<< HEAD
=======
		metadata: {"resource_size" : 0, "resource_count" : 0},
		created: new Date()
>>>>>>> b0846b6a
    }
});

var ContentNodeCollection = BaseCollection.extend({
	model: ContentNodeModel,
	list_name:"contentnode-list",
	highest_sort_order: 1,
	model_name:"ContentNodeCollection",

	save: function() {
		var self = this;
		var promise = new Promise(function(saveResolve, saveReject){
			var fileCollection = new FileCollection()
			self.forEach(function(node){
				node.get("files").forEach(function(file){
					var to_add = new FileModel(file);
					var preset_data = to_add.get("preset");
					preset_data.id = file.preset.name ? file.preset.name : file.preset.id;
					to_add.set('preset', preset_data);
					to_add.set('contentnode', node.id);
					fileCollection.add(to_add);
				});

			});
			fileCollection.save().then(function(){
				Backbone.sync("update", self, {
		        	url: self.model.prototype.urlRoot(),
		        	success: function(data){
		        		saveResolve(new ContentNodeCollection(data));
		        	},
		        	error:function(obj, error){
		        		saveReject(error);
		        	}
		        });
			});
		});
        return promise;
	},
	comparator:function(node){
		return node.get("sort_order");
	},
    sort_by_order:function(){
    	this.sort();
    	this.highest_sort_order = (this.length > 0)? this.at(this.length - 1).get("sort_order") : 1;
    },
    duplicate:function(target_parent){
    	var self = this;
    	var promise = new Promise(function(resolve, reject){
    		var copied_list = [];
	    	self.forEach(function(node){
	    		copied_list.push(node.get("id"));
	    	});
			var sort_order =(target_parent) ? target_parent.get("metadata").max_sort_order + 1 : 1;
	        var parent_id = target_parent.get("id");

	        var data = {"node_ids": copied_list.join(" "),
	                    "sort_order": sort_order,
	                    "target_parent": parent_id};
	        $.ajax({
	        	method:"POST",
	            url: window.Urls.duplicate_nodes(),
	            data:  JSON.stringify(data),
	            success: function(data) {
	                copied_list = JSON.parse(data).node_ids.split(" ");
	                self.get_all_fetch(copied_list).then(function(fetched){
	    				resolve(fetched);
	    			});
	            },
	            error:function(e){
	            	reject(e);
	            }
	        });
    	});
    	return promise;
    },
    move:function(target_parent, sort_order){
    	var self = this;
		var promise = new Promise(function(resolve, reject){
			self.forEach(function(model){
				model.set({
					parent: target_parent.id,
					sort_order:++sort_order
				});
	    	});
	    	self.save().then(function(collection){
	    		resolve(collection);
	    	});
		});
        return promise;
	}
});

var ChannelModel = BaseModel.extend({
    //idAttribute: "channel_id",
	root_list : "channel-list",
	defaults: {
		name: "",
		editors: [],
		viewers: [],
		pending_editors: [],
		author: "Anonymous",
		license_owner: "No license found",
		description:"",
		thumbnail_url: "/static/img/kolibri_placeholder.png",
		main_tree: (new ContentNodeModel()).toJSON()
    },
    model_name:"ChannelModel",
    get_root:function(tree_name){
    	return new ContentNodeModel(this.get(tree_name));
    },

    publish:function(callback){
    	var self = this;
    	return new Promise(function(resolve, reject){
    		var data = {"channel_id": self.get("id")};
	        $.ajax({
	        	method:"POST",
	            url: window.Urls.publish_channel(),
	            data:  JSON.stringify(data),
	            success:function(){
	            	resolve(true);
	            },
	            error:function(error){
	            	reject(error);
	            }
	        });
    	});
    }
});

var ChannelCollection = BaseCollection.extend({
	model: ChannelModel,
	list_name:"channel-list",
<<<<<<< HEAD
	model_name:"ChannelCollection"
=======
	model_name:"ChannelCollection",
	comparator:function(channel){
		return -new Date(channel.get('main_tree').created);
	}
>>>>>>> b0846b6a
});

var TagModel = BaseModel.extend({
	root_list : "contenttag-list",
	model_name:"TagModel",
	defaults: {
		tag_name: "Untagged"
    }
});

var TagCollection = BaseCollection.extend({
	model: TagModel,
	list_name:"contenttag-list",
	model_name:"TagCollection",
	get_all_fetch:function(ids){
		var self = this;
		var fetched_collection = new TagCollection();
		ids.forEach(function(id){
			var tag = self.get(id);
			if(!tag){
				tag = new TagModel({"id":id});
				tag.fetch({async:false});
				if(tag){
					self.add(tag);
				}
			}
			fetched_collection.add(tag);
		});
		return fetched_collection;
	}
});

/**** MODELS SPECIFIC TO FILE NODES ****/
var FileModel = BaseModel.extend({
	root_list:"file-list",
	model_name:"FileModel",
	get_preset:function(){
		return window.formatpresets.get({'id':this.get("id")});
	},
	initialize: function () {
		if(this.get("preset") && this.get("language") &&
			!this.get("preset").id.endsWith("_" + this.get("language").id)){
			var preset_data = this.get("preset");
			preset_data.id = preset_data.id + "_" + this.get("language").id;
			this.set("preset", preset_data);
		}
	},
});

var FileCollection = BaseCollection.extend({
	model: FileModel,
	list_name:"file-list",
	model_name:"FileCollection",
	get_or_fetch: function(data){
		var newCollection = new FileCollection();
		newCollection.fetch({
			traditional:true,
			data: data
		});
		var file = newCollection.findWhere(data);
    	return file;
    },
    sort_by_preset:function(presets){
    	this.comparator = function(file){
    		return presets.findWhere({id: file.get("preset").id}).get("order");
    	};
    	this.sort();
    },
    save: function() {
    	var self = this;
    	return new Promise(function(resolve, reject){
    		Backbone.sync("update", self, {
    			url: self.model.prototype.urlRoot(),
    			success:function(data){
    				resolve(new FileCollection(data));
    			},
    			error:function(error){
    				reject(error);
    			}
    		});
    	})

	}
});

var FormatPresetModel = BaseModel.extend({
	root_list:"formatpreset-list",
	attached_format: null,
	model_name:"FormatPresetModel"
});

var FormatPresetCollection = BaseCollection.extend({
	model: FormatPresetModel,
	list_name:"formatpreset-list",
	model_name:"FormatPresetCollection",
	sort_by_order:function(){
    	this.comparator = function(preset){
    		return preset.get("order");
    	};
    	this.sort();
    }
});


/**** PRESETS AUTOMATICALLY GENERATED UPON FIRST USE ****/
var FileFormatModel = Backbone.Model.extend({
	root_list: "fileformat-list",
	model_name:"FileFormatModel",
	defaults: {
		extension:"invalid"
    }
});

var FileFormatCollection = BaseCollection.extend({
	model: FileFormatModel,
	list_name:"fileformat-list",
	model_name:"FileFormatCollection"
});

var LicenseModel = BaseModel.extend({
	root_list:"license-list",
	model_name:"LicenseModel",
	defaults: {
		license_name:"Unlicensed",
		exists: false
    }
});

var LicenseCollection = BaseCollection.extend({
	model: LicenseModel,
	list_name:"license-list",
	model_name:"LicenseCollection",

    get_default:function(){
    	return this.findWhere({license_name:"CC-BY"});
    }
});

var LanguageModel = BaseModel.extend({
	root_list:"language-list",
	model_name:"LanguageModel"
});

var LanguageCollection = BaseCollection.extend({
	model: LanguageModel,
	list_name:"language-list",
	model_name:"LanguageCollection"
});


var ContentKindModel = BaseModel.extend({
	root_list:"contentkind-list",
	model_name:"ContentKindModel",
	defaults: {
		kind:"topic"
    },
    get_presets:function(){
    	return window.formatpresets.where({kind: this.get("kind")})
    }
});

var ContentKindCollection = BaseCollection.extend({
	model: ContentKindModel,
	list_name:"contentkind-list",
	model_name:"ContentKindCollection",
    get_default:function(){
    	return this.findWhere({kind:"topic"});
    }
});

var ExerciseModel = BaseModel.extend({
	root_list:"exercise-list",
	model_name:"ExerciseModel"
});

var ExerciseCollection = BaseCollection.extend({
	model: ExerciseModel,
	list_name:"exercise-list",
	model_name:"ExerciseCollection"
});

var AssessmentItemModel =BaseModel.extend({
	root_list:"assessmentitem-list",
	model_name:"AssessmentItemModel",
	defaults: {
		question: "",
		answers: "[]",
		hints: "[]"
	},

	initialize: function () {
		if (typeof this.get("answers") !== "object") {
			this.set("answers", new Backbone.Collection(JSON.parse(this.get("answers"))), {silent: true});
		}
		if (typeof this.get("hints") !== "object"){
			this.set("hints", new Backbone.Collection(JSON.parse(this.get("hints"))), {silent:true});
		}
	},

	parse: function(response) {
	    if (response !== undefined) {
	    	if (response.answers) {
	    		response.answers = new Backbone.Collection(JSON.parse(response.answers));
	    	}
	    	if(response.hints){
	    		response.hints = new Backbone.Collection(JSON.parse(response.hints));
	    	}
	    }
	    return response;
	},

	toJSON: function() {
	    var attributes = _.clone(this.attributes);
	    if (typeof attributes.answers !== "string") {
		    attributes.answers = JSON.stringify(attributes.answers.toJSON());
		}
		if (typeof attributes.hints !== "string") {
		    attributes.hints = JSON.stringify(attributes.hints.toJSON());
		}
	    return attributes;
	}

});

var AssessmentItemCollection = BaseCollection.extend({
	model: AssessmentItemModel,
	model_name:"AssessmentItemCollection",
	get_all_fetch: function(ids, force_fetch){
		force_fetch = (force_fetch)? true : false;
    	var self = this;
    	var promise = new Promise(function(resolve, reject){
			var promises = [];
			ids.forEach(function(id){
				promises.push(new Promise(function(modelResolve, modelReject){
					var model = self.get(id);
					if(force_fetch || !model){
						model = self.add(id);
						model.fetch({
							success:function(returned){
								modelResolve(returned);
							},
							error:function(obj, error){
								modelReject(error);
							}
						});
					} else {
						modelResolve(model);
					}
				}));
			});
			Promise.all(promises).then(function(fetchedModels){
				var to_fetch = self.clone();
				to_fetch.reset();
				fetchedModels.forEach(function(entry){
					to_fetch.add(entry);
				});
				resolve(to_fetch);
			});
    	});
    	return promise;
    },
});

module.exports = {
	ContentNodeModel: ContentNodeModel,
	ContentNodeCollection: ContentNodeCollection,
	ChannelModel: ChannelModel,
	ChannelCollection: ChannelCollection,
	TagModel: TagModel,
	TagCollection:TagCollection,
	FileFormatCollection:FileFormatCollection,
	LicenseCollection:LicenseCollection,
	FileCollection: FileCollection,
	FileModel: FileModel,
	FormatPresetModel: FormatPresetModel,
	FormatPresetCollection: FormatPresetCollection,
	LanguageModel : LanguageModel,
	LanguageCollection : LanguageCollection,
	ContentKindModel: ContentKindModel,
	ContentKindCollection : ContentKindCollection,
	UserModel:UserModel,
	UserCollection:UserCollection,
	InvitationModel: InvitationModel,
	InvitationCollection: InvitationCollection,
	ExerciseModel:ExerciseModel,
	ExerciseCollection:ExerciseCollection,
	AssessmentItemModel:AssessmentItemModel,
	AssessmentItemCollection:AssessmentItemCollection,
}<|MERGE_RESOLUTION|>--- conflicted
+++ resolved
@@ -95,13 +95,8 @@
 	defaults: {
 		first_name: "Guest"
     },
-<<<<<<< HEAD
-    send_invitation_email:function(email, channel){
-    	return mail_helper.send_mail(channel, email);
-=======
     send_invitation_email:function(email, channel, share_mode){
     	return mail_helper.send_mail(channel, email, share_mode);
->>>>>>> b0846b6a
     },
     get_clipboard:function(){
     	return  new ContentNodeModel(this.get("clipboard_tree"));
@@ -140,11 +135,8 @@
 		children:[],
 		tags:[],
 		assessment_items:[],
-<<<<<<< HEAD
-=======
 		metadata: {"resource_size" : 0, "resource_count" : 0},
 		created: new Date()
->>>>>>> b0846b6a
     }
 });
 
@@ -278,14 +270,10 @@
 var ChannelCollection = BaseCollection.extend({
 	model: ChannelModel,
 	list_name:"channel-list",
-<<<<<<< HEAD
-	model_name:"ChannelCollection"
-=======
 	model_name:"ChannelCollection",
 	comparator:function(channel){
 		return -new Date(channel.get('main_tree').created);
 	}
->>>>>>> b0846b6a
 });
 
 var TagModel = BaseModel.extend({
