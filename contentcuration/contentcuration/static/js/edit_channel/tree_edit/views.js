var Backbone = require("backbone");
var Models = require("./../models");
var _ = require("underscore");
require("content-container.less");
var BaseViews = require("./../views");
var DragHelper = require("edit_channel/utils/drag_drop");
var dialog = require("edit_channel/utils/dialog");

/**
 * Main view for all draft tree editing
 * @param {ContentNodeModel} model (root of channel)
 * @param {ContentNodeCollection} collection
 * @param {boolean} is_clipboard (determines how to render screen)
 * @param {boolean} is_edit_page (determines if previewing or editing)
 */
var TreeEditView = BaseViews.BaseWorkspaceView.extend({
	lists: [],
	template: require("./hbtemplates/container_area.handlebars"),
	initialize: function(options) {
		_.bindAll(this, 'copy_content', 'call_duplicate', 'delete_content' , 'move_items' ,'add_container','toggle_details', 'handle_checked', 'open_archive');
		this.bind_workspace_functions();
		this.is_edit_page = options.edit;
		this.collection = options.collection;
		this.is_clipboard = options.is_clipboard;
		this.staging = options.staging;
		this.render();
	},
	events: {
		'click .copy_button' : 'copy_content',
		'click .delete_button' : 'delete_content',
		'click .edit_button' : 'edit_content',
		'click #hide_details_checkbox' :'toggle_details',
		'change input[type=checkbox]' : 'handle_checked',
		'click .permissions_button' : 'edit_permissions',
		'click .archive_button' : 'open_archive',
<<<<<<< HEAD
		'click .sync_button' : 'sync_content',
		'click .move_button' : 'move_items'
=======
		'click .move_button' : 'move_items',
		'click .approve_channel' : 'activate_channel',
		'click .stats_button': 'open_stats'
>>>>>>> 69027cc7
	},
	edit_content:function(){ this.edit_selected(this.is_edit_page)},
	render: function() {
		this.$el.html(this.template({
			edit: this.is_edit_page,
			channel : window.current_channel.toJSON(),
			is_clipboard : this.is_clipboard,
			staging: this.staging,
			view_only: _.contains(window.current_channel.get('viewers'), window.current_user.id)
		}));
		if(this.is_clipboard){
			$("#secondary-nav").css("display","none");
			$("#channel-edit-content-wrapper").css("background-color", "#EDDEED");
		}
		window.workspace_manager.set_main_view(this);
		this.check_if_published(this.model);
		this.handle_checked();
		$("#main-nav-home-button").removeClass("active");

		(this.is_edit_page) ? $("#channel-edit-button").addClass("active") : $("#channel-preview-button").addClass("active");

		this.add_container(this.lists.length, this.model);
	},
	add_container: function(index, topic, view){
		/* Step 1: Close directories of children and siblings of opened topic*/
			if(index < this.lists.length){
				this.remove_containers_from(index);
			}
		/* Step 2: Create new container */
			this.$("#container-wrapper").scrollLeft(this.$("#container_area").width());
			var container_view = new ContentList({
				model: topic,
				index: this.lists.length + 1,
				edit_mode: this.is_edit_page,
				collection: this.collection,
				container : this,
				content_node_view: view
			});
			this.lists.push(container_view);
			var self = this;
			setTimeout(function(){
				self.$("#container_area").width(self.$("#container_area").width() + self.lists[0].$el.width());
			}, 400)

		/* Step 3: Add container to DOM */
			this.$("#container_area").append(container_view.el);
			return container_view;
	},
	remove_containers_from:function(index){
		while(this.lists.length > index){
			this.$el.find("#container_area").width(this.$el.find("#container_area").width() - this.lists[0].$el.width());
			this.lists[this.lists.length -1].remove();
			this.lists.splice(this.lists.length-1);
		}
		this.lists[this.lists.length-1].close_folders();
		this.handle_checked();
	},
	handle_checked:function(){
		var checked_count = this.$el.find(".content input[type=checkbox]:checked").length;
		this.$(".disable-none-selected").prop("disabled", checked_count === 0);
		(checked_count > 0)? this.$("#disable-none-selected-wrapper").removeClass("disabled-wrapper") : this.$("#disable-none-selected-wrapper").addClass("disabled-wrapper");
	},
	toggle_details:function(event){
		this.$("#container_area").toggleClass("hidden_details");
	},
	delete_content: function (event){
		var self = this;
		var title = "WARNING";
		var message = "Are you sure you want to delete these selected items?";
		var list = self.get_selected(true);
		var deleteCollection = new Models.ContentNodeCollection(_.pluck(list, 'model'));
		if(deleteCollection.has_related_content()){
			title = "RELATED CONTENT DETECTED";
			message = "Any content associated with these items will no longer reference them as related content. " + message;
		}
        dialog.dialog(title, message, {
            "CANCEL":function(){},
            "DELETE ITEMS": function(){

				/* Create list of nodes to delete */
				var opened = _.find(list, function(list){return list.$el.hasClass(list.openedFolderClass);});
				if(opened){
					opened.subcontent_view.close_container()
				}
				_.each(list, function(list){ list.remove(); })
				self.add_to_trash(deleteCollection, "Deleting Content...");
            },
        }, null);
	},
	copy_content: function(event){
		var copyCollection = new Models.ContentNodeCollection(_.pluck(this.get_selected(true), 'model'))
		if(copyCollection.has_related_content()){
			dialog.alert("WARNING", "Related content will not be included in the copy of this content.", this.call_duplicate);
		} else {
			this.call_duplicate();
		}
	},
	call_duplicate: function(){
		var self = this;
		this.display_load("Copying Content...", function(load_resolve, load_reject){
			var promises = [];
			for(var i = 0; i < self.lists.length; i++){
				promises.push(self.lists[i].copy_selected());
				if(self.lists[i].current_node){
					break;
				}
			}
			Promise.all(promises).then(function(lists){
				var nodeCollection = new Models.ContentNodeCollection();
				lists.forEach(function(list){
					nodeCollection.add(list.models);
				});
				window.workspace_manager.get_queue_view().clipboard_queue.add_nodes(nodeCollection);
				load_resolve("Success!");
			}).catch(function(error){
				console.log(error);
				load_reject(error);
			});
		});
	},
	close_all_popups:function(){
		$('.content-options-dropdown').each(function() {
            $(this).popover('hide');
            $(this).removeClass("active-popover");
        });
	},
	move_items:function(){
		var list = this.get_selected(true);
		var move_collection = new Models.ContentNodeCollection();
		/* Create list of nodes to move */
		for(var i = 0; i < list.length; i++){
			var model = list[i].model;
			model.view = list[i];
			move_collection.add(model);
		}
		this.move_content(move_collection);
	},
	open_stats: function(){
		new DiffModalView();
	}
});

/* Open directory view */
// model (ContentNodeModel): root of directory
// edit_mode (boolean): tells how to render ui
// container (TreeEditView): link to main tree view
// index (int): index of where container is in structure
var ContentList = BaseViews.BaseWorkspaceListView.extend({
	template: require("./hbtemplates/content_container.handlebars"),
	current_node : null,
	tagName: "li",
	list_selector:".content-list",
	default_item:">.content-list .default-item",
	selectedClass: "content-selected",
	openedFolderClass: "current_topic",
	item_class_selector: ".content-item",

	'id': function() {
		return "list_" + this.model.get("id");
	},
	className: "container content-container pre_animation",

	initialize: function(options) {
		_.bindAll(this, 'close_container', 'update_name', 'create_new_view');
		this.bind_workspace_functions();
		this.index = options.index;
		this.edit_mode = options.edit_mode;
		this.container = options.container;
		this.collection = options.collection;
		this.content_node_view = options.content_node_view;
		this.current_model = null;
		this.render();
		this.listenTo(this.model, 'change:title', this.update_name);
		this.listenTo(this.model, 'change:children', this.update_views);
	},
	events: {
		'click .create_new_button':'add_topic',
		'click .import_button':'import_content',
		'click .back_button' :'close_container',
		'click .upload_files_button': 'add_files',
		'click .create_exercise_button' : 'add_exercise'
	},
	render: function() {
		this.$el.html(this.template({
			topic: this.model.toJSON(),
			title: (this.model.get("parent"))? this.model.get("title") : window.current_channel.get("name"),
			edit_mode: this.edit_mode,
			index: this.index,
		}));
		window.workspace_manager.put_list(this.model.get("id"), this);

		if(this.edit_mode){
			this.make_droppable();
		}

		var self = this;
		this.retrieve_nodes(this.model.get("children")).then(function(fetchedCollection){
			self.$el.find(this.default_item).text("No items found.");
			fetchedCollection.sort_by_order();
			self.load_content(fetchedCollection);
			if(self.edit_mode){
				self.refresh_droppable();
			}
		});
		setTimeout(function(){
			self.$el.removeClass("pre_animation").addClass("post_animation");
			setTimeout(function(){
				self.$el.removeClass("post_animation");
			}, 350);
		}, 100);
	},
	update_name:function(){
		this.$el.find(".container-title").text(this.model.get("title"));
	},
	add_container:function(view){
		this.current_node = view.model.id;
		return this.container.add_container(this.index, view.model, view);
	},
	close: function(){
		this.close_container();
		this.remove()
	},
  /* Resets folders to initial state */
	close_folders:function(){
		this.$el.find("." + this.openedFolderClass).removeClass(this.openedFolderClass);
		this.set_current(null);
	},
	close_container:function(){
		var self = this;
		this.$el.addClass("remove_animation");
		this.container.remove_containers_from(this.index - 1);
		setTimeout(function(){
			self.remove();
		}, 100);
	},
	create_new_view:function(model){
	  var newView = new ContentItem({
		model: model,
		edit_mode: this.edit_mode,
		containing_list_view:this
	});
	  this.views.push(newView);
	  if(this.current_model && model.id === this.current_model.id){
	  	newView.$el.addClass("current_topic");
	  }
		return newView;
	},
	set_current:function(model){
		this.current_model = model;
	},
	close_all_popups:function(){
		this.container.close_all_popups();
	}
});

/*folders, files, exercises listed*/
// model (ContentNodeModel): node that is being displayed
// edit_mode (boolean): tells how to render ui
// containing_list_view (ContentList): list item is contained in
// resolve (function): function to call when completed rendering
// reject (function): function to call if failed to render
var ContentItem = BaseViews.BaseWorkspaceListNodeItemView.extend({
	template: require("./hbtemplates/content_list_item.handlebars"),
	selectedClass: "content-selected",
	openedFolderClass: "current_topic",
	'id': function() {
		return this.model.get("id");
	},
	className: "content draggable to_publish",
	initialize: function(options) {
		_.bindAll(this, 'open_folder','open_node', 'copy_node' , 'delete_node', 'move_node',
				'add_new_subtopic', 'open_context_menu', 'toggle_description');
		this.bind_workspace_functions();
		this.edit_mode = options.edit_mode;
		this.containing_list_view = options.containing_list_view;
		this.expanded = false;
		this.render();
		this.isSelected = false;
		this.listenTo(this.model, 'change:metadata', this.render);
	},
	render:function(){
		var description = this.get_split_description();
		this.$el.html(this.template({
			node: this.model.toJSON(),
			isfolder: this.model.get("kind") === "topic",
			edit_mode: this.edit_mode,
			checked: this.checked,
			isexercise: this.model.get("kind") === "exercise",
			description_first: description[0],
			description_overflow: description[1]
		}));
		this.handle_checked();
		if(this.isSelected){
			this.$el.addClass(this.openedFolderClass);
		}
		window.workspace_manager.put_node(this.model.get("id"), this);
		this.$el.removeClass(this.selectedClass);
		this.create_popover();
	},
	get_split_description:function(){
		var description = this.model.get("description").trim();
		var split_index = 49;
		while (description.charAt(split_index) != " " && split_index < 60){
			split_index ++;
		}
		if (description.length - split_index <= 15){
			split_index = description.length;
		}
		first_part = description.substring(0, Math.min(split_index, description.length));
		last_part = (description.length > split_index) ? description.substring(split_index, description.length) : null;
		return [first_part, last_part];
	},
	create_popover:function(){
		var self = this;
		this.$el.find(".content-options-dropdown").popover({
			animation:false,
			trigger:"manual",
			html: true,
			selector: '[rel="popover"]',
			content: function () {
		        return $("#options_" + self.model.get("id")).html();
		    }
		}).click(function(event){
			var hadClass = $(this).hasClass("active-popover");
			self.containing_list_view.close_all_popups();
			if(!hadClass){
				$(this).popover('show');
	        	$(this).addClass("active-popover");
			}
	        event.preventDefault();
	        event.stopPropagation();
		});
	},
	events: {
		'click .edit_item_button': 'open_node',
		'click .open_folder':'open_folder',
		'click .open_file' : 'open_node',
		'change input[type=checkbox]': 'handle_checked',
		'click .delete_item_button' : 'delete_node',
		'click .copy_item_button': 'copy_node',
		'click .move_item_button': 'move_node',
		'click .add_subtopic_item_button': 'add_new_subtopic',
		'contextmenu .list_item_wrapper' : 'open_context_menu',
		'click .toggle_description' : 'toggle_description'
	},
	toggle_description:function(event){
		event.stopPropagation();
		event.preventDefault();
		if(!this.expanded){
			this.$(".description_overflow").fadeIn(200);
		}
		this.$('.toggle_description').text((this.expanded) ? "... More" : " Less");
		this.$(".description_overflow").css('display', (this.expanded)? "none" : "inline");
		this.expanded = !this.expanded;
	},
	open_context_menu:function(event){
		if( event.button == 2 ) {
			this.cancel_actions(event);
			var contextmenu = this.$(".context-menu");
			contextmenu.addClass("init");
			contextmenu.offset({
				left: event.pageX + 5,
				top: event.pageY + 5,
			});
			contextmenu.focus();
			contextmenu.removeClass("init");
		}
	},
	open_folder:function(event){
		this.cancel_actions(event);
		if(!this.$el.hasClass(this.openedFolderClass)){
			this.containing_list_view.close_folders();
			this.subcontent_view = this.containing_list_view.add_container(this);
			this.$el.addClass(this.openedFolderClass);
			this.containing_list_view.set_current(this.model);
		}
	},
	open_node: function(event){
		this.cancel_actions(event);
		this.open_edit(this.edit_mode);
	},
	copy_node:function(event){
		this.cancel_actions(event);
		if(this.model.has_related_content()){
			dialog.alert("WARNING", "Related content will not be included in the copy of this content.", this.copy_item);
		} else {
			this.copy_item();
		}
	},
	move_node:function(event){
		this.cancel_actions(event);
		this.open_move();
	},
	delete_node:function(event){
		this.cancel_actions(event);
		var self = this;
		var title = "WARNING";
		var message = "Are you sure you want to delete " + this.model.get("title") + "?";
		if(this.model.has_related_content()){
			title = "RELATED CONTENT DETECTED";
			message = "Any content associated with this item will no longer reference it as related content. " + message;
		}
        dialog.dialog(title, message, {
            "CANCEL":function(){},
            "DELETE": function(){
				self.add_to_trash();
				if(self.subcontent_view){
					self.subcontent_view.close_container();
				}
            },
        }, null);
	},
	add_new_subtopic:function(event){
		this.cancel_actions(event);
		this.add_topic();
	}
});


var DiffModalView = BaseViews.BaseModalView.extend({
  modal_template: require("./hbtemplates/stats_modal.handlebars"),
  template: require("./hbtemplates/stats_table.handlebars"),
  initialize: function(options) {
      this.modal = true;
      this.render();
  },

  render: function() {
      this.$el.html(this.modal_template());
      $("body").append(this.el);
      this.$("#stats_modal").modal({show: true});
      this.$("#stats_modal").on("hidden.bs.modal", this.closed_modal);

      var self = this;
      window.current_channel.get_staged_diff().then(function(stats){
      	self.$("#stats_table_wrapper").html(self.template({stats: stats, channel: window.current_channel.toJSON()}));
      });
  }
});

module.exports = {
	TreeEditView: TreeEditView,
	DiffModalView: DiffModalView
}<|MERGE_RESOLUTION|>--- conflicted
+++ resolved
@@ -33,14 +33,10 @@
 		'change input[type=checkbox]' : 'handle_checked',
 		'click .permissions_button' : 'edit_permissions',
 		'click .archive_button' : 'open_archive',
-<<<<<<< HEAD
 		'click .sync_button' : 'sync_content',
-		'click .move_button' : 'move_items'
-=======
 		'click .move_button' : 'move_items',
 		'click .approve_channel' : 'activate_channel',
 		'click .stats_button': 'open_stats'
->>>>>>> 69027cc7
 	},
 	edit_content:function(){ this.edit_selected(this.is_edit_page)},
 	render: function() {
