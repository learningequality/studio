var Backbone = require("backbone");
var _ = require("underscore");
require("content-container.less");
var BaseViews = require("./../views");
//var PreviewerViews = require("edit_channel/previewer/views");
var QueueView = require("edit_channel/queue/views");
var DragHelper = require("edit_channel/utils/drag_drop");
var UploaderViews = require("edit_channel/uploader/views");
var ShareViews = require("edit_channel/share/views");
var Previewer = require("edit_channel/preview/views");
//var UndoManager = require("backbone-undo");
var Models = require("./../models");

/* Main view for all draft tree editing */
var TreeEditView = BaseViews.BaseView.extend({
	container_index: 0,
	containers:[],
	template: require("./hbtemplates/container_area.handlebars"),
	initialize: function(options) {
		_.bindAll(this, 'copy_content','delete_content' , 'add_container', 'edit_content', 'toggle_details', 'back_to_edit', 'handle_checked', 'edit_permissions' /*,'undo_action', 'redo_action'*/);
		this.is_edit_page = options.edit;
		this.collection = options.collection;
		this.is_clipboard = options.is_clipboard;

		this.render();

	 	/*
	 	this.undo_manager = new UndoManager({
            track: true,
            register: [this.collection]
        });*/
	},
	render: function() {
		var self=this;
		this.display_load("Loading Content...", function(){
			self.$el.html(self.template({
				edit: self.is_edit_page,
				channel : window.current_channel,
				is_clipboard : self.is_clipboard
			}));
			self.add_container(self.containers.length, self.model);
			$("#channel-edit-content-wrapper").data("data", self);
			self.queue_view = new QueueView.Queue({
		 		el: $("#queue-area"),
		 		collection: self.collection
		 	});
		 	$("#queue-area").css("display", (self.is_clipboard || !self.is_edit_page)? "none" : "block");
		 	$("#main-nav-home-button").removeClass("active");

		 	if(self.is_edit_page){
				$("#channel-edit-button").addClass("active");
		 	}else if(!self.is_clipboard){
		 		$("#channel-preview-button").addClass("active");
		 	}

		 	$("#channel_selection_dropdown_list").html("");

		 	window.channels.forEach(function (entry){
				$("#channel_selection_dropdown_list").append("<li><a href='/channels/" + entry.get("id") + "/edit' class='truncate'>" + entry.get("name") + "</a></li>");
			});
			$("#channel_selection_dropdown").html(window.current_channel.get("name") + "<span class='caret'></span>");
			self.$el.find(".disable-none-selected").prop("disabled",true);
			self.$el.find(".disable-none-selected").css("cursor","not-allowed");
		});
<<<<<<< HEAD

=======
	 	/*
	 	this.undo_manager = new UndoManager({
            track: true,
            register: [this.collection]
        });*/
	},
	render: function() {
		this.$el.html(this.template({
			edit: this.is_edit_page,
			channel : window.current_channel,
			is_clipboard : this.is_clipboard
		}));
		this.add_container(this.containers.length, this.model);
		$("#channel-edit-content-wrapper").data("data", this);
>>>>>>> 2a6b235d
	},
	events: {
		'click .copy_button' : 'copy_content',
		'click .delete_button' : 'delete_content',
		'click .edit_button' : 'edit_content',
		'click #hide_details_checkbox' :'toggle_details',
		'click .back_to_edit_button' : 'back_to_edit',
		'change input[type=checkbox]' : 'handle_checked',
		'click .permissions_button' : 'edit_permissions'
	},
	back_to_edit:function(){
		window.location = window.location.href.replace("clipboard", "edit");
	},
	remove_containers_from:function(index){
		while(this.containers.length > index){
			this.$el.find("#container_area").width(this.$el.find("#container_area").width() - this.containers[0].$el.outerWidth());  //this.containers[this.containers.length-2].$el.outerWidth() * (this.containers.length-2));
			this.containers[this.containers.length-1].delete_view();
			this.containers.splice(this.containers.length-1);
		}
		this.containers[this.containers.length-1].close_folders();
	},
	add_container: function(index, topic){
		/* Close directories of children and siblings of opened topic*/
		if(index < this.containers.length){
			this.remove_containers_from(index);
		}
		/* Create place for opened topic */
		var container_view = new ContentList({
			model: topic,
			index: this.containers.length + 1,
			edit_mode: this.is_edit_page,
			collection: this.collection,
			container : this
		});
		this.containers.push(container_view);
		this.$el.find("#container_area").append(container_view.el);
		this.$el.find("#container_area").width(this.$el.find("#container_area").width() + this.containers[0].$el.outerWidth());
		/* Animate sliding in from left */
		container_view.$el.css('margin-left', -container_view.$el.outerWidth());
		container_view.$el.animate({
			'margin-left' : "0px"
		}, 500);
		this.$el.find("#container-wrapper").animate({
			scrollLeft:this.$el.find("#container_area").width() - container_view.$el.outerWidth()
		}, 250);
	},

	delete_content: function (event){
		if(confirm("Are you sure you want to delete these selected items?")){
			var self = this;
			this.display_load("Deleting Content...", function(){
				for(var i = 0; i < self.containers.length; i++){
					if(self.containers[i].delete_selected()){
						self.remove_containers_from(self.containers[i].index);
						break;
					}
				}
			});

		}
	},
	copy_content: function(event){
		var self = this;
		this.display_load("Copying Content...", function(){
			for(var i = 0; i < self.containers.length; i++){
				if(self.containers[i].copy_selected()){
					break;
				}
			}
		});
	},
	edit_content: function(event){
		this.edit_selected();
	},
	toggle_details:function(event){
		/*TODO: Debug more with editing and opening folders*/
		this.$el.find("#container_area").toggleClass("hidden_details");
	},
	add_to_trash:function(collection){
		this.queue_view.add_to_trash(collection);
	},
	add_to_clipboard:function(collection){
		this.queue_view.add_to_clipboard(collection);
	},
	handle_checked:function(event){
		var checked_count = this.$el.find("input[type=checkbox]:checked").length;
		this.$el.find(".disable-none-selected").prop("disabled", checked_count == 0);
		this.$el.find(".disable-none-selected").css("cursor", (checked_count > 0)? "pointer" : "not-allowed");
	},
	edit_permissions:function(){
		var share_view = new ShareViews.ShareModalView({
			model:window.current_channel,
			current_user: window.current_user
		});
	}
});

/* Open directory view */
var ContentList = BaseViews.BaseListView.extend({
	item_view: "node",
	template: require("./hbtemplates/content_container.handlebars"),
	current_node : null,
	tagName: "li",
	indent: 0,
	'id': function() {
		return "container_" + this.model.get("id");
	},
	className: "container content-container",
	initialize: function(options) {
		_.bindAll(this, 'add_content');
		this.index = options.index;
		this.lock = true;
		this.edit_mode = options.edit_mode;
		this.container = options.container;
		this.collection = options.collection;
		this.childrenCollection = this.collection.get_all_fetch(this.model.get("children"));
		this.childrenCollection.sort_by_order();
		this.render();

	},
	render: function() {
		DragHelper.removeDragDrop(this);
		this.model.fetch({async:false});
		this.childrenCollection = this.collection.get_all_fetch(this.model.get("children"));
		this.childrenCollection.sort_by_order();
		this.$el.html(this.template({
			topic: this.model,
			title: (this.model.get("parent"))? this.model.get("title") : window.current_channel.get("name"),
			edit_mode: this.edit_mode,
			index: this.index,
			content_list: this.childrenCollection.toJSON()
		}));
		this.load_content();
		this.$el.data("container", this);
		this.$el.find("ul").data("list", this);
		this.$el.find(".default-item").data("data", {
			containing_list_view: this,
			index:0
		});
		DragHelper.addDragDrop(this);
	},

	events: {
		'click .add_content_button':'add_content',
		'click .back_button' :'close_container'
	},

	load_content : function(){
		this.views = [];
		var self = this;
		var el = this.$el.find(".content-list");
		this.list_index = 0;
		this.childrenCollection.forEach(function(entry){
			var file_view = new ContentItem({
				//el: el.find("#" + entry.id),
				model: entry,
				edit_mode: self.edit_mode,
				containing_list_view:self,
				allow_edit: false,
				index : self.list_index++
			});
			el.append(file_view.el);
			if(self.current_node && entry.id == self.current_node)
				file_view.set_opened(true, false);
			self.views.push(file_view);
		});
	},
	add_content: function(event){
		this.add_to_view();
	},

	add_container:function(view){
		this.current_node = view.model.id;
		this.container.add_container(this.index, view.model);
	},

	/* Resets folders to initial state */
	close_folders:function(){
		this.views.forEach(function(entry){
			entry.set_opened(false);
		});
	},
	add_to_trash:function(collection){
		var self = this;
		this.container.add_to_trash(collection);
		this.model.fetch({async:false});
	},
	add_to_clipboard:function(collection){
		this.container.add_to_clipboard(collection);
	},
	close_container:function(views){
		var self = this;
		this.$el.animate({'margin-left' : -this.$el.outerWidth()}, 100,function(){
			self.container.remove_containers_from(self.index - 1);
		});
	}
});


/*folders, files, exercises listed*/
var ContentItem = BaseViews.BaseListNodeItemView.extend({
	template: require("./hbtemplates/content_list_item.handlebars"),
	tagName: "li",
	indent: 0,
	'id': function() {
		return this.model.get("id");
	},
	className: "content draggable to_publish",
	initialize: function(options) {
		_.bindAll(this, 'edit_folder','open_folder',/*'expand_or_collapse_folder', */
					'submit_edit', 'cancel_edit','preview_node', 'cancel_open_folder');
		this.edit_mode = options.edit_mode;
		this.allow_edit = options.allow_edit;
		this.containing_list_view = options.containing_list_view;
		this.index = options.index;
		this.render();
	},

	render:function(){
		this.$el.html(this.template({
			node: this.model,
			isfolder: this.model.get("kind").toLowerCase() == "topic",
			edit_mode: this.edit_mode,
			allow_edit: this.allow_edit
		}));
		this.$el.data("data", this);
		if($("#hide_details_checkbox").attr("checked"))
			this.$el.find("label").addClass("hidden_details");
	},
	reload:function(){
		this.model.fetch({async:false});
		this.render();
	},
	events: {
		'click .edit_folder_button': 'edit_folder',
		'click .node_title_textbox': 'cancel_open_folder',
		'click .topic_textarea' : 'cancel_open_folder',
		'click .open_folder':'open_folder',
		'click .folder' : "open_folder",
		'click .cancel_edit' : 'cancel_edit',
		'click .submit_edit' : 'submit_edit',
		'click .preview_button': 'preview_node',
		'click .file' : 'preview_node'
	},
	open_folder:function(event){
		event.preventDefault();
		event.stopPropagation();
		this.containing_list_view.close_folders();
		this.containing_list_view.add_container(this);
		this.set_opened(true);
	},
	cancel_open_folder:function(event){
		event.preventDefault();
		event.stopPropagation();
	},
	set_opened:function(is_opened){
		if(is_opened){
			this.$el.addClass("current_topic");
			this.$el.attr("draggable", "false");
		}else{
			this.$el.attr("draggable", "true");
			this.$el.removeClass("current_topic");
		}
	},
	edit_folder: function(event){
		event.preventDefault();
		event.stopPropagation();
		this.open_edit();
	},
	submit_edit: function(event){
		event.preventDefault();
		event.stopPropagation();
		var title = ($("#textbox_" + this.model.id).val().trim() == "")? "Untitled" : $("#textbox_" + this.model.id).val().trim();
		var description = ($("#textarea_" + this.model.id).val().trim() == "")? " " : $("#textarea_" + this.model.id).val().trim();
		this.model.set({title:title, description:description}, {validate:true});
		if(this.model.validationError){
			this.$el.find(".node_title_textbox").addClass("error_input");
			this.$el.find(".error_msg").html(this.model.validationError);
		}
		else{
			this.save();
			this.allow_edit = false;
			this.$el.removeClass("editing");
			this.render();
		}

	},
	cancel_edit: function(event){
		event.preventDefault();
		event.stopPropagation();
		this.allow_edit = false;
		this.render();
		if($("#hide_details_checkbox").attr("checked")){
			this.$el.find("label").removeClass("editing");
			this.$el.find("label").addClass("hidden_details");
		}
	},
	preview_node: function(event){
		event.preventDefault();
		$("#main-content-area").append("<div id='dialog'></div>");
		if(this.edit_mode){
			var metadata_view = new UploaderViews.EditMetadataView({
				el : $("#dialog"),
				model: this.model,
				allow_add: false,
				main_collection : this.main_collection,
				modal: true,
				parent_view : this
			});
		}else{
			var preview_view = new Previewer.PreviewView({
				modal:true,
				model: this.model,
				el : $("#dialog")
			});
		}


	},
	publish:function(){
		var self = this;
		this.display_load("Publishing Content...", function(){
			self.save({"changed": false},{validate:false});
			self.render();
		});

	},
	add_to_trash:function(){
		this.containing_list_view.add_to_trash([this]);
		this.delete_view();
	}
});

module.exports = {
	TreeEditView: TreeEditView
}<|MERGE_RESOLUTION|>--- conflicted
+++ resolved
@@ -62,24 +62,6 @@
 			self.$el.find(".disable-none-selected").prop("disabled",true);
 			self.$el.find(".disable-none-selected").css("cursor","not-allowed");
 		});
-<<<<<<< HEAD
-
-=======
-	 	/*
-	 	this.undo_manager = new UndoManager({
-            track: true,
-            register: [this.collection]
-        });*/
-	},
-	render: function() {
-		this.$el.html(this.template({
-			edit: this.is_edit_page,
-			channel : window.current_channel,
-			is_clipboard : this.is_clipboard
-		}));
-		this.add_container(this.containers.length, this.model);
-		$("#channel-edit-content-wrapper").data("data", this);
->>>>>>> 2a6b235d
 	},
 	events: {
 		'click .copy_button' : 'copy_content',
