--- conflicted
+++ resolved
@@ -97,28 +97,6 @@
 		this.$("#container_area").toggleClass("hidden_details");
 	},
 	delete_content: function (event){
-<<<<<<< HEAD
-		if(confirm("Are you sure you want to delete these selected items?")){
-			var deleteCollection = new Models.ContentNodeCollection();
-			for(var i = 0; i < this.lists.length; i++){
-				var list = this.lists[i].get_selected(true);
-				var current_model_id = null;
-				for(var j = 0; j < list.length; j++){
-					var view = list[j];
-					if(view){
-						deleteCollection.add(view.model);
-						current_model_id = view.model.id
-						view.remove();
-					}
-				}
-				if(this.lists[i].current_model && current_model_id === this.lists[i].current_model.id){
-					this.remove_containers_from(i + 1);
-					break;
-				}
-			}
-			this.add_to_trash(deleteCollection, "Deleting Content...");
-		}
-=======
 		var self = this;
         dialog.dialog("WARNING", "Are you sure you want to delete these selected items?", {
             "CANCEL":function(){},
@@ -146,7 +124,6 @@
 				self.add_to_trash(deleteCollection, "Deleting Content...");
             },
         }, null);
->>>>>>> 2a1755b9
 	},
 	copy_content: function(event){
 		var self = this;
