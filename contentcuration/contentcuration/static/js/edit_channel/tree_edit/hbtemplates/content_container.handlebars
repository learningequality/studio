--- conflicted
+++ resolved
@@ -7,12 +7,6 @@
 </ul>
 {{#if edit_mode}}
 	<div>
-<<<<<<< HEAD
-		<a class="btn btn-default action-button add_content_button disable-on-edit" name="{{topic.attributes.title}}">
-			<span class="glyphicon glyphicon-plus-sign" aria-hidden="true"></span>
-			ADD
-		</a>
-=======
 		<div class="btn-group dropup">
 		  <button type="button" class="btn btn-default add_content_button" data-toggle="dropdown" aria-haspopup="true" aria-expanded="false">
 		  		<span class="glyphicon glyphicon-plus-sign" aria-hidden="true"></span>
@@ -32,6 +26,5 @@
 		    </li>
 		  </ul>
 		</div>
->>>>>>> dc45def4
 	</div>
 {{/if}}