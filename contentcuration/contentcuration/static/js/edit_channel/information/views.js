var Backbone = require("backbone");
var _ = require("underscore");
var BaseViews = require("edit_channel/views");
var Models = require("edit_channel/models");
require("information.less");

<<<<<<< HEAD
var NAMESPACE = "information";
var MESSAGES = {
    "copied": "Copied!",
    "copy_failed": "Copy Failed",
    "copy": "COPY",
    "learn_more": "LEARN MORE",
    "close": "CLOSE",
    "exercise": "What is an Exercise?",
    "exercise_description": "An exercise contains a set of interactive " +
              "questions that a learner can engage with in Kolibri. They " +
              "will receive instant feedback on whether they answer each " +
              "question correctly or incorrectly. Kolibri will cycle through " +
              "the available questions in an exercise until the Learner achieves mastery.",
    "mastery": "Achieving Mastery",
    "mastery_description": "Kolibri marks an exercise as \"completed\" when the mastery " +
              "criteria is met. Here are the different types of mastery criteria for an exercise:",
    "prereq": "Prerequisites",
    "prereq_description": "Prerequisites help Kolibri recommend content that will allow learners " +
              "to revisit key prior concepts, which may take the form of foundational skills or " +
              "immediately relevant background information. For learners on Kolibri, these items " +
              "will appear alongside the concept for recommended viewing.",
    "published": "Channel Successfully Published!",
    "published_prompt": "Here is your published ID (for importing channel into Kolibri):",
    "id": "ID:"
}


var BaseInformationView = BaseViews.BaseModalView.extend({
  name: NAMESPACE,
  messages: MESSAGES,
});
=======
var BaseInfoModalView = BaseViews.BaseModalView.extend({
  template: require("./hbtemplates/license_modal.handlebars"),
  modal_id: ".modal",
  className: "information_wrapper",
  get_render_data: function(){ return {}; },
>>>>>>> 66a2e017

var LicenseModalView = BaseInformationView.extend({
  template: require("./hbtemplates/license_modal.handlebars"),
  initialize: function(options) {
      _.bindAll(this, 'loop_focus', 'set_indices', "init_focus");
      this.modal = true;
      this.data = options;
      this.render();
  },
  events: {
    'focus .input-tab-control': 'loop_focus'
  },
  render: function() {
<<<<<<< HEAD
      this.$el.html(this.template({
          license: this.select_license.toJSON()
      }, {
        data: this.get_intl_data()
      }));
=======
      this.$el.html(this.template(this.get_render_data()));
>>>>>>> 66a2e017
      $("body").append(this.el);
      this.$(this.modal_id).modal({show: true});
      this.$(this.modal_id).on("hidden.bs.modal", this.closed_modal);
      this.$(this.modal_id).on("shown.bs.modal", this.init_focus);
  },
  init_focus: function(){
    this.set_indices();
    this.set_initial_focus();
  }
});

<<<<<<< HEAD
var MasteryModalView = BaseInformationView.extend({
  template: require("./hbtemplates/mastery_modal.handlebars"),

  initialize: function(options) {
      this.modal = true;
      this.render();
  },

  render: function() {
      this.$el.html(this.template(null, {
        data: this.get_intl_data()
      }));
      $("body").append(this.el);
      this.$("#mastery_modal").modal({show: true});
      this.$("#mastery_modal").on("hidden.bs.modal", this.closed_modal);
  }
});

var PrerequisiteModalView = BaseInformationView.extend({
  template: require("./hbtemplates/prereq_modal.handlebars"),

  initialize: function(options) {
      this.modal = true;
      this.render();
  },

  render: function() {
      this.$el.html(this.template(null, {
        data: this.get_intl_data()
      }));
      $("body").append(this.el);
      this.$("#prereq_modal").modal({show: true});
      this.$("#prereq_modal").on("hidden.bs.modal", this.closed_modal);
  }
});

var PublishedModalView = BaseInformationView.extend({
=======
var LicenseModalView = BaseInfoModalView.extend({
  template: require("./hbtemplates/license_modal.handlebars"),
  modal_id: "#license_modal",
  get_render_data: function(){ return { license: this.data.select_license.toJSON() }; }
});

var MasteryModalView = BaseInfoModalView.extend({
  template: require("./hbtemplates/mastery_modal.handlebars"),
  modal_id: "#mastery_modal",
});

var PrerequisiteModalView = BaseInfoModalView.extend({
  template: require("./hbtemplates/prereq_modal.handlebars"),
  modal_id: "#prereq_modal",
});

var PublishedModalView = BaseInfoModalView.extend({
>>>>>>> 66a2e017
  template: require("./hbtemplates/published_modal.handlebars"),
  modal_id: "#published_modal",
  get_render_data: function() { return {channel_id: this.data.channel_id}; },
  events: {
<<<<<<< HEAD
    'click #modal-copy-btn' : 'copy_publish_id'
  },
  render: function() {
      this.$el.html(this.template({channel_id: this.channel_id}, {
        data: this.get_intl_data()
      }));
      $("body").append(this.el);
      this.$("#published_modal").modal({show: true});
      this.$("#published_modal").on("hidden.bs.modal", this.closed_modal);
=======
    'click #modal-copy-btn' : 'copy_publish_id',
    'focus .input-tab-control': 'loop_focus'
>>>>>>> 66a2e017
  },
  copy_publish_id: function(){
    this.$("#modal-copy-text").focus();
    this.$("#modal-copy-text").select();
    var self = this;
    try {
        document.execCommand("copy");
        this.$("#modal-copy-btn").text(this.get_translation("copied"));
      } catch(e) {
          $("#modal-copy-btn").text(self.get_translation("copy_failed"));
      }
      var self = this;
      setTimeout(function(){
<<<<<<< HEAD
        $("#modal-copy-btn").text(self.get_translation("copy"));
=======
        $("#modal-copy-btn").text("COPY");
        self.set_initial_focus();
>>>>>>> 66a2e017
      }, 2500);
  }
});


module.exports = {
    LicenseModalView: LicenseModalView,
    MasteryModalView:MasteryModalView,
    PrerequisiteModalView: PrerequisiteModalView,
    PublishedModalView: PublishedModalView
}<|MERGE_RESOLUTION|>--- conflicted
+++ resolved
@@ -4,7 +4,6 @@
 var Models = require("edit_channel/models");
 require("information.less");
 
-<<<<<<< HEAD
 var NAMESPACE = "information";
 var MESSAGES = {
     "copied": "Copied!",
@@ -31,21 +30,13 @@
     "id": "ID:"
 }
 
-
-var BaseInformationView = BaseViews.BaseModalView.extend({
-  name: NAMESPACE,
-  messages: MESSAGES,
-});
-=======
 var BaseInfoModalView = BaseViews.BaseModalView.extend({
   template: require("./hbtemplates/license_modal.handlebars"),
   modal_id: ".modal",
   className: "information_wrapper",
+  name: NAMESPACE,
+  messages: MESSAGES,
   get_render_data: function(){ return {}; },
->>>>>>> 66a2e017
-
-var LicenseModalView = BaseInformationView.extend({
-  template: require("./hbtemplates/license_modal.handlebars"),
   initialize: function(options) {
       _.bindAll(this, 'loop_focus', 'set_indices', "init_focus");
       this.modal = true;
@@ -56,15 +47,9 @@
     'focus .input-tab-control': 'loop_focus'
   },
   render: function() {
-<<<<<<< HEAD
-      this.$el.html(this.template({
-          license: this.select_license.toJSON()
-      }, {
+      this.$el.html(this.template(this.get_render_data(){
         data: this.get_intl_data()
       }));
-=======
-      this.$el.html(this.template(this.get_render_data()));
->>>>>>> 66a2e017
       $("body").append(this.el);
       this.$(this.modal_id).modal({show: true});
       this.$(this.modal_id).on("hidden.bs.modal", this.closed_modal);
@@ -76,45 +61,6 @@
   }
 });
 
-<<<<<<< HEAD
-var MasteryModalView = BaseInformationView.extend({
-  template: require("./hbtemplates/mastery_modal.handlebars"),
-
-  initialize: function(options) {
-      this.modal = true;
-      this.render();
-  },
-
-  render: function() {
-      this.$el.html(this.template(null, {
-        data: this.get_intl_data()
-      }));
-      $("body").append(this.el);
-      this.$("#mastery_modal").modal({show: true});
-      this.$("#mastery_modal").on("hidden.bs.modal", this.closed_modal);
-  }
-});
-
-var PrerequisiteModalView = BaseInformationView.extend({
-  template: require("./hbtemplates/prereq_modal.handlebars"),
-
-  initialize: function(options) {
-      this.modal = true;
-      this.render();
-  },
-
-  render: function() {
-      this.$el.html(this.template(null, {
-        data: this.get_intl_data()
-      }));
-      $("body").append(this.el);
-      this.$("#prereq_modal").modal({show: true});
-      this.$("#prereq_modal").on("hidden.bs.modal", this.closed_modal);
-  }
-});
-
-var PublishedModalView = BaseInformationView.extend({
-=======
 var LicenseModalView = BaseInfoModalView.extend({
   template: require("./hbtemplates/license_modal.handlebars"),
   modal_id: "#license_modal",
@@ -132,25 +78,12 @@
 });
 
 var PublishedModalView = BaseInfoModalView.extend({
->>>>>>> 66a2e017
   template: require("./hbtemplates/published_modal.handlebars"),
   modal_id: "#published_modal",
   get_render_data: function() { return {channel_id: this.data.channel_id}; },
   events: {
-<<<<<<< HEAD
-    'click #modal-copy-btn' : 'copy_publish_id'
-  },
-  render: function() {
-      this.$el.html(this.template({channel_id: this.channel_id}, {
-        data: this.get_intl_data()
-      }));
-      $("body").append(this.el);
-      this.$("#published_modal").modal({show: true});
-      this.$("#published_modal").on("hidden.bs.modal", this.closed_modal);
-=======
     'click #modal-copy-btn' : 'copy_publish_id',
     'focus .input-tab-control': 'loop_focus'
->>>>>>> 66a2e017
   },
   copy_publish_id: function(){
     this.$("#modal-copy-text").focus();
@@ -164,12 +97,8 @@
       }
       var self = this;
       setTimeout(function(){
-<<<<<<< HEAD
         $("#modal-copy-btn").text(self.get_translation("copy"));
-=======
-        $("#modal-copy-btn").text("COPY");
         self.set_initial_focus();
->>>>>>> 66a2e017
       }, 2500);
   }
 });
