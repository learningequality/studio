<div class="modal fade" id="export_modal">
    <div class="modal-dialog">
        <div class="modal-content">
            <div class="modal-header">
                <button type="button" class="close" data-dismiss="modal" aria-label="Close"><span aria-hidden="true">&times;</span></button>
                <h4 class="modal-title">Publishing {{channel.name}}</h4>
            </div>
            <div class="modal-body">
                <div id="export_area">
                    <em class="pull-right" id="version_number">Version: {{version}}</em>
                    <!-- <label><i class="required">*</i> License:</label>
                    <select id="export_license_select">
                        <option selected disabled>-- Select a License --</option>
                        {{#each licenses}}
                            <option value={{id}}>{{license_name}}</option>
                        {{/each}}
                    </select>
                    <span class="glyphicon glyphicon glyphicon-info-sign" aria-hidden="true" id="license_about"></span>
                    <hr/> -->
                    <h4>The following content will be published:</h4>
                    <div id="export_preview"></div>
                    <div id="export_buttons">
                        <button class="action-button pull-right" id="publish_btn">
                            <span>PUBLISH</span>
                        </button>
                        <span id="export_totals" class="pull-right">
                            {{count}}
                            <em class="annotation">({{#format_file_size node.resource_size}}{{/format_file_size}})</em>
                        </span>
                        <a class="action-text" data-dismiss="modal">
                            <span>CANCEL</span>
                        </a>
                    </div>
                </div>
            </div>
        </div>
    </div>
</div>
<<<<<<< HEAD
<!--
<div class="modal fade" id="license_modal"></div> -->
=======

<!-- <div class="modal fade" id="license_modal"></div> -->
>>>>>>> 7d35d47a
<|MERGE_RESOLUTION|>--- conflicted
+++ resolved
@@ -36,10 +36,5 @@
         </div>
     </div>
 </div>
-<<<<<<< HEAD
-<!--
-<div class="modal fade" id="license_modal"></div> -->
-=======
 
-<!-- <div class="modal fade" id="license_modal"></div> -->
->>>>>>> 7d35d47a
+<!-- <div class="modal fade" id="license_modal"></div> -->