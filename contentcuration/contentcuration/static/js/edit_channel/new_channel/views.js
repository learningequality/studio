var Backbone = require("backbone");
var _ = require("underscore");
require("channel_create.less");
var Dropzone = require("dropzone");
require("dropzone/dist/dropzone.css");
var Models = require("edit_channel/models");
var BaseViews = require("edit_channel/views");
var get_cookie = require("utils/get_cookie");
var stringHelper = require("edit_channel/utils/string_helper")

var ChannelList  = BaseViews.BaseEditableListView.extend({
	template: require("./hbtemplates/channel_create.handlebars"),
	list_selector: "#channel_list",
	default_item: ".default-item",

	initialize: function(options) {
		_.bindAll(this, 'new_channel');
		this.bind_edit_functions();
		this.collection = options.channels;
		this.collection.sort();
		this.render();
		this.user = options.user;
	},
	render: function() {
		this.set_editing(false);
		this.$el.html(this.template({
			channel_list: this.collection.toJSON(),
			user: window.current_user
		}));
		this.load_content(this.collection.where({deleted:false}));
	},
	events: {
		'click .new_channel_button' : 'new_channel'
	},
	create_new_view:function(data){
		var newView = new ChannelListItem({
			model: data,
			containing_list_view: this,
		});
		this.views.push(newView);
  		return newView;
	},
	new_channel: function(){
		var self = this;
		var data = {
			name: "",
			description: "",
			editors: [window.current_user.id],
			thumbnail:"/static/img/kolibri_placeholder.png",
			main_tree: (new Models.ContentNodeModel()).toJSON()
		};
		var newView = this.create_new_view(new Models.ChannelModel(data));
		this.$(this.list_selector).prepend(newView.el);
		newView.edit_channel();
		newView.set_is_new(true);
	},
	set_editing: function(edit_mode_on){
		$(".disable-on-edit").prop("disabled", edit_mode_on);
		$(".disable-on-edit").css("cursor", (edit_mode_on) ? "not-allowed" : "pointer");
		$(".invisible-on-edit").css('visibility', (edit_mode_on)?'hidden' : 'visible');
		(edit_mode_on)? $(".new_channel_button").addClass("disabled") : $(".new_channel_button").removeClass("disabled");
		$(".new_channel_button").prop('title', (edit_mode_on)? 'Cannot create a new channel while another channel is being edited.' : "Create a new channel");
	},
	handle_channel_change:function(channel, deleted){
		this.update_channel_collection(channel, deleted);
		this.update_dropdown(channel, deleted);
	},
<<<<<<< HEAD
	update_channel_collection:function(channel, deleted){
=======
	update_dropdown:function(channel, deleted){
>>>>>>> 73fe1d7d
		if(deleted){
			window.channels = _.reject(window.channels, function(c){return c.id == channel.id});
		}else{
			var match = _.findWhere(window.channels, {id:channel.id});
			if(match){
				var index = window.channels.indexOf(match);
				window.channels[index] = channel.toJSON();
			}else{
				window.channels.push(channel.toJSON());
			}
		}
	},
	update_channel_collection:function(channel, deleted){
		if(deleted){
			window.channels = _.reject(window.channels, function(c){return c.id == channel.id});
		}else{
			var match = _.findWhere(window.channels, {id:channel.id});
			if(match){
				var index = window.channels.indexOf(match);
				window.channels[index] = channel.toJSON();
			}else{
				window.channels.push(channel.toJSON());
			}
		}
	}
});

/*
	edit: determines whether to load channel or editor
*/
var ChannelListItem = BaseViews.BaseListEditableItemView.extend({
	tagName: "li",
	id: function(){
		return (this.model)? this.model.get("id") : "new";
	},
	className:"channel_container container",
	template: require("./hbtemplates/channel_container.handlebars"),
	dropzone_template: require("./hbtemplates/channel_profile_dropzone.handlebars"),
	initialize: function(options) {
		this.bind_edit_functions();
		_.bindAll(this, 'edit_channel','delete_channel','toggle_channel','save_channel','thumbnail_uploaded', 'update_title', 'copy_id', 'add_highlight',
						'thumbnail_added','thumbnail_removed','create_dropzone', 'thumbnail_completed','thumbnail_failed', 'open_channel');
		this.listenTo(this.model, "sync", this.render);
		this.edit = false;
		this.containing_list_view = options.containing_list_view;
		this.original_thumbnail = this.model.get("thumbnail");
		this.original_thumbnail_url = this.model.get("thumbnail_url");
		this.thumbnail_url = this.original_thumbnail_url;
		this.thumbnail = this.original_thumbnail;
		this.originalData = (this.model)? this.model.toJSON() : null;
		this.render();
		this.dropzone = null;
		this.isNew = false;
		this.thumbnail_success = true;
	},
	set_is_new:function(isNew){
		this.isNew = isNew;
		if (this.isNew){
			this.$(".save_channel").attr("disabled", "disabled");
	  		this.$(".save_channel").prop("disabled", true);
	  		this.$(".save_channel").css("cursor", "not-allowed");
		}
	},
	render: function() {
		this.$el.html(this.template({
			edit: this.edit,
			channel: this.model.toJSON(),
			total_file_size: this.model.get("main_tree").metadata.resource_size,
			resource_count: this.model.get("main_tree").metadata.resource_count,
			channel_link : this.model.get("id"),
			picture : this.thumbnail_url
		}));
	},
	events: {
		'click .edit_channel':'edit_channel',
		'mouseover .edit_channel':'remove_highlight',
		'click .delete_channel' : 'delete_channel',
		'click .channel_toggle': 'toggle_channel',
		'click .save_channel': 'save_channel',
		'keyup #new_channel_name': 'update_title',
		'keyup #new_channel_name': 'update_title',
		'paste #new_channel_name': 'update_title',
		'click .copy-id-btn' : 'copy_id',
		'click .open_channel': 'open_channel',
		'mouseover .open_channel': 'add_highlight',
		'mouseleave .open_channel': 'remove_highlight',
	},
	remove_highlight:function(event){
		event.stopPropagation();
		event.preventDefault();
		this.$('.channel-container-wrapper').removeClass('highlight');
	},
	add_highlight:function(event){
		this.$('.channel-container-wrapper').addClass('highlight');
	},
	open_channel:function(event){
		if(!this.edit){
			window.location.href = '/channels/' + this.model.get("id") + '/edit';
		}
	},
	copy_id:function(event){
		event.stopPropagation();
		event.preventDefault();
		var self = this;
		this.$(".copy-id-text").focus();
		this.$(".copy-id-text").select();
		try {
	    	document.execCommand("copy");
	    	self.$(".copy-id-btn").removeClass("glyphicon-copy").addClass("glyphicon-ok");
	    } catch(e) {
	        self.$(".copy-id-btn").removeClass("glyphicon-copy").addClass("glyphicon-remove");
	    }
	    setTimeout(function(){
	    	self.$(".copy-id-btn").removeClass("glyphicon-ok").removeClass("glyphicon-remove").addClass("glyphicon-copy");
	    }, 2500);
	},
	update_title:function(event){
		if (event.target.value.length === 0){
			this.$("#channel_name_error").css("visibility", "visible");
			this.$(".save_channel").attr("disabled", "disabled");
      		this.$(".save_channel").prop("disabled", true);
      		this.$(".save_channel").css("cursor", "not-allowed");
		} else{
			this.$("#channel_name_error").css("visibility", "hidden");
			this.$(".save_channel").removeAttr("disabled");
	        this.$(".save_channel").prop("disabled", false);
	        this.$(".save_channel").css("cursor", "pointer");
		}
	},
	edit_channel: function(){
		this.containing_list_view.set_editing(true);
		this.edit = true;
		this.render();
		this.create_dropzone();
	},
	delete_channel: function(event){
		if(this.isNew){
			this.delete(true, " ");
			this.containing_list_view.set_editing(false);
		}
		else if(confirm("WARNING: All content under this channel will be permanently deleted."
					+ "\nAre you sure you want to delete this channel?")){
			var self = this;
			this.save({"deleted":true}, "Deleting Channel...").then(function(){
				self.containing_list_view.set_editing(false);
				self.containing_list_view.collection.remove(self.model);
				self.containing_list_view.render();
				self.containing_list_view.handle_channel_change(self.model, true);
			});
		}else{
			this.cancel_actions(event);
		}
	},
	toggle_channel: function(event){
		event.stopPropagation();
		event.preventDefault();
		this.thumbnail = this.original_thumbnail;
		this.thumbnail_url = this.original_thumbnail_url;
		this.containing_list_view.set_editing(false);
		if(this.isNew){
			this.delete(true, " ");
		}else{
			this.unset();
			this.edit = false;
			this.render();
		}
	},
	save_channel: function(event){
		this.containing_list_view.set_editing(false);
		this.set_is_new(false);
		var title = this.$el.find("#new_channel_name").val().trim();
		var description = this.$el.find("#new_channel_description").val();
		var data = {
			name: title,
			description: description,
			thumbnail : this.thumbnail
		};
		this.original_thumbnail = this.thumbnail;
		this.original_thumbnail_url = this.thumbnail_url;
		this.edit = false;

		var self = this;
		this.save(data, "Saving Channel...").then(function(channel){
			self.model = channel;
			self.render();
			self.containing_list_view.handle_channel_change(channel, false);
		});
	},
	set_channel:function(){
		this.set({
			name: (this.$el.find("#new_channel_name").val().trim() == "")? "[Untitled Channel]" : this.$el.find("#new_channel_name").val().trim(),
			description: this.$el.find("#new_channel_description").val(),
			thumbnail : this.thumbnail
		});
	},
	set_editing: function(edit_mode_on){
		this.containing_list_view.set_editing(edit_mode_on);
	},

/* THUMBNAIL FUNCTIONS */
	create_dropzone:function(){
		this.dropzone = new Dropzone(this.$("#dropzone").get(0), {
			maxFiles: 1,
			clickable: ["#dz-placeholder", "#swap-thumbnail"],
			acceptedFiles: "image/jpeg,image/png",
			url: window.Urls.thumbnail_upload(),
			previewTemplate:this.dropzone_template(),
			previewsContainer: "#dropzone",
			headers: {"X-CSRFToken": get_cookie("csrftoken")}
		});

    	this.dropzone.on("success", this.thumbnail_uploaded);
    	this.dropzone.on("addedfile", this.thumbnail_added);
    	this.dropzone.on("removedfile", this.thumbnail_removed);
    	this.dropzone.on("queuecomplete", this.thumbnail_completed);
    	this.dropzone.on("error", this.thumbnail_failed);
	},
	thumbnail_uploaded:function(thumbnail){
		this.thumbnail_error = null;
		result = JSON.parse(thumbnail.xhr.response)
		this.thumbnail = result.filename;
		this.thumbnail_url = result.file_url;
	},
	thumbnail_completed:function(){
		if(this.thumbnail_error){
			alert(this.thumbnail_error);
		}else{
			this.set_channel();
		}
		this.render();
		this.enable_submit();
	},
	thumbnail_failed:function(data, error){
		this.thumbnail_error = error;
	},
	thumbnail_added:function(thumbnail){
		this.thumbnail_error = "Error uploading file: connection interrupted";
		$("#dz-placeholder").css("display", "none");
		this.disable_submit();
	},
	thumbnail_removed:function(thumbnail){
		this.thumbnail_error = null;
		$("#dz-placeholder").css("display", "block");
		this.enable_submit();
	},
	enable_submit:function(){
		this.$(".save_channel").removeAttr("disabled");
	},
	disable_submit:function(){
		this.$(".save_channel").attr("disabled", "disabled");
	},
});

module.exports = {
	ChannelList : ChannelList
}<|MERGE_RESOLUTION|>--- conflicted
+++ resolved
@@ -63,24 +63,6 @@
 	},
 	handle_channel_change:function(channel, deleted){
 		this.update_channel_collection(channel, deleted);
-		this.update_dropdown(channel, deleted);
-	},
-<<<<<<< HEAD
-	update_channel_collection:function(channel, deleted){
-=======
-	update_dropdown:function(channel, deleted){
->>>>>>> 73fe1d7d
-		if(deleted){
-			window.channels = _.reject(window.channels, function(c){return c.id == channel.id});
-		}else{
-			var match = _.findWhere(window.channels, {id:channel.id});
-			if(match){
-				var index = window.channels.indexOf(match);
-				window.channels[index] = channel.toJSON();
-			}else{
-				window.channels.push(channel.toJSON());
-			}
-		}
 	},
 	update_channel_collection:function(channel, deleted){
 		if(deleted){
