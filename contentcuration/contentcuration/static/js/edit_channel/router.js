--- conflicted
+++ resolved
@@ -1,7 +1,7 @@
 import Vue from 'vue';
 
 import ChannelListPage from 'edit_channel/channel_list/views/ChannelListPage.vue';
-import PublishingOverlay from 'edit_channel/publish/views/PublishingOverlay.vue';
+// import PublishingOverlay from 'edit_channel/publish/views/PublishingOverlay.vue';
 
 var _ = require('underscore');
 var Backbone = require('backbone');
@@ -63,39 +63,6 @@
       State.current_channel.get(data.is_staging ? 'staging_tree' : 'main_tree').node_id;
     this.update_url(data.topic, data.node);
 
-<<<<<<< HEAD
-		var EditViews = require("edit_channel/tree_edit/views");
-		var edit_page_view = new EditViews.TreeEditView({
-			el: $("#main-content-area"),
-			collection: State.nodeCollection,
-			edit: data.edit_mode_on && !State.current_channel.get('ricecooker_version'),
-			model : root,
-			path: data,
-			is_clipboard : data.is_clipboard || false,
-			staging: State.staging
-		});
-
-		// if(data.edit_mode_on) {
-		// 	var store = require("edit_channel/publish/vuex/store");
-		// 	new Vue({
-		// 	  el: '#channel-edit-overlay',
-		// 	  store,
-		// 	  ...PublishingOverlay
-		// 	});
-		// }
-
-		if(!window.is_staging){
-			var QueueView = require("edit_channel/queue/views");
-			var queue = new QueueView.Queue({
-		 		el: $("#queue-area"),
-		 		collection: State.nodeCollection,
-		 		clipboard_root : State.current_user.get_clipboard(),
-				trash_root : State.current_channel.get_root("trash_tree"),
-		 	});
-		}
-	},
-	update_url: function(topic, node, replacement){
-=======
     var EditViews = require('edit_channel/tree_edit/views');
     new EditViews.TreeEditView({
       el: $('#main-content-area'),
@@ -106,6 +73,16 @@
       is_clipboard: data.is_clipboard || false,
       staging: State.staging,
     });
+
+    // if(data.edit_mode_on) {
+    //  var store = require("edit_channel/publish/vuex/store");
+    //  new Vue({
+    //    el: '#channel-edit-overlay',
+    //    store,
+    //    ...PublishingOverlay
+    //  });
+    // }
+
     if (!window.is_staging) {
       var QueueView = require('edit_channel/queue/views');
       new QueueView.Queue({
@@ -117,7 +94,6 @@
     }
   },
   update_url: function(topic, node, replacement) {
->>>>>>> 4b892bf1
     State.updateUrl(topic, node, replacement);
     var urlString = State.current_channel.id + '/' + State.current_page;
     urlString += State.topic ? '/' + State.topic.substring(0, URL_CHAR_LIMIT) : '';
