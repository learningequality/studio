var Backbone = require("backbone");
var _ = require("underscore");
var Models = require("./models");
//var UndoManager = require("backbone-undo");

var BaseView = Backbone.View.extend({
	display_load:function(message, callback){
    	var self = this;
    	if(message.trim()!=""){
    		var load = '<div id="loading_modal" class="text-center fade">' +
            '<div id="kolibri_load_gif"></div>' +
            '<h4 id="kolibri_load_text" class="text-center">' + message + '</h4>' +
            '</div>';
	    	$(load).appendTo('body');
    	}
	    if(callback){
			var promise = new Promise(function(resolve, reject){
				callback(resolve, reject);
			});
			promise.then(function(){
				if(message.trim()!=""){
					$("#loading_modal").remove();
				}
			}).catch(function(error){
				if(message!=""){
					$("#kolibri_load_text").text("Error with asynchronous call. Please refresh the page");
				}
				console.log("Error with asynchronous call", error);
			});
  	}else{
  		$("#loading_modal").remove();
  	}
  },
  	reload_ancestors:function(collection, include_collection){
  		include_collection = include_collection==null || include_collection;
		var list_to_reload = (include_collection) ? collection.pluck("id") : [];
		var self = this;
		collection.forEach(function(entry){
      		$.merge(list_to_reload, entry.get("ancestors"));
		});
		this.retrieve_nodes($.unique(list_to_reload), true).then(function(fetched){
			fetched.forEach(function(model){
				var object = window.workspace_manager.get(model.get("id"));
				if(object.node){
					object.node.reload(model);
				}
				if(object.list){
					object.list.set_root_model(model);
				}
				if(model.id === window.current_channel.get("main_tree").id){
					self.check_if_published(model);
					window.workspace_manager.get_main_view().handle_checked();
				}
			});
		});
	},
	retrieve_nodes:function(ids, force_fetch){
		force_fetch = (force_fetch)? true:false;
		return window.channel_router.nodeCollection.get_all_fetch(ids, force_fetch);
	},
	fetch_model:function(model){
		return new Promise(function(resolve, reject){
            model.fetch({
                success:function(data){
                    resolve(data)
                },
                error:function(error){
                    reject(error);
                }
            });
        });
	},
	check_if_published:function(root){
		var is_published = root.get("published");
		$("#hide-if-unpublished").css("display", (is_published) ? "inline-block" : "none");
		if(root.get("metadata").has_changed_descendant){
			$("#channel-publish-button").prop("disabled", false);
			$("#channel-publish-button").text("PUBLISH");
			$("#channel-publish-button").removeClass("disabled");
		}else{
			$("#channel-publish-button").prop("disabled", true);
			$("#channel-publish-button").text("No changes detected");
			$("#channel-publish-button").addClass("disabled");
		}
	},
	cancel_actions:function(event){
		event.preventDefault();
		event.stopPropagation();
		if(window.workspace_manager.get_main_view()){
			window.workspace_manager.get_main_view().close_all_popups();
		}
	},
});

var BaseWorkspaceView = BaseView.extend({
	lists: [],
	bind_workspace_functions:function(){
		_.bindAll(this, 'reload_ancestors','publish' , 'edit_permissions', 'handle_published',
			'edit_selected', 'add_to_trash', 'add_to_clipboard', 'get_selected', 'cancel_actions');
	},
	publish:function(){
		if(!$("#channel-publish-button").hasClass("disabled")){
			var Exporter = require("edit_channel/export/views");
			var exporter = new Exporter.ExportModalView({
				model: window.current_channel.get_root("main_tree"),
				onpublish: this.handle_published
			});
		}
	},
	handle_published:function(collection){
		this.reload_ancestors(collection);
		$("#publish-get-id-modal").modal("show");
	},
	edit_permissions:function(){
		var ShareViews = require("edit_channel/share/views");
		var share_view = new ShareViews.ShareModalView({
			model:window.current_channel,
			current_user: window.current_user
		});
	},
	edit_selected:function(){
		var UploaderViews = require("edit_channel/uploader/views");
		var list = this.get_selected();
		var edit_collection = new Models.ContentNodeCollection();
		/* Create list of nodes to edit */
		for(var i = 0; i < list.length; i++){
			var model = list[i].model;
			model.view = list[i];
			edit_collection.add(model);
		}
		$("#main-content-area").append("<div id='dialog'></div>");
		var content = null;
		if(edit_collection.length ==1){
			content = edit_collection.models[0];
		}

		var metadata_view = new UploaderViews.MetadataModalView({
			collection: edit_collection,
			el: $("#dialog"),
			model: content,
			new_content: false,
		    onsave: this.reload_ancestors
		});
	},
	add_to_trash:function(collection, message){
		message = (message!=null)? message: "Deleting Content...";
		return this.move_to_queue_list(collection, window.workspace_manager.get_queue_view().trash_queue, message);
	},
	add_to_clipboard:function(collection, message){
		message = (message!=null)? message: "Moving to Clipboard...";
		return this.move_to_queue_list(collection, window.workspace_manager.get_queue_view().clipboard_queue, message);
	},
	move_to_queue_list:function(collection, list_view, message){
		message = (message!=null)? message: "Moving Content...";
		var self = this;
		var promise = new Promise(function(resolve, reject){
			self.display_load(message, function(resolve_load, reject_load){
				var reloadCollection = collection.clone();
				collection.move(list_view.model, list_view.model.get("metadata").max_sort_order).then(function(){
					list_view.add_nodes(collection);
					self.reload_ancestors(reloadCollection, false);
					resolve(collection);
					resolve_load(true);
				});
			});
		});
		return promise;
	},
	get_selected:function(){
		var selected_list = [];
		this.lists.forEach(function(list){
			selected_list = $.merge(selected_list, list.get_selected());
		});
		return selected_list;
	}
});

var BaseModalView = BaseView.extend({
  callback:null,
  render: function(closeFunction, renderData) {
    this.$el.html(this.template(renderData));
    $("body").append(this.el);
    this.$(".modal").modal({show: true});
    this.$(".modal").on("hide.bs.modal", closeFunction);
  },
  close: function() {
  	if(this.modal){
  		this.$(".modal").modal('hide');
  	}
    this.remove();
  }
});

var BaseListView = BaseView.extend({
	/* Properties to overwrite */
	collection : null,		//Collection to be used for data
	template:null,
	list_selector:null,
	default_item:null,
	selectedClass: "content-selected",
	item_class_selector:null,

	/* Functions to overwrite */
	create_new_view: null,

	views: [],			//List of item views to help with garbage collection

	bind_list_functions:function(){
		_.bindAll(this, 'load_content', 'handle_if_empty', 'check_all', 'get_selected', 'set_root_model', 'update_views', 'cancel_actions');
	},
	set_root_model:function(model){
		this.model.set(model.toJSON());
	},
	update_views:function(){
		var self = this;
		this.retrieve_nodes(this.model.get("children")).then(function(fetched){
			self.load_content(fetched);
		});
	},
	load_content: function(collection, default_text){
		collection = (collection)? collection : this.collection;
		default_text = (default_text)? default_text : "No items found."
		this.views = [];
		var default_element = this.$(this.default_item);
		default_element.text(default_text);
		this.$(this.list_selector).html("").append(default_element);
		var self = this;
		collection.forEach(function(entry){
			var item_view = self.create_new_view(entry);
			self.$(self.list_selector).append(item_view.el);
		});
		this.handle_if_empty();
	},
	handle_if_empty:function(){
		this.$(this.default_item).css("display", (this.views.length > 0) ? "none" : "block");
	},
	check_all :function(event){
		var is_checked = (event) ? event.currentTarget.checked : true;
		this.$el.find(":checkbox").prop("checked", is_checked);
		this.recurse_check_all(this.views);
	},
	recurse_check_all:function(views){
		var self = this;
		views.forEach(function(view){
			view.handle_checked();
			if(view.subcontent_view){
				self.recurse_check_all(view.subcontent_view.views);
			}
		})
	},
	get_selected: function(){
		var selected_views = [];
		this.views.forEach(function(view){
			if(view.checked){
				selected_views.push(view);
			}else if(view.subcontent_view){
				selected_views = _.union(selected_views, view.subcontent_view.get_selected());
			}
		})
		return selected_views;
	}
});

var BaseEditableListView = BaseListView.extend({
	collection : null,		//Collection to be used for data
	template:null,
	list_selector:null,
	default_item:null,
	selectedClass: "content-selected",
	item_class_selector:null,

	/* Functions to overwrite */
	create_new_view: null,

	views: [],			//List of item views to help with garbage collection
	bind_edit_functions:function(){
		this.bind_list_functions();
		_.bindAll(this, 'create_new_item', 'reset', 'save','delete_items_permanently', 'delete');
	},
	create_new_item: function(newModelData, appendToList, message){
		appendToList = (appendToList)? appendToList : false;
		message = (message!=null)? message: "Creating...";
		var self = this;
		var promise = new Promise(function(resolve, reject){
			self.display_load(message, function(resolve_load, reject_load){
				self.collection.create(newModelData, {
					success:function(newModel){
						var new_view = self.create_new_view(newModel);
						if(appendToList){
							self.$(self.list_selector).append(new_view.el);
						}
						self.handle_if_empty();
						resolve(new_view);
						resolve_load(true);
					},
					error:function(obj, error){
						console.log("ERROR:", error);
						reject(error);
						reject_load(error);
					}
				});
			});
		});
		return promise;
	},
	reset: function(){
		this.views.forEach(function(entry){
			entry.model.unset();
		});
	},
	save:function(message, beforeSave){
		message = (message!=null)? message: "Saving...";
		var self = this;
	    var promise = new Promise(function(resolve, reject){
	        self.display_load(message, function(load_resolve, load_reject){
					if(beforeSave){
						beforeSave();
					}
		      self.collection.save().then(function(collection){
		          resolve(collection);
		          load_resolve(true);
		      }).catch(function(error){
			    	load_reject(error);
			    });
		    });
	    })
	  	return promise;
	},
	delete_items_permanently:function(message){
		message = (message!=null)? message: "Deleting...";
		var self = this;
		this.display_load(message, function(resolve_load, reject_load){
			var list = self.get_selected();
			var promise_list = [];
			for(var i = 0; i < list.length; i++){
				var view = list[i];
				if(view){
					promise_list.push(new Promise(function(resolve, reject){
						view.model.destroy({
							success:function(data){
								resolve(data);
							},
							error:function(obj, error){
								reject(error);
							}
						});
						self.collection.remove(view.model);
						self.views.splice(view,1);
						view.remove();
					}));
				}
			}
			Promise.all(promise_list).then(function(){
				self.handle_if_empty();
				resolve_load("Success!");
			}).catch(function(error){
				reject_load(error);
			});
		});
	},
	delete:function(view){
      	this.collection.remove(view.model);
      	this.views.splice(view, 1);
      	this.handle_if_empty();
      	// this.update_views();
	}
});

var BaseWorkspaceListView = BaseEditableListView.extend({
	/* Properties to overwrite */
	collection : null,		//Collection to be used for data
	item_view: null,
	template:null,
	list_selector:null,
	default_item:null,
	content_node_view:null,

	/* Functions to overwrite */
	create_new_view:null,

	views: [],			//List of item views to help with garbage collection

	bind_workspace_functions: function(){
		this.bind_edit_functions();
		_.bindAll(this, 'copy_selected', 'delete_selected', 'add_topic','add_nodes', 'drop_in_container','handle_drop', 'refresh_droppable',
			'import_content', 'add_files', 'add_to_clipboard', 'add_to_trash','make_droppable', 'copy_collection', 'add_exercise');
	},

	copy_selected:function(){
		var list = this.get_selected();
		var copyCollection = new Models.ContentNodeCollection();
		for(var i = 0; i < list.length; i++){
			copyCollection.add(list[i].model);
		}
		return this.copy_collection(copyCollection);
	},
	copy_collection:function(copyCollection){
		var clipboard = window.workspace_manager.get_queue_view();
		clipboard.switch_to_queue();
		clipboard.open_queue();
		return copyCollection.duplicate(clipboard.clipboard_queue.model);
	},
	delete_selected:function(){
		var list = this.get_selected();
		var deleteCollection = new Models.ContentNodeCollection();
		for(var i = 0; i < list.length; i++){
			var view = list[i];
			if(view){
				deleteCollection.add(view.model);
				view.remove();
			}
		}
		this.add_to_trash(deleteCollection, "Deleting Content...");
	},
	make_droppable:function(){
		var DragHelper = require("edit_channel/utils/drag_drop");
		DragHelper.addSortable(this, this.selectedClass, this.drop_in_container);
	},
	refresh_droppable:function(){
		var self = this;
		setTimeout(function(){
			$( self.list_selector ).sortable( "enable" );
			$( self.list_selector ).sortable( "refresh" );
		}, 100);
	},
	drop_in_container:function(moved_item, selected_items, orders){
		var self = this;
		var promise = new Promise(function(resolve, reject){
	    /* Step 1: Get sort orders updated */
			var max = 1;
			var min = 1;
			var index = orders.indexOf(moved_item);
			var moved_index = selected_items.indexOf(moved_item);
			if(index >= 0){
				self.handle_drop(selected_items).then(function(collection){
					var starting_index = index - moved_index - 1;
					var ending_index= starting_index + collection.length + 1;
					min = (starting_index < 0)? 0 : orders[starting_index].get("sort_order");
					max = (ending_index >= orders.length)? min + 2 : orders[ending_index].get("sort_order");
					var reload_list = [];
					var last_elem = $("#" + moved_item.id);
					collection.forEach(function(node){
						reload_list.push(node.get("id"));
						if(node.get("parent") !== self.model.get("id")){
							reload_list.push(node.get("parent"));
						}
						min += (max - min) / 2;
						node.set({
							"sort_order": min
						});
						var to_delete = $("#" + node.id);
						var item_view = self.create_new_view(node);
						last_elem.after(item_view.el);
						last_elem = item_view.$el;
						to_delete.remove();
					});
					collection.move(self.model).then(function(savedCollection){
						self.retrieve_nodes($.unique(reload_list), true).then(function(fetched){
							self.reload_ancestors(fetched);
							resolve(true);
						});
					}).catch(function(error){
<<<<<<< HEAD
		        		console.log(error);
				        var dialog = require("edit_channel/utils/dialog");
				        dialog.dialog("Error moving content", error, {
				            "OK":function(){}
				        }, function(){
				            // Revert back to original positions
			        		self.retrieve_nodes($.unique(reload_list), true).then(function(fetched){
								self.reload_ancestors(fetched);
							});
				        });
=======
		        		// console.log(error.responseText);
		        		alert(error.responseText);
		        		$(".content-list").sortable( "cancel" );
		        		$(".content-list").sortable( "enable" );
		        		$(".content-list").sortable( "refresh" );

		        		// Revert back to original positions
		        		self.retrieve_nodes($.unique(reload_list), true).then(function(fetched){
							self.reload_ancestors(fetched);
							self.render();
						});
>>>>>>> d2fae82e
		        	});
				});
			}
		});
		return promise;
	},
	handle_drop:function(collection){
		this.$(this.default_item).css("display", "none");
		var promise = new Promise(function(resolve, reject){
			resolve(collection);
		});
		return promise;
  },
	add_nodes:function(collection){
		var self = this;
		collection.sort_by_order();
		collection.forEach(function(entry){
			var new_view = self.create_new_view(entry);
			self.$(self.list_selector).append(new_view.el);
		});
		this.reload_ancestors(collection, false);
		this.handle_if_empty();
	},
	add_topic: function(){
		var UploaderViews = require("edit_channel/uploader/views");
		var self = this;
		var new_topic = this.collection.create({
            "kind":"topic",
            "title": "Topic",
            "sort_order" : this.collection.length,
            "author": window.current_user.get("first_name") + " " + window.current_user.get("last_name")
        }, {
        	success:function(new_topic){
		        var edit_collection = new Models.ContentNodeCollection([new_topic]);
		        $("#main-content-area").append("<div id='dialog'></div>");

		        var metadata_view = new UploaderViews.MetadataModalView({
		            el : $("#dialog"),
		            collection: edit_collection,
		            model: self.model,
		            new_content: true,
		            onsave: self.reload_ancestors,
		            onnew:self.add_nodes
		        });
        	},
        	error:function(obj, error){
            	console.log("Error message:", error);
        	}
        });
	},
	import_content:function(){
		var Import = require("edit_channel/import/views");
      var import_view = new Import.ImportModalView({
          modal: true,
          onimport: this.add_nodes,
          model: this.model
      });
  },
  add_files:function(){
  	var FileUploader = require("edit_channel/file_upload/views");
  	this.file_upload_view = new FileUploader.FileModalView({
      parent_view: this,
      model:this.model,
      onsave: this.reload_ancestors,
	  onnew:this.add_nodes
  	});
  },
  add_to_clipboard:function(collection, message){
  	message = (message!=null)? message: "Moving to Clipboard...";
  	var self = this;
		this.container.add_to_clipboard(collection, message).then(function(){
			self.handle_if_empty();
		});
	},
	add_to_trash:function(collection, message){
		message = (message!=null)? message: "Deleting Content...";
		var self = this;
		this.container.add_to_trash(collection, message).then(function(){
			self.handle_if_empty();
		});
	},
	add_exercise:function(){
		var Exercise = require("edit_channel/exercise_creation/views");
		var self = this;
		var new_exercise = this.collection.create({
            "kind":"exercise",
            "title": "New Exercise",
            "sort_order" : this.collection.length,
            "author": window.current_user.get("first_name") + " " + window.current_user.get("last_name")
        }, {
        	success:function(new_node){
		        var exercise_view = new Exercise.ExerciseModalView({
			      parent_view: self,
			      model:new_node,
			      onsave: self.add_nodes,
				  parentnode: self.model
			  	});
        	},
        	error:function(obj, error){
            	console.log("Error message:", error);
        	}
        });
	}
});

var BaseListItemView = BaseView.extend({
	containing_list_view:null,
	template:null,
	id:null,
	className:null,
	model: null,
	tagName: "li",
	selectedClass: null,
	checked : false,

	bind_list_functions:function(){
		_.bindAll(this, 'handle_checked', 'cancel_actions');
	},
	handle_checked:function(){
		this.checked = this.$el.find(">input[type=checkbox]").is(":checked");
		(this.checked)? this.$el.addClass(this.selectedClass) : this.$el.removeClass(this.selectedClass);
	},
});

var BaseListEditableItemView = BaseListItemView.extend({
	containing_list_view:null,
	originalData: null,

	bind_edit_functions:function(){
		_.bindAll(this, 'set','unset','save','delete','reload');
		this.bind_list_functions();
	},
	set:function(data){
		if(this.model){
			this.model.set(data);
		}
	},
	unset:function(){
		this.model.set(this.originalData);
	},
	save:function(data, message){
		message = (message!=null)? message: "Saving...";
		var self = this;
		var promise = new Promise(function(resolve, reject){
			self.originalData = data;
			if(self.model.isNew()){
				self.containing_list_view.create_new_item(data).then(function(newView){
					resolve(newView.model);
				}).catch(function(error){
					console.log("ERROR (edit_channel: save):", error);
					reject(error);
				});
			}else{
				self.display_load(message, function(resolve_load, reject_load){
					self.model.save(data,{
						success:function(savedModel){
							resolve(savedModel);
							resolve_load(true);
						},
						error:function(obj, error){
							console.log("ERROR:", error);
							reject(error);
							reject_load(error);
						}
					});
				});
			}
		});
		return promise;
	},
	delete:function(destroy_model, message){
		message = (message!=null)? message: "Deleting...";
		this.remove();
		var self = this;
		if(destroy_model){
			this.display_load(message, function(resolve_load, reject_load){
				self.containing_list_view.delete(self);
				self.model.destroy({
					success:function(){
						resolve_load(true);
					},
					error:function(obj, error){
						reject_load(error);
					}
				});
			});
		}
	},
	reload:function(model){
		this.model.set(model.attributes);
		this.render();
	}
});

var BaseListNodeItemView = BaseListEditableItemView.extend({
	containing_list_view:null,
	originalData: null,
	template:null,
	id:null,
	className:null,
	model: null,
	tagName: "li",
	selectedClass: null,
	expandedClass: null,
	collapsedClass: null,

	getToggler: null,
	getSubdirectory: null,
	load_subfiles:null,

	bind_node_functions: function(){
		_.bindAll(this, 'toggle','open_folder','close_folder');
		this.bind_edit_functions();
	},
	toggle:function(event){
		this.cancel_actions(event);
		(this.getToggler().hasClass(this.collapsedClass)) ? this.open_folder() : this.close_folder();
		if(this.container){
			var containing_element = this.container.$el.find(this.list_selector);
			containing_element.scrollLeft(containing_element.width());
		}
	},
	open_folder:function(open_speed){
		open_speed = (open_speed)? open_speed: 200;
		this.getSubdirectory().slideDown(open_speed);
		if(!this.subcontent_view){
			this.load_subfiles();
		}
		this.getToggler().removeClass(this.collapsedClass).addClass(this.expandedClass);
	},
	close_folder:function(close_speed){
		close_speed = (close_speed)? close_speed: 200;
		this.getSubdirectory().slideUp(close_speed);
		this.getToggler().removeClass(this.expandedClass).addClass(this.collapsedClass);
	}
});

var BaseWorkspaceListNodeItemView = BaseListNodeItemView.extend({
	containing_list_view:null,
	originalData: null,
	template:null,
	id:null,
	className:null,
	model: null,
	tagName: "li",
	selectedClass: "content-selected",

	bind_workspace_functions:function(){
		this.bind_node_functions();
		_.bindAll(this, 'copy_item', 'open_preview', 'open_edit', 'handle_drop',
			'handle_checked', 'add_to_clipboard', 'add_to_trash', 'make_droppable',
			'add_nodes', 'add_topic');
	},
	make_droppable:function(){
		// Temporarily disable dropping onto topics for now
		// if(this.model.get("kind") === "topic"){
		// 	var DragHelper = require("edit_channel/utils/drag_drop");
		// 	DragHelper.addTopicDragDrop(this, this.open_folder, this.handle_drop);
		// }
	},
	open_preview:function(){
		var Previewer = require("edit_channel/preview/views");
		$("#main-content-area").append("<div id='dialog'></div>");
		var data={
			el : $("#dialog"),
			model: this.model,
		}
		new Previewer.PreviewModalView(data);
	},
	open_edit:function(event){
		this.cancel_actions(event);
		var UploaderViews = require("edit_channel/uploader/views");
		$("#main-content-area").append("<div id='dialog'></div>");
		var editCollection =  new Models.ContentNodeCollection([this.model]);
		var metadata_view = new UploaderViews.MetadataModalView({
			collection: editCollection,
			el: $("#dialog"),
			new_content: false,
			model: this.containing_list_view.model,
		  	onsave: this.reload_ancestors
		});
	},
	handle_drop:function(models){
		var self = this;
		var promise = new Promise(function(resolve, reject){
			var tempCollection = new Models.ContentNodeCollection();
			var sort_order = self.model.get("metadata").max_sort_order;
			var reload_list = [self.model.get("id")];
	        models.forEach(function(node){
	        	reload_list.push(node.get("parent"));
	        	reload_list.push(node.get("id"));
				node.set({
					sort_order: ++sort_order
				});
				tempCollection.add(node);
			});
			tempCollection.move(self.model.id).then(function(savedCollection){
				self.retrieve_nodes(reload_list, true).then(function(fetched){
					self.reload_ancestors(fetched);
					resolve(true);
				});
			});
		});
		return promise;
	},
	add_to_trash:function(message){
		message=(message!=null)? message: "Deleting Content...";
		this.containing_list_view.add_to_trash(new Models.ContentNodeCollection([this.model]), message);
		this.remove();
	},
	add_to_clipboard:function(message){
		message=(message!=null)? message: "Moving to Clipboard...";
		this.containing_list_view.add_to_clipboard(new Models.ContentNodeCollection([this.model]),message);
	},
	copy_item:function(message){
		message=(message!=null)? message: "Copying to Clipboard...";
		var copyCollection = new Models.ContentNodeCollection();
		copyCollection.add(this.model);
		var self = this;
		this.display_load(message, function(resolve, reject){
			self.containing_list_view.copy_collection(copyCollection).then(function(collection){
				self.containing_list_view.add_to_clipboard(collection, "");
				resolve(collection);
			});
		});
	},
	add_topic: function(){
		var UploaderViews = require("edit_channel/uploader/views");
		var self = this;
		var new_topic = new Models.ContentNodeModel();
        new_topic.save({
            "kind":"topic",
            "title": "Topic",
            "sort_order" : this.model.get("metadata").max_sort_order,
            "author": window.current_user.get("first_name") + " " + window.current_user.get("last_name")
        },{
        	success:function(new_topic){
		        var edit_collection = new Models.ContentNodeCollection([new_topic]);
		        $("#main-content-area").append("<div id='dialog'></div>");

		        var metadata_view = new UploaderViews.MetadataModalView({
		            el : $("#dialog"),
		            collection: edit_collection,
		            model: self.model,
		            new_content: true,
		            onsave: self.reload_ancestors,
		            onnew:self.add_nodes
		        });
        	},
        	error:function(obj, error){
            	console.log("Error message:", error);
        	}
        });
	},
	add_nodes:function(collection){
		var self = this;
		if(this.subcontent_view){
			this.subcontent_view.add_nodes(collection);
		}else{
			this.fetch_model(this.model).then(function(fetched){
				self.reload(fetched);
			});
		}
	}

});

module.exports = {
	BaseView: BaseView,
	BaseWorkspaceView:BaseWorkspaceView,
	BaseModalView:BaseModalView,
	BaseListView:BaseListView,
	BaseEditableListView:BaseEditableListView,
	BaseWorkspaceListView:BaseWorkspaceListView,
	BaseListItemView:BaseListItemView,
	BaseListNodeItemView:BaseListNodeItemView,
	BaseListEditableItemView: BaseListEditableItemView,
	BaseWorkspaceListNodeItemView:BaseWorkspaceListNodeItemView,
}<|MERGE_RESOLUTION|>--- conflicted
+++ resolved
@@ -460,30 +460,19 @@
 							resolve(true);
 						});
 					}).catch(function(error){
-<<<<<<< HEAD
-		        		console.log(error);
 				        var dialog = require("edit_channel/utils/dialog");
-				        dialog.dialog("Error moving content", error, {
+				        dialog.dialog("Error moving content", error.responseText, {
 				            "OK":function(){}
 				        }, function(){
+				        	$(".content-list").sortable( "cancel" );
+			        		$(".content-list").sortable( "enable" );
+			        		$(".content-list").sortable( "refresh" );
 				            // Revert back to original positions
 			        		self.retrieve_nodes($.unique(reload_list), true).then(function(fetched){
 								self.reload_ancestors(fetched);
+								self.render();
 							});
 				        });
-=======
-		        		// console.log(error.responseText);
-		        		alert(error.responseText);
-		        		$(".content-list").sortable( "cancel" );
-		        		$(".content-list").sortable( "enable" );
-		        		$(".content-list").sortable( "refresh" );
-
-		        		// Revert back to original positions
-		        		self.retrieve_nodes($.unique(reload_list), true).then(function(fetched){
-							self.reload_ancestors(fetched);
-							self.render();
-						});
->>>>>>> d2fae82e
 		        	});
 				});
 			}
