var Backbone = require("backbone");
var _ = require("underscore");
var Models = require("./models");
//var UndoManager = require("backbone-undo");

var BaseView = Backbone.View.extend({
	display_load:function(message, callback){
    	var self = this;
    	if(message.trim()!=""){
    		var load = '<div id="loading_modal" class="text-center fade">' +
            '<div id="kolibri_load_gif"></div>' +
            '<h4 id="kolibri_load_text" class="text-center">' + message + '</h4>' +
            '</div>';
	    	$(load).appendTo('body');
    	}
	    if(callback){
			var promise = new Promise(function(resolve, reject){
				callback(resolve, reject);
			});
			promise.then(function(){
				if(message.trim()!=""){
					$("#loading_modal").remove();
				}
			}).catch(function(error){
				if(message!=""){
					$("#kolibri_load_text").text("Error with asynchronous call. Please refresh the page");
				}
				console.log("Error with asynchronous call", error);
			});
  	}else{
  		$("#loading_modal").remove();
  	}
  },
  	reload_ancestors:function(collection, include_collection){
  		include_collection = include_collection==null || include_collection;
		var list_to_reload = (include_collection) ? collection.pluck("id") : [];
		var self = this;
		collection.forEach(function(entry){
      		$.merge(list_to_reload, entry.get("ancestors"));
		});
		this.retrieve_nodes($.unique(list_to_reload), true).then(function(fetched){
			fetched.forEach(function(model){
				var object = window.workspace_manager.get(model.get("id"));
				if(object.node){
					object.node.reload(model);
				}
				if(object.list){
					object.list.set_root_model(model);
				}
				if(model.id === window.current_channel.get("main_tree").id){
					self.check_if_published(model);
					window.workspace_manager.get_main_view().handle_checked();
				}
			});
		});
	},
	retrieve_nodes:function(ids, force_fetch){
		force_fetch = (force_fetch)? true:false;
		return window.channel_router.nodeCollection.get_all_fetch(ids, force_fetch);
	},
	fetch_model:function(model){
		return new Promise(function(resolve, reject){
            model.fetch({
                success:function(data){
                    resolve(data)
                },
                error:function(error){
                    reject(error);
                }
            });
        });
	},
	check_if_published:function(root){
		var is_published = root.get("published");
		$("#hide-if-unpublished").css("display", (is_published) ? "inline-block" : "none");
		if(root.get("metadata").has_changed_descendant){
			$("#channel-publish-button").prop("disabled", false);
			$("#channel-publish-button").text("PUBLISH");
			$("#channel-publish-button").removeClass("disabled");
		}else{
			$("#channel-publish-button").prop("disabled", true);
			$("#channel-publish-button").text("No changes detected");
			$("#channel-publish-button").addClass("disabled");
		}
	},
	cancel_actions:function(event){
		event.preventDefault();
		event.stopPropagation();
		if(window.workspace_manager.get_main_view()){
			window.workspace_manager.get_main_view().close_all_popups();
		}
	},
});

var BaseWorkspaceView = BaseView.extend({
	lists: [],
	bind_workspace_functions:function(){
		_.bindAll(this, 'reload_ancestors','publish' , 'edit_permissions', 'handle_published', 'handle_move',
			'edit_selected', 'add_to_trash', 'add_to_clipboard', 'get_selected', 'cancel_actions', 'delete_items_permanently');
	},
	publish:function(){
		if(!$("#channel-publish-button").hasClass("disabled")){
			var Exporter = require("edit_channel/export/views");
			var exporter = new Exporter.ExportModalView({
				model: window.current_channel.get_root("main_tree"),
				onpublish: this.handle_published
			});
		}
	},
	handle_published:function(collection){
		this.reload_ancestors(collection);
		$("#publish-get-id-modal").modal("show");
	},
	edit_permissions:function(){
		var ShareViews = require("edit_channel/share/views");
		var share_view = new ShareViews.ShareModalView({
			model:window.current_channel,
			current_user: window.current_user
		});
	},
	edit_selected:function(){
		var UploaderViews = require("edit_channel/uploader/views");
		var list = this.get_selected();
		var edit_collection = new Models.ContentNodeCollection();
		/* Create list of nodes to edit */
		for(var i = 0; i < list.length; i++){
			var model = list[i].model;
			model.view = list[i];
			edit_collection.add(model);
		}
		$("#main-content-area").append("<div id='dialog'></div>");
		var content = null;
		if(edit_collection.length ==1){
			content = edit_collection.models[0];
		}

		var metadata_view = new UploaderViews.MetadataModalView({
			collection: edit_collection,
			el: $("#dialog"),
			model: content,
			new_content: false,
		    onsave: this.reload_ancestors
		});
	},
	add_to_trash:function(collection, message){
		message = (message!=null)? message: "Archiving Content...";
		var self = this;
		var promise = new Promise(function(resolve, reject){
			self.display_load(message, function(resolve_load, reject_load){
				var reloadCollection = collection.clone();
				var trash_node = window.current_channel.get_root("trash_tree");
				collection.move(trash_node, trash_node.get("metadata").max_sort_order).then(function(){
					self.reload_ancestors(reloadCollection, false);
					trash_node.fetch({
						success:function(fetched){
							window.current_channel.set("trash_tree", fetched.attributes)
							resolve(collection);
							resolve_load(true);
						}
					})
				});
			});
		});
		return promise;
	},
	add_to_clipboard:function(collection, message){
		message = (message!=null)? message: "Moving to Clipboard...";
		return this.move_to_queue_list(collection, window.workspace_manager.get_queue_view().clipboard_queue, message);
	},
	move_to_queue_list:function(collection, list_view, message){
		message = (message!=null)? message: "Moving Content...";
		var self = this;
		var promise = new Promise(function(resolve, reject){
			self.display_load(message, function(resolve_load, reject_load){
				var reloadCollection = collection.clone();
				collection.move(list_view.model, list_view.model.get("metadata").max_sort_order).then(function(){
					list_view.add_nodes(collection);
					self.reload_ancestors(reloadCollection, false);
					resolve(collection);
					resolve_load(true);
				});
			});
		});
		return promise;
	},
	get_selected:function(exclude_descendants){
		var selected_list = [];
		// Use for loop to break if needed
		for(var i = 0; i < this.lists.length; ++i){
			selected_list = $.merge(selected_list, this.lists[i].get_selected());
			if(exclude_descendants && selected_list.length > 0){
				break;
			}
		}
		return selected_list;
<<<<<<< HEAD
	},
	open_archive:function(){
		var ArchiveView = require("edit_channel/archive/views");
		window.current_channel.get_root("trash_tree").fetch({
			success:function(fetched){
				window.current_channel.set("trash_tree", fetched.attributes);
				var archive = new ArchiveView.ArchiveModalView({
					model : fetched
			 	});
			}
		});
	},
	move_content:function(move_collection){
		var MoveView = require("edit_channel/move/views");
		$("#main-content-area").append("<div id='dialog'></div>");

		var move = new MoveView.MoveModalView({
			collection: move_collection,
			el: $("#dialog"),
		    onmove: this.handle_move,
		    model: window.current_channel.get_root("main_tree")
		});
	},
	handle_move:function(target, moved, original_parents){
		// Recalculate counts
		var reloadCollection = new Models.ContentNodeCollection();
		reloadCollection.add(original_parents.models);
		reloadCollection.add(moved.models);
		this.reload_ancestors(reloadCollection, true);

		// Remove where nodes originally were
		moved.forEach(function(node){
			window.workspace_manager.remove(node.id)
		});

		// Add nodes to correct place
		var content = window.workspace_manager.get(target.id);
		if(content.list){
			content.list.add_nodes(moved);
		}
	},
	delete_items_permanently:function(message, list, callback){
		message = (message!=null)? message: "Deleting...";
		var self = this;
		this.display_load(message, function(resolve_load, reject_load){
			var promise_list = [];
			var reload = new Models.ContentNodeCollection();
			for(var i = 0; i < list.length; i++){
				var view = list[i];
				if(view){
					promise_list.push(new Promise(function(resolve, reject){
						reload.add(view.model);
						if(view.containing_list_view){
							reload.add(view.containing_list_view.model);
						}
						view.model.destroy({
							success:function(data){
								window.workspace_manager.remove(data.id);
								resolve(data);
							},
							error:function(obj, error){
								reject(error);
							}
						});
					}));
				}
			}
			Promise.all(promise_list).then(function(){
				self.lists.forEach(function(list){
					list.handle_if_empty();
				})
				self.reload_ancestors(reload, true);
				if(callback){
					callback();
				}
				resolve_load("Success!");
			}).catch(function(error){
				reject_load(error);
			});
		});
	},
=======
	}
>>>>>>> b4cb6c90
});

var BaseModalView = BaseView.extend({
  callback:null,
  render: function(closeFunction, renderData) {
    this.$el.html(this.template(renderData));
    $("body").append(this.el);
    this.$(".modal").modal({show: true});
    this.$(".modal").on("hide.bs.modal", closeFunction);
  },
  close: function() {
  	if(this.modal){
  		this.$(".modal").modal('hide');
  	}
    this.remove();
  }
});

var BaseListView = BaseView.extend({
	/* Properties to overwrite */
	collection : null,		//Collection to be used for data
	template:null,
	list_selector:null,
	default_item:null,
	selectedClass: "content-selected",
	item_class_selector:null,

	/* Functions to overwrite */
	create_new_view: null,

	views: [],			//List of item views to help with garbage collection

	bind_list_functions:function(){
		_.bindAll(this, 'load_content', 'handle_if_empty', 'check_all', 'get_selected', 'set_root_model', 'update_views', 'cancel_actions');
	},
	set_root_model:function(model){
		this.model.set(model.toJSON());
	},
	update_views:function(){
		var self = this;
		this.retrieve_nodes(this.model.get("children")).then(function(fetched){
			self.load_content(fetched);
		});
	},
	load_content: function(collection, default_text){
		collection = (collection)? collection : this.collection;
		default_text = (default_text)? default_text : "No items found."
		this.views = [];
		var default_element = this.$(this.default_item);
		default_element.text(default_text);
		this.$(this.list_selector).html("").append(default_element);
		var self = this;
		collection.forEach(function(entry){
			var item_view = self.create_new_view(entry);
			self.$(self.list_selector).append(item_view.el);
		});
		this.handle_if_empty();
	},
	handle_if_empty:function(){
		this.$(this.default_item).css("display", (this.views.length > 0) ? "none" : "block");
	},
	check_all :function(event){
		var is_checked = (event) ? event.currentTarget.checked : true;
		this.$el.find(":checkbox").prop("checked", is_checked);
		this.recurse_check_all(this.views);
	},
	recurse_check_all:function(views){
		var self = this;
		views.forEach(function(view){
			view.handle_checked();
			if(view.subcontent_view){
				self.recurse_check_all(view.subcontent_view.views);
			}
		})
	},
	get_selected: function(){
		var selected_views = [];
		this.views.forEach(function(view){
			if(view.checked){
				selected_views.push(view);
			}else if(view.subcontent_view){
				selected_views = _.union(selected_views, view.subcontent_view.get_selected());
			}
		})
		return selected_views;
	}
});

var BaseEditableListView = BaseListView.extend({
	collection : null,		//Collection to be used for data
	template:null,
	list_selector:null,
	default_item:null,
	selectedClass: "content-selected",
	item_class_selector:null,

	/* Functions to overwrite */
	create_new_view: null,

	views: [],			//List of item views to help with garbage collection
	bind_edit_functions:function(){
		this.bind_list_functions();
		_.bindAll(this, 'create_new_item', 'reset', 'save','delete');
	},
	create_new_item: function(newModelData, appendToList, message){
		appendToList = (appendToList)? appendToList : false;
		message = (message!=null)? message: "Creating...";
		var self = this;
		var promise = new Promise(function(resolve, reject){
			self.display_load(message, function(resolve_load, reject_load){
				self.collection.create(newModelData, {
					success:function(newModel){
						var new_view = self.create_new_view(newModel);
						if(appendToList){
							self.$(self.list_selector).append(new_view.el);
						}
						self.handle_if_empty();
						resolve(new_view);
						resolve_load(true);
					},
					error:function(obj, error){
						console.log("ERROR:", error);
						reject(error);
						reject_load(error);
					}
				});
			});
		});
		return promise;
	},
	reset: function(){
		this.views.forEach(function(entry){
			entry.model.unset();
		});
	},
	save:function(message, beforeSave){
		message = (message!=null)? message: "Saving...";
		var self = this;
	    var promise = new Promise(function(resolve, reject){
	        self.display_load(message, function(load_resolve, load_reject){
					if(beforeSave){
						beforeSave();
					}
		      self.collection.save().then(function(collection){
		          resolve(collection);
		          load_resolve(true);
		      }).catch(function(error){
			    	load_reject(error);
			    });
		    });
	    })
	  	return promise;
	},
	delete:function(view){
      	this.collection.remove(view.model);
      	this.views = _.reject(this.views, function(el) { return el.model.id === view.model.id; });
      	this.handle_if_empty();
      	// this.update_views();
	}
});

var BaseWorkspaceListView = BaseEditableListView.extend({
	/* Properties to overwrite */
	collection : null,		//Collection to be used for data
	item_view: null,
	template:null,
	list_selector:null,
	default_item:null,
	content_node_view:null,

	/* Functions to overwrite */
	create_new_view:null,

	views: [],			//List of item views to help with garbage collection

	bind_workspace_functions: function(){
		this.bind_edit_functions();
		_.bindAll(this, 'copy_selected', 'delete_selected', 'add_topic','add_nodes', 'drop_in_container','handle_drop', 'refresh_droppable',
			'import_content', 'add_files', 'add_to_clipboard', 'add_to_trash','make_droppable', 'copy_collection', 'add_exercise');
	},

	copy_selected:function(){
		var list = this.get_selected();
		var copyCollection = new Models.ContentNodeCollection();
		for(var i = 0; i < list.length; i++){
			copyCollection.add(list[i].model);
		}
		return this.copy_collection(copyCollection);
	},
	copy_collection:function(copyCollection){
		var clipboard = window.workspace_manager.get_queue_view();
		clipboard.switch_to_queue();
		clipboard.open_queue();
		return copyCollection.duplicate(clipboard.clipboard_queue.model);
	},
	delete_selected:function(){
		var list = this.get_selected();
		var deleteCollection = new Models.ContentNodeCollection();
		for(var i = 0; i < list.length; i++){
			var view = list[i];
			if(view){
				deleteCollection.add(view.model);
				view.remove();
			}
		}
		this.add_to_trash(deleteCollection, "Deleting Content...");
	},
	make_droppable:function(){
		var DragHelper = require("edit_channel/utils/drag_drop");
		DragHelper.addSortable(this, this.selectedClass, this.drop_in_container);
	},
	refresh_droppable:function(){
		var self = this;
		setTimeout(function(){
			$( self.list_selector ).sortable( "enable" );
			$( self.list_selector ).sortable( "refresh" );
		}, 100);
	},
	drop_in_container:function(moved_item, selected_items, orders){
		var self = this;
		var promise = new Promise(function(resolve, reject){
	    /* Step 1: Get sort orders updated */
			var max = 1;
			var min = 1;
			var index = orders.indexOf(moved_item);
			var moved_index = selected_items.indexOf(moved_item);
			if(index >= 0){
				self.handle_drop(selected_items).then(function(collection){
					var starting_index = index - moved_index - 1;
					var ending_index= starting_index + collection.length + 1;
					min = (starting_index < 0)? 0 : orders[starting_index].get("sort_order");
					max = (ending_index >= orders.length)? min + 2 : orders[ending_index].get("sort_order");
					var reload_list = [];
					var last_elem = $("#" + moved_item.id);
					collection.forEach(function(node){
						reload_list.push(node.get("id"));
						if(node.get("parent") !== self.model.get("id")){
							reload_list.push(node.get("parent"));
						}
						min += (max - min) / 2;
						node.set({
							"sort_order": min
						});
						var to_delete = $("#" + node.id);
						var item_view = self.create_new_view(node);
						last_elem.after(item_view.el);
						last_elem = item_view.$el;
						to_delete.remove();
					});
					collection.move(self.model).then(function(savedCollection){
						self.retrieve_nodes($.unique(reload_list), true).then(function(fetched){
							self.reload_ancestors(fetched);
							resolve(true);
						});
					}).catch(function(error){
		        		// console.log(error.responseText);
		        		alert(error.responseText);
		        		$(".content-list").sortable( "cancel" );
		        		$(".content-list").sortable( "enable" );
		        		$(".content-list").sortable( "refresh" );

		        		// Revert back to original positions
		        		self.retrieve_nodes($.unique(reload_list), true).then(function(fetched){
							self.reload_ancestors(fetched);
							self.render();
						});
		        	});
				});
			}
		});
		return promise;
	},
	handle_drop:function(collection){
		this.$(this.default_item).css("display", "none");
		var promise = new Promise(function(resolve, reject){
			resolve(collection);
		});
		return promise;
  },
	add_nodes:function(collection){
		var self = this;
		collection.sort_by_order();
		collection.forEach(function(entry){
			var new_view = self.create_new_view(entry);
			self.$(self.list_selector).append(new_view.el);
		});
		this.reload_ancestors(collection, false);
		this.handle_if_empty();
	},
	add_topic: function(){
		var UploaderViews = require("edit_channel/uploader/views");
		var self = this;
		var new_topic = this.collection.create({
            "kind":"topic",
            "title": "Topic",
            "sort_order" : this.collection.length,
            "author": window.current_user.get("first_name") + " " + window.current_user.get("last_name")
        }, {
        	success:function(new_topic){
		        var edit_collection = new Models.ContentNodeCollection([new_topic]);
		        $("#main-content-area").append("<div id='dialog'></div>");

		        var metadata_view = new UploaderViews.MetadataModalView({
		            el : $("#dialog"),
		            collection: edit_collection,
		            model: self.model,
		            new_content: true,
		            onsave: self.reload_ancestors,
		            onnew:self.add_nodes
		        });
        	},
        	error:function(obj, error){
            	console.log("Error message:", error);
        	}
        });
	},
	import_content:function(){
		var Import = require("edit_channel/import/views");
      var import_view = new Import.ImportModalView({
          modal: true,
          onimport: this.add_nodes,
          model: this.model
      });
  },
  add_files:function(){
  	var FileUploader = require("edit_channel/file_upload/views");
  	this.file_upload_view = new FileUploader.FileModalView({
      parent_view: this,
      model:this.model,
      onsave: this.reload_ancestors,
	  onnew:this.add_nodes
  	});
  },
  add_to_clipboard:function(collection, message){
  	message = (message!=null)? message: "Moving to Clipboard...";
  	var self = this;
		this.container.add_to_clipboard(collection, message).then(function(){
			self.handle_if_empty();
		});
	},
	add_to_trash:function(collection, message){
		message = (message!=null)? message: "Deleting Content...";
		var self = this;
		this.container.add_to_trash(collection, message).then(function(){
			self.handle_if_empty();
		});
	},
	add_exercise:function(){
		var Exercise = require("edit_channel/exercise_creation/views");
		var self = this;
		var new_exercise = this.collection.create({
            "kind":"exercise",
            "title": "New Exercise",
            "sort_order" : this.collection.length,
            "author": window.current_user.get("first_name") + " " + window.current_user.get("last_name")
        }, {
        	success:function(new_node){
		        var exercise_view = new Exercise.ExerciseModalView({
			      parent_view: self,
			      model:new_node,
			      onsave: self.add_nodes,
				  parentnode: self.model
			  	});
        	},
        	error:function(obj, error){
            	console.log("Error message:", error);
        	}
        });
	}
});

var BaseListItemView = BaseView.extend({
	containing_list_view:null,
	template:null,
	id:null,
	className:null,
	model: null,
	tagName: "li",
	selectedClass: null,
	checked : false,

	bind_list_functions:function(){
		_.bindAll(this, 'handle_checked', 'cancel_actions');
	},
	handle_checked:function(){
		this.checked = this.$el.find(">input[type=checkbox]").is(":checked");
		(this.checked)? this.$el.addClass(this.selectedClass) : this.$el.removeClass(this.selectedClass);
	},
});

var BaseListEditableItemView = BaseListItemView.extend({
	containing_list_view:null,
	originalData: null,

	bind_edit_functions:function(){
		_.bindAll(this, 'set','unset','save','delete','reload');
		this.bind_list_functions();
	},
	set:function(data){
		if(this.model){
			this.model.set(data);
		}
	},
	unset:function(){
		this.model.set(this.originalData);
	},
	save:function(data, message){
		message = (message!=null)? message: "Saving...";
		var self = this;
		var promise = new Promise(function(resolve, reject){
			self.originalData = data;
			if(self.model.isNew()){
				self.containing_list_view.create_new_item(data).then(function(newView){
					resolve(newView.model);
				}).catch(function(error){
					console.log("ERROR (edit_channel: save):", error);
					reject(error);
				});
			}else{
				self.display_load(message, function(resolve_load, reject_load){
					self.model.save(data,{
						patch:true,
						success:function(savedModel){
							resolve(savedModel);
							resolve_load(true);
						},
						error:function(obj, error){
							console.log("ERROR:", error);
							reject(error);
							reject_load(error);
						}
					});
				});
			}
		});
		return promise;
	},
	delete:function(destroy_model, message, callback){
		message = (message!=null)? message: "Deleting...";
		var self = this;
		if(destroy_model){
			this.display_load(message, function(resolve_load, reject_load){
				self.containing_list_view.delete(self);
				var model_id = self.model.id;
				self.model.destroy({
					success:function(){
						window.workspace_manager.remove(model_id);
						if(self.containing_list_view){
							var reload = new Models.ContentNodeCollection();
							reload.add(self.containing_list_view.model);
							self.reload_ancestors(reload);
						}
						if(callback){
							callback();
						}
						resolve_load(true);
					},
					error:function(obj, error){
						reject_load(error);
					}
				});
			});
		}
	},
	reload:function(model){
		this.model.set(model.attributes);
		this.render();
	}
});

var BaseListNodeItemView = BaseListEditableItemView.extend({
	containing_list_view:null,
	originalData: null,
	template:null,
	id:null,
	className:null,
	model: null,
	tagName: "li",
	selectedClass: null,
	expandedClass: null,
	collapsedClass: null,

	getToggler: null,
	getSubdirectory: null,
	load_subfiles:null,

	bind_node_functions: function(){
		_.bindAll(this, 'toggle','open_folder','close_folder');
		this.bind_edit_functions();
	},
	toggle:function(event){
		this.cancel_actions(event);
		(this.getToggler().hasClass(this.collapsedClass)) ? this.open_folder() : this.close_folder();
		if(this.container){
			var containing_element = this.container.$el.find(this.list_selector);
			containing_element.scrollLeft(containing_element.width());
		}
	},
	open_folder:function(open_speed){
		open_speed = (open_speed)? open_speed: 200;
		this.getSubdirectory().slideDown(open_speed);
		if(!this.subcontent_view){
			this.load_subfiles();
		}
		this.getToggler().removeClass(this.collapsedClass).addClass(this.expandedClass);
	},
	close_folder:function(close_speed){
		close_speed = (close_speed)? close_speed: 200;
		this.getSubdirectory().slideUp(close_speed);
		this.getToggler().removeClass(this.expandedClass).addClass(this.collapsedClass);
	}
});

var BaseWorkspaceListNodeItemView = BaseListNodeItemView.extend({
	containing_list_view:null,
	originalData: null,
	template:null,
	id:null,
	className:null,
	model: null,
	tagName: "li",
	selectedClass: "content-selected",

	bind_workspace_functions:function(){
		this.bind_node_functions();
		_.bindAll(this, 'copy_item', 'open_preview', 'open_edit', 'handle_drop',
			'handle_checked', 'add_to_clipboard', 'add_to_trash', 'make_droppable',
			'add_nodes', 'add_topic', 'open_move', 'handle_move');
	},
	make_droppable:function(){
		// Temporarily disable dropping onto topics for now
		// if(this.model.get("kind") === "topic"){
		// 	var DragHelper = require("edit_channel/utils/drag_drop");
		// 	DragHelper.addTopicDragDrop(this, this.open_folder, this.handle_drop);
		// }
	},
	open_preview:function(){
		var Previewer = require("edit_channel/preview/views");
		$("#main-content-area").append("<div id='dialog'></div>");
		var data={
			el : $("#dialog"),
			model: this.model,
		}
		new Previewer.PreviewModalView(data);
	},
	open_move:function(){
		var MoveView = require("edit_channel/move/views");
		var move_collection = new Models.ContentNodeCollection();
		move_collection.add(this.model);
		$("#main-content-area").append("<div id='dialog'></div>");
		new MoveView.MoveModalView({
			collection: move_collection,
			el: $("#dialog"),
		    onmove: this.handle_move,
		    model: window.current_channel.get_root("main_tree")
		});
	},
	handle_move:function(target, moved, original_parents){
		// Recalculate counts
		this.reload_ancestors(original_parents, true);

		// Remove where node originally was
		window.workspace_manager.remove(this.model.id)

		// Add nodes to correct place
		var content = window.workspace_manager.get(target.id);
		if(content.list){
			content.list.add_nodes(moved);
		}
	},
	open_edit:function(event){
		this.cancel_actions(event);
		var UploaderViews = require("edit_channel/uploader/views");
		$("#main-content-area").append("<div id='dialog'></div>");
		var editCollection =  new Models.ContentNodeCollection([this.model]);
		var metadata_view = new UploaderViews.MetadataModalView({
			collection: editCollection,
			el: $("#dialog"),
			new_content: false,
			model: this.containing_list_view.model,
		  	onsave: this.reload_ancestors
		});
	},
	handle_drop:function(models){
		var self = this;
		var promise = new Promise(function(resolve, reject){
			var tempCollection = new Models.ContentNodeCollection();
			var sort_order = self.model.get("metadata").max_sort_order;
			var reload_list = [self.model.get("id")];
	        models.forEach(function(node){
	        	reload_list.push(node.get("parent"));
	        	reload_list.push(node.get("id"));
				node.set({
					sort_order: ++sort_order
				});
				tempCollection.add(node);
			});
			tempCollection.move(self.model.id).then(function(savedCollection){
				self.retrieve_nodes(reload_list, true).then(function(fetched){
					self.reload_ancestors(fetched);
					resolve(true);
				});
			});
		});
		return promise;
	},
	add_to_trash:function(message){
		message=(message!=null)? message: "Deleting Content...";
		this.containing_list_view.add_to_trash(new Models.ContentNodeCollection([this.model]), message);
		this.remove();
	},
	add_to_clipboard:function(message){
		message=(message!=null)? message: "Moving to Clipboard...";
		this.containing_list_view.add_to_clipboard(new Models.ContentNodeCollection([this.model]),message);
	},
	copy_item:function(message){
		message=(message!=null)? message: "Copying to Clipboard...";
		var copyCollection = new Models.ContentNodeCollection();
		copyCollection.add(this.model);
		var self = this;
		this.display_load(message, function(resolve, reject){
			self.containing_list_view.copy_collection(copyCollection).then(function(collection){
				self.containing_list_view.add_to_clipboard(collection, "");
				resolve(collection);
			});
		});
	},
	add_topic: function(){
		var UploaderViews = require("edit_channel/uploader/views");
		var self = this;
		var new_topic = new Models.ContentNodeModel();
        new_topic.save({
            "kind":"topic",
            "title": "Topic",
            "sort_order" : this.model.get("metadata").max_sort_order,
            "author": window.current_user.get("first_name") + " " + window.current_user.get("last_name")
        },{
        	success:function(new_topic){
		        var edit_collection = new Models.ContentNodeCollection([new_topic]);
		        $("#main-content-area").append("<div id='dialog'></div>");

		        var metadata_view = new UploaderViews.MetadataModalView({
		            el : $("#dialog"),
		            collection: edit_collection,
		            model: self.model,
		            new_content: true,
		            onsave: self.reload_ancestors,
		            onnew:self.add_nodes
		        });
        	},
        	error:function(obj, error){
            	console.log("Error message:", error);
        	}
        });
	},
	add_nodes:function(collection){
		var self = this;
		if(this.subcontent_view){
			this.subcontent_view.add_nodes(collection);
		}else{
			this.fetch_model(this.model).then(function(fetched){
				self.reload(fetched);
			});
		}
	}

});

module.exports = {
	BaseView: BaseView,
	BaseWorkspaceView:BaseWorkspaceView,
	BaseModalView:BaseModalView,
	BaseListView:BaseListView,
	BaseEditableListView:BaseEditableListView,
	BaseWorkspaceListView:BaseWorkspaceListView,
	BaseListItemView:BaseListItemView,
	BaseListNodeItemView:BaseListNodeItemView,
	BaseListEditableItemView: BaseListEditableItemView,
	BaseWorkspaceListNodeItemView:BaseWorkspaceListNodeItemView,
}<|MERGE_RESOLUTION|>--- conflicted
+++ resolved
@@ -193,7 +193,6 @@
 			}
 		}
 		return selected_list;
-<<<<<<< HEAD
 	},
 	open_archive:function(){
 		var ArchiveView = require("edit_channel/archive/views");
@@ -274,10 +273,7 @@
 				reject_load(error);
 			});
 		});
-	},
-=======
 	}
->>>>>>> b4cb6c90
 });
 
 var BaseModalView = BaseView.extend({
