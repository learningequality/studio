--- conflicted
+++ resolved
@@ -3,23 +3,6 @@
 var stringHelper = require("edit_channel/utils/string_helper");
 var dialog = require("edit_channel/utils/dialog");
 const WorkspaceManager = require("./workspace_manager");
-
-var MOVES = {};
-
-function submitMove(){
-    Promise.all(_.values(MOVES)).then(function() {
-        console.log("MOVED")
-        MOVES = {};
-        $(".content-list").sortable( "enable" );
-        $(".content-list").sortable( "refresh" );
-    }).catch(function(error){
-        console.error(error)
-        $("body").removeClass("dragging");
-        $(".content-list").sortable( "cancel" );
-        $(".content-list").sortable( "enable" );
-        $(".content-list").sortable( "refresh" );
-    });
-}
 
 /* handleDrop: adds dropping ability to a certain container
 *   Parameters:
@@ -100,6 +83,7 @@
                     var order = [];
                     var selected_items = new Models.ContentNodeCollection();
                     var current_node = view.node.model;
+                    $(".content-list").sortable( "disable" );
                     element.$el.find(".queue-list-wrapper >.content-list >li, >.content-list >li").each( function(e, list_item) {
                         if($(list_item).attr('id') && !$(list_item).attr('id').includes("default_item")){
                             var node = WorkspaceManager.get($(list_item).attr('id')).node.model;
@@ -125,11 +109,6 @@
                     }
 
                     selected_items.add(appended_items.models, {at: selected_items.length});
-<<<<<<< HEAD
-
-                    MOVES[current_node.id] = callback(current_node, selected_items, order);
-                    _.debounce(submitMove, 3000)();
-=======
                     $("#saving-spinner").css('display', 'block');
                     callback(current_node, selected_items, order).then(function(){
                         $(".content-list").sortable( "enable" );
@@ -143,7 +122,6 @@
                         $(".content-list").sortable( "refresh" );
                         $("#saving-spinner").css('display', 'none');
                     });
->>>>>>> 54910125
                 }
 
             }
