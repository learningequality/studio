--- conflicted
+++ resolved
@@ -27,21 +27,12 @@
 
         logging.info("Fixing {} nodes...".format(total))
 
-<<<<<<< HEAD
-        items_to_delete = []
-=======
->>>>>>> 62d7c8e8
         bar = progressbar.ProgressBar(max_value=total)
         for i, node in enumerate(nodes):
             # Go through each node's assessment items
             for item in node.assessment_items.all():
                 # Handle duplicate assessment ids
-<<<<<<< HEAD
-                exclude_ids = [i.pk for i in items_to_delete] + [item.pk]
-                other_duplicate_assessment_items = node.assessment_items.filter(assessment_id=item.assessment_id).exclude(pk__in=exclude_ids)
-=======
                 other_duplicate_assessment_items = node.assessment_items.filter(assessment_id=item.assessment_id).exclude(pk=item.pk)
->>>>>>> 62d7c8e8
 
                 if other_duplicate_assessment_items.exists():
                     # Remove duplicates
@@ -51,11 +42,7 @@
                         hints=item.hints,
                         raw_data=item.raw_data
                     ).exists():
-<<<<<<< HEAD
-                        items_to_delete.append(item)
-=======
                         item.delete()
->>>>>>> 62d7c8e8
 
                     # Get new ids for non-duplicates
                     else:
@@ -65,13 +52,5 @@
                         item.assessment_id = new_id
                         item.save()
             bar.update(i)
-<<<<<<< HEAD
-
-        logging.info("Deduping identical assessments...")
-        for item in items_to_delete:
-            if AssessmentItem.objects.filter(assessment_id=item.assessment_id, contentnode_id=item.contentnode_id).exclude(pk=item.pk).exists():
-                item.delete()
-=======
->>>>>>> 62d7c8e8
 
         logging.info("Finished in {}".format(time.time() - start))