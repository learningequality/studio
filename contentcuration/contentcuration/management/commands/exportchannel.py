--- conflicted
+++ resolved
@@ -1,5 +1,3 @@
-import ast
-import base64
 import collections
 import datetime
 import itertools
@@ -24,16 +22,6 @@
 from django.db.models import Sum
 from django.template.loader import render_to_string
 from django.utils.translation import ugettext_lazy as _
-<<<<<<< HEAD
-from le_utils.constants import content_kinds,file_formats, format_presets, licenses, exercises, roles
-from pressurecooker.encodings import write_base64_to_file
-from contentcuration.utils.files import create_file_from_contents, get_thumbnail_encoding, create_content_thumbnail
-from contentcuration import models as ccmodels
-from contentcuration.utils.parser import extract_value
-from itertools import chain
-from kolibri_content import models as kolibrimodels
-=======
->>>>>>> 014b923e
 from kolibri.content.utils.search import fuzz
 from kolibri_content import models as kolibrimodels
 from kolibri_content.router import get_active_content_database
@@ -43,13 +31,11 @@
 from le_utils.constants import file_formats
 from le_utils.constants import format_presets
 from le_utils.constants import roles
-from PIL import Image
-from pressurecooker.encodings import write_base64_to_file
-from resizeimage import resizeimage
 
 from contentcuration import models as ccmodels
 from contentcuration.statistics import record_publish_stats
-from contentcuration.utils.files import create_file_from_contents
+from contentcuration.utils.files import create_content_thumbnail
+from contentcuration.utils.files import get_thumbnail_encoding
 from contentcuration.utils.parser import extract_value
 logmodule.basicConfig()
 logging = logmodule.getLogger(__name__)
@@ -262,7 +248,6 @@
     )
 
 
-<<<<<<< HEAD
 def create_associated_thumbnail(ccnode, ccfilemodel):
     encoding = None
     try:
@@ -281,16 +266,6 @@
         ccnode.save()
 
     return create_content_thumbnail(encoding, uploaded_by=ccfilemodel.uploaded_by, file_format_id=ccfilemodel.file_format_id, preset_id=ccfilemodel.preset_id)
-=======
-def create_content_thumbnail(thumbnail_string, file_format_id=file_formats.PNG, preset_id=None, uploaded_by=None):
-    thumbnail_data = ast.literal_eval(thumbnail_string)
-    if thumbnail_data.get('base64'):
-        with tempfile.NamedTemporaryFile(suffix=".{}".format(file_format_id), delete=False) as tempf:
-            tempf.close()
-            write_base64_to_file(thumbnail_data['base64'], tempf.name)
-            with open(tempf.name, 'rb') as tf:
-                return create_file_from_contents(tf.read(), ext=file_format_id, preset_id=preset_id, uploaded_by=uploaded_by)
->>>>>>> 014b923e
 
 
 def create_associated_file_objects(kolibrinode, ccnode):
@@ -301,14 +276,8 @@
         if ccfilemodel.language:
             get_or_create_language(ccfilemodel.language)
 
-<<<<<<< HEAD
         if preset.thumbnail:
             ccfilemodel = create_associated_thumbnail(ccnode, ccfilemodel) or ccfilemodel
-=======
-        if preset.thumbnail and ccnode.thumbnail_encoding:
-            ccfilemodel = create_content_thumbnail(ccnode.thumbnail_encoding, uploaded_by=ccfilemodel.uploaded_by,
-                                                   file_format_id=ccfilemodel.file_format_id, preset_id=ccfilemodel.preset_id)
->>>>>>> 014b923e
 
         kolibrilocalfilemodel, new = kolibrimodels.LocalFile.objects.get_or_create(
             pk=ccfilemodel.checksum,
@@ -359,6 +328,7 @@
             logging.debug("Created exercise for {0} with checksum {1}".format(ccnode.title, assessment_file_obj.checksum))
     finally:
         temppath and os.unlink(temppath)
+
 
 def process_assessment_metadata(ccnode, kolibrinode):
     # Get mastery model information, set to default if none provided
@@ -559,7 +529,6 @@
             thumbnail (str): file path or url to channel's thumbnail
         Returns: base64 encoding of thumbnail
     """
-    encoding = None
     if not channel.thumbnail or channel.thumbnail == '' or 'static' in channel.thumbnail:
         return ""
 
@@ -572,7 +541,6 @@
             logging.error("ERROR: channel thumbnail is not in correct format ({}: {})".format(channel.id, channel.thumbnail_encoding))
 
     return get_thumbnail_encoding(channel.thumbnail)
-
 
 
 def map_tags_to_node(kolibrinode, ccnode):
