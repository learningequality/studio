import ast
import collections
import os
import zipfile
import shutil
import tempfile
import json
import re
import sys
import uuid
import base64
from django.conf import settings
from django.core.files import File
from django.core.management import call_command
from django.core.management.base import BaseCommand
from django.db.models import Q
from django.template.loader import render_to_string
<<<<<<< HEAD
from le_utils.constants import content_kinds,file_formats, format_presets, licenses, exercises
from pressurecooker.encodings import write_base64_to_file

from contentcuration import models as ccmodels
from contentcuration.utils.files import create_file_from_contents
=======
from le_utils.constants import content_kinds, file_formats, format_presets, licenses, exercises

from contentcuration import models as ccmodels
from contentcuration.utils.parser import extract_value
>>>>>>> 7d4b312f
from kolibri.content import models as kolibrimodels
from kolibri.content.utils.search import fuzz
from contentcuration.statistics import record_publish_stats
from kolibri.content.content_db_router import using_content_database, THREAD_LOCAL
from django.db import transaction, connections
from django.db.utils import ConnectionDoesNotExist

import logging as logmodule
logmodule.basicConfig()
logging = logmodule.getLogger(__name__)
reload(sys)
sys.setdefaultencoding('utf8')

PERSEUS_IMG_DIR = exercises.IMG_PLACEHOLDER + "/images"


class EarlyExit(BaseException):
    def __init__(self, message, db_path):
        self.message = message
        self.db_path = db_path


class Command(BaseCommand):
    def add_arguments(self, parser):
        parser.add_argument('channel_id', type=str)
        parser.add_argument('--force', action='store_true', dest='force', default=False)

    def handle(self, *args, **options):
        # license_id = options['license_id']
        channel_id = options['channel_id']
        force = options['force']

        # license = ccmodels.License.objects.get(pk=license_id)
        try:
            channel = ccmodels.Channel.objects.get(pk=channel_id)
            # increment the channel version
            if not force:
                raise_if_nodes_are_all_unchanged(channel)
            fh, tempdb = tempfile.mkstemp(suffix=".sqlite3")

            with using_content_database(tempdb):
                prepare_export_database(tempdb)
                map_content_tags(channel)
                map_channel_to_kolibri_channel(channel)
                map_content_nodes(channel.main_tree,)
                map_prerequisites(channel.main_tree)
                save_export_database(channel_id)
                increment_channel_version(channel)
                mark_all_nodes_as_changed(channel)
                # use SQLite backup API to put DB into archives folder.
                # Then we can use the empty db name to have SQLite use a temporary DB (https://www.sqlite.org/inmemorydb.html)

            record_publish_stats(channel)

        except EarlyExit as e:
            logging.warning("Exited early due to {message}.".format(message=e.message))
            self.stdout.write("You can find your database in {path}".format(path=e.db_path))


def create_kolibri_license_object(ccnode):
    use_license_description = ccnode.license.license_name != licenses.SPECIAL_PERMISSIONS
    return kolibrimodels.License.objects.get_or_create(
        license_name=ccnode.license.license_name,
        license_description=ccnode.license.license_description if use_license_description else ccnode.license_description
    )


def increment_channel_version(channel):
    channel.version += 1
    channel.save()


def assign_license_to_contentcuration_nodes(channel, license):
    channel.main_tree.get_family().update(license_id=license.pk)


def map_content_tags(channel):
    logging.debug("Creating the Kolibri content tags.")

    cctags = ccmodels.ContentTag.objects.filter(
        channel=channel).values("tag_name", "id")
    kolibrimodels.ContentTag.objects.bulk_create(
        [kolibrimodels.ContentTag(**vals) for vals in cctags])

    logging.info("Finished creating the Kolibri content tags.")


def map_content_nodes(root_node):

    # make sure we process nodes higher up in the tree first, or else when we
    # make mappings the parent nodes might not be there

    node_queue = collections.deque()
    node_queue.append(root_node)

    def queue_get_return_none_when_empty():
        try:
            return node_queue.popleft()
        except IndexError:
            return None

    # kolibri_license = kolibrimodels.License.objects.get(license_name=license.license_name)
    with transaction.atomic():
        with ccmodels.ContentNode.objects.delay_mptt_updates():
            for node in iter(queue_get_return_none_when_empty, None):
                logging.debug("Mapping node with id {id}".format(
                    id=node.pk))

                if node.get_descendants(include_self=True).exclude(kind_id=content_kinds.TOPIC).exists():
                    children = (node.children.all())
                    node_queue.extend(children)

                    kolibrinode = create_bare_contentnode(node)

                    if node.kind.kind == content_kinds.EXERCISE:
                        exercise_data = process_assessment_metadata(node, kolibrinode)
                        if node.changed or not node.files.filter(preset_id=format_presets.EXERCISE).exists():
                            create_perseus_exercise(node, kolibrinode, exercise_data)
                    create_associated_file_objects(kolibrinode, node)
                    map_tags_to_node(kolibrinode, node)


def create_bare_contentnode(ccnode):
    logging.debug("Creating a Kolibri node for instance id {}".format(
        ccnode.node_id))

    kolibri_license = None
    if ccnode.license is not None:
        kolibri_license = create_kolibri_license_object(ccnode)[0]

    kolibrinode, is_new = kolibrimodels.ContentNode.objects.update_or_create(
        pk=ccnode.node_id,
        defaults={
            'kind': ccnode.kind.kind,
            'title': ccnode.title,
            'content_id': ccnode.content_id,
            'author': ccnode.author or "",
            'description': ccnode.description,
            'sort_order': ccnode.sort_order,
            'license_owner': ccnode.copyright_holder or "",
            'license': kolibri_license,
            'available': ccnode.get_descendants(include_self=True).exclude(kind_id=content_kinds.TOPIC).exists(),  # Hide empty topics
            'stemmed_metaphone': ' '.join(fuzz(ccnode.title + ' ' + ccnode.description)),
        }
    )

    if ccnode.parent:
        logging.debug("Associating {child} with parent {parent}".format(
            child=kolibrinode.pk,
            parent=ccnode.parent.node_id
        ))
        kolibrinode.parent = kolibrimodels.ContentNode.objects.get(pk=ccnode.parent.node_id)

    kolibrinode.save()
    logging.debug("Created Kolibri ContentNode with node id {}".format(ccnode.node_id))
    logging.debug("Kolibri node count: {}".format(kolibrimodels.ContentNode.objects.all().count()))

    return kolibrinode

def create_content_thumbnail(thumbnail_string, file_format_id=file_formats.PNG, preset_id=None):
    thumbnail_data = ast.literal_eval(thumbnail_string)
    if thumbnail_data.get('base64'):
        with tempfile.NamedTemporaryFile(suffix=".{}".format(file_format_id), delete=False) as tempf:
            tempf.close()
            write_base64_to_file(thumbnail_data['base64'], tempf.name)
            with open(tempf.name, 'rb') as tf:
                return create_file_from_contents(tf.read(), ext=file_format_id, preset_id=preset_id)

def create_associated_file_objects(kolibrinode, ccnode):
    logging.debug("Creating File objects for Node {}".format(kolibrinode.id))
    for ccfilemodel in ccnode.files.exclude(Q(preset_id=format_presets.EXERCISE_IMAGE) | Q(preset_id=format_presets.EXERCISE_GRAPHIE)):
        preset = ccfilemodel.preset
        format = ccfilemodel.file_format
        if ccfilemodel.language_id:
            kolibrimodels.Language.objects.get_or_create(
                id=str(ccfilemodel.language),
                lang_code=ccfilemodel.language.lang_code,
                lang_subcode=ccfilemodel.language.lang_subcode
            )
        if preset.thumbnail and ccnode.thumbnail_encoding:
            ccfilemodel = create_content_thumbnail(ccnode.thumbnail_encoding, file_format_id=ccfilemodel.file_format_id, preset_id=ccfilemodel.preset_id)

        kolibrifilemodel = kolibrimodels.File.objects.create(
            pk=ccfilemodel.pk,
            checksum=ccfilemodel.checksum,
            extension=format.extension,
            available=True,  # TODO: Set this to False, once we have availability stamping implemented in Kolibri
            file_size=ccfilemodel.file_size,
            contentnode=kolibrinode,
            preset=preset.pk,
            supplementary=preset.supplementary,
            lang_id=str(ccfilemodel.language),
            thumbnail=preset.thumbnail,
        )


def create_perseus_exercise(ccnode, kolibrinode, exercise_data):
    logging.debug("Creating Perseus Exercise for Node {}".format(ccnode.title))
    filename = "{0}.{ext}".format(ccnode.title, ext=file_formats.PERSEUS)
    with tempfile.NamedTemporaryFile(suffix="zip", delete=False) as tempf:
        create_perseus_zip(ccnode, exercise_data, tempf)
        file_size = tempf.tell()
        tempf.flush()

        ccnode.files.filter(preset_id=format_presets.EXERCISE).delete()

        assessment_file_obj = ccmodels.File.objects.create(
            file_on_disk=File(open(tempf.name, 'r'), name=filename),
            contentnode=ccnode,
            file_format_id=file_formats.PERSEUS,
            preset_id=format_presets.EXERCISE,
            original_filename=filename,
            file_size=file_size,
        )
        logging.debug("Created exercise for {0} with checksum {1}".format(ccnode.title, assessment_file_obj.checksum))


def process_assessment_metadata(ccnode, kolibrinode):
    # Get mastery model information, set to default if none provided
    assessment_items = ccnode.assessment_items.all().order_by('order')
    exercise_data = json.loads(ccnode.extra_fields) if ccnode.extra_fields else {}

    randomize = exercise_data.get('randomize') or True
    assessment_item_ids = [a.assessment_id for a in assessment_items]

    mastery_model = {'type': exercise_data.get('mastery_model') or exercises.M_OF_N}
    if mastery_model['type'] == exercises.M_OF_N:
        mastery_model.update({'n': exercise_data.get('n') or min(5, assessment_items.count()) or 1})
        mastery_model.update({'m': exercise_data.get('m') or min(5, assessment_items.count()) or 1})
    elif mastery_model['type'] == exercises.DO_ALL:
        mastery_model.update({'n': assessment_items.count() or 1, 'm': assessment_items.count() or 1})
    elif mastery_model['type'] == exercises.NUM_CORRECT_IN_A_ROW_2:
        mastery_model.update({'n': 2, 'm': 2})
    elif mastery_model['type'] == exercises.NUM_CORRECT_IN_A_ROW_3:
        mastery_model.update({'n': 3, 'm': 3})
    elif mastery_model['type'] == exercises.NUM_CORRECT_IN_A_ROW_5:
        mastery_model.update({'n': 5, 'm': 5})
    elif mastery_model['type'] == exercises.NUM_CORRECT_IN_A_ROW_10:
        mastery_model.update({'n': 10, 'm': 10})

    exercise_data.update({
        'mastery_model': exercises.M_OF_N,
        'legacy_mastery_model': mastery_model['type'],
        'randomize': randomize,
        'n': mastery_model.get('n'),
        'm': mastery_model.get('m'),
        'all_assessment_items': assessment_item_ids,
        'assessment_mapping': {a.assessment_id: a.type if a.type != 'true_false' else exercises.SINGLE_SELECTION.decode('utf-8') for a in assessment_items},
    })

    kolibriassessmentmetadatamodel = kolibrimodels.AssessmentMetaData.objects.create(
        id=uuid.uuid4(),
        contentnode=kolibrinode,
        assessment_item_ids=json.dumps(assessment_item_ids),
        number_of_assessments=assessment_items.count(),
        mastery_model=json.dumps(mastery_model),
        randomize=randomize,
        is_manipulable=ccnode.kind_id == content_kinds.EXERCISE,
    )

    return exercise_data


def create_perseus_zip(ccnode, exercise_data, write_to_path):
    with zipfile.ZipFile(write_to_path, "w") as zf:
        try:
            exercise_context = {
                'exercise': json.dumps(exercise_data, sort_keys=True, indent=4)
            }
            exercise_result = render_to_string('perseus/exercise.json', exercise_context)
            write_to_zipfile("exercise.json", exercise_result, zf)

            for question in ccnode.assessment_items.prefetch_related('files').all().order_by('order'):
                for image in question.files.filter(preset_id=format_presets.EXERCISE_IMAGE).order_by('checksum'):
                    image_name = "images/{}.{}".format(image.checksum, image.file_format_id)
                    if image_name not in zf.namelist():
                        with open(ccmodels.generate_file_on_disk_name(image.checksum, str(image)), 'rb') as content:
                            write_to_zipfile(image_name, content.read(), zf)

                for image in question.files.filter(preset_id=format_presets.EXERCISE_GRAPHIE).order_by('checksum'):
                    svg_name = "images/{0}.svg".format(image.original_filename)
                    json_name = "images/{0}-data.json".format(image.original_filename)
                    if svg_name not in zf.namelist() or json_name not in zf.namelist():
                        with open(ccmodels.generate_file_on_disk_name(image.checksum, str(image)), 'rb') as content:
                            content = content.read()
                            content = content.split(exercises.GRAPHIE_DELIMITER)
                            write_to_zipfile(svg_name, content[0], zf)
                            write_to_zipfile(json_name, content[1], zf)

            for item in ccnode.assessment_items.all().order_by('order'):
                write_assessment_item(item, zf)

        finally:
            zf.close()


def write_to_zipfile(filename, content, zf):
    info = zipfile.ZipInfo(filename, date_time=(2013, 3, 14, 1, 59, 26))
    info.comment = "Perseus file generated during export process".encode()
    info.compress_type = zipfile.ZIP_STORED
    info.create_system = 0
    zf.writestr(info, content)


def write_assessment_item(assessment_item, zf):
    if assessment_item.type == exercises.MULTIPLE_SELECTION:
        template = 'perseus/multiple_selection.json'
    elif assessment_item.type == exercises.SINGLE_SELECTION or assessment_item.type == 'true_false':
        template = 'perseus/multiple_selection.json'
    elif assessment_item.type == exercises.INPUT_QUESTION:
        template = 'perseus/input_question.json'
    elif assessment_item.type == exercises.PERSEUS_QUESTION:
        template = 'perseus/perseus_question.json'
    else:
        raise TypeError("Unrecognized question type on item {}".format(assessment_item.assessment_id))

    question, question_images = process_image_strings(assessment_item.question)

    answer_data = json.loads(assessment_item.answers)
    for answer in answer_data:
        if assessment_item.type == exercises.INPUT_QUESTION:
            answer['answer'] = extract_value(answer['answer'])
        else:
            answer['answer'] = answer['answer'].replace(exercises.CONTENT_STORAGE_PLACEHOLDER, PERSEUS_IMG_DIR)
            # In case perseus doesn't support =wxh syntax, use below code
            # answer['answer'], answer_images = process_image_strings(answer['answer'])
            # answer.update({'images': answer_images})

    answer_data = list(filter(lambda a: a['answer'] or a['answer'] == 0, answer_data)) # Filter out empty answers, but not 0

    hint_data = json.loads(assessment_item.hints)
    for hint in hint_data:
        hint['hint'], hint_images = process_image_strings(hint['hint'])
        hint.update({'images': hint_images})

    context = {
        'question': question,
        'question_images': question_images,
        'answers': sorted(answer_data, lambda x, y: cmp(x.get('order'), y.get('order'))),
        'multiple_select': assessment_item.type == exercises.MULTIPLE_SELECTION,
        'raw_data': assessment_item.raw_data.replace(exercises.CONTENT_STORAGE_PLACEHOLDER, PERSEUS_IMG_DIR),
        'hints': sorted(hint_data, lambda x, y: cmp(x.get('order'), y.get('order'))),
        'randomize': assessment_item.randomize,
    }

    result = render_to_string(template, context).encode('utf-8', "ignore")
    write_to_zipfile("{0}.json".format(assessment_item.assessment_id), result, zf)


def process_image_strings(content):
    image_list = []
    content = content.replace(exercises.CONTENT_STORAGE_PLACEHOLDER, PERSEUS_IMG_DIR)
    for match in re.finditer(ur'!\[(?:.*)]\((.+)\)', content):
        img_match = re.search(ur'(.+/images/.+)\s=([0-9\.]+)x([0-9\.]+)*', match.group(1))
        if img_match:
            image_list.append({
                'name': img_match.group(1),
                'width': float(img_match.group(2)),
                'height': float(img_match.group(3)) if img_match.group(3) else None
            })
            content = content.replace(match.group(1), img_match.group(1))
    return content, image_list

def map_prerequisites(root_node):
    for n in ccmodels.PrerequisiteContentRelationship.objects.filter(prerequisite__tree_id=root_node.tree_id)\
                                                            .values('prerequisite__node_id', 'target_node__node_id'):
        target_node = kolibrimodels.ContentNode.objects.get(pk=n['target_node__node_id'])
        target_node.has_prerequisite.add(n['prerequisite__node_id'])

def map_channel_to_kolibri_channel(channel):
    logging.debug("Generating the channel metadata.")
    kolibri_channel = kolibrimodels.ChannelMetadata.objects.create(
        id=channel.id,
        name=channel.name,
        description=channel.description,
        version=channel.version,
        thumbnail=convert_channel_thumbnail(channel),
        root_pk=channel.main_tree.node_id,
    )
    logging.info("Generated the channel metadata.")

    return kolibri_channel

<<<<<<< HEAD
def convert_channel_thumbnail(channel):
=======

def convert_channel_thumbnail(thumbnail):
>>>>>>> 7d4b312f
    """ encode_thumbnail: gets base64 encoding of thumbnail
        Args:
            thumbnail (str): file path or url to channel's thumbnail
        Returns: base64 encoding of thumbnail
    """
    encoding = None
<<<<<<< HEAD
    if not channel.thumbnail or channel.thumbnail=='' or 'static' in channel.thumbnail:
=======
    if thumbnail is None or thumbnail == '' or 'static' in thumbnail:
>>>>>>> 7d4b312f
        return ""

    if channel.thumbnail_encoding:
        thumbnail_data = ast.literal_eval(channel.thumbnail_encoding)
        if thumbnail_data.get("base64"):
            return thumbnail_data["base64"]

    with open(ccmodels.generate_file_on_disk_name(channel.thumbnail.split('.')[0], channel.thumbnail), 'rb') as file_obj:
        encoding = base64.b64encode(file_obj.read()).decode('utf-8')
    return "data:image/png;base64," + encoding


def map_tags_to_node(kolibrinode, ccnode):
    """ map_tags_to_node: assigns tags to nodes (creates fk relationship)
        Args:
            kolibrinode (kolibri.models.ContentNode): node to map tag to
            ccnode (contentcuration.models.ContentNode): node with tags to map
        Returns: None
    """
    tags_to_add = []

    for tag in ccnode.tags.all():
        tags_to_add.append(kolibrimodels.ContentTag.objects.get(pk=tag.pk))

    kolibrinode.tags = tags_to_add
    kolibrinode.save()


def prepare_export_database(tempdb):
    call_command("flush", "--noinput", database=get_active_content_database())  # clears the db!
    call_command("migrate",
                 "content",
                 run_syncdb=True,
                 database=get_active_content_database(),
                 noinput=True)
    logging.info("Prepared the export database.")


def raise_if_nodes_are_all_unchanged(channel):

    logging.debug("Checking if we have any changed nodes.")

    changed_models = channel.main_tree.get_family().filter(changed=True)

    if changed_models.count() == 0:
        logging.debug("No nodes have been changed!")
        raise EarlyExit(message="No models changed!", db_path=None)

    logging.info("Some nodes are changed.")


def mark_all_nodes_as_changed(channel):
    logging.debug("Marking all nodes as changed.")

    channel.main_tree.get_family().update(changed=False, published=True)

    logging.info("Marked all nodes as changed.")


def save_export_database(channel_id):
    logging.debug("Saving export database")
    current_export_db_location = get_active_content_database()
    target_export_db_location = os.path.join(settings.DB_ROOT, "{id}.sqlite3".format(id=channel_id))
    try:
        os.mkdir(settings.DB_ROOT)
    except OSError:
        logging.debug("{} directory already exists".format(settings.DB_ROOT))

    shutil.copyfile(current_export_db_location, target_export_db_location)
    logging.info("Successfully copied to {}".format(target_export_db_location))


def get_active_content_database():

    # retrieve the temporary thread-local variable that `using_content_database` sets
    alias = getattr(THREAD_LOCAL, 'ACTIVE_CONTENT_DB_ALIAS', None)

    # try to connect to the content database, and if connection doesn't exist, create it
    try:
        connections[alias]
    except ConnectionDoesNotExist:
        if not os.path.isfile(alias):
            raise KeyError("Content DB '%s' doesn't exist!!" % alias)
        connections.databases[alias] = {
            'ENGINE': 'django.db.backends.sqlite3',
            'NAME': alias,
        }

    return alias<|MERGE_RESOLUTION|>--- conflicted
+++ resolved
@@ -15,18 +15,11 @@
 from django.core.management.base import BaseCommand
 from django.db.models import Q
 from django.template.loader import render_to_string
-<<<<<<< HEAD
 from le_utils.constants import content_kinds,file_formats, format_presets, licenses, exercises
 from pressurecooker.encodings import write_base64_to_file
-
-from contentcuration import models as ccmodels
 from contentcuration.utils.files import create_file_from_contents
-=======
-from le_utils.constants import content_kinds, file_formats, format_presets, licenses, exercises
-
 from contentcuration import models as ccmodels
 from contentcuration.utils.parser import extract_value
->>>>>>> 7d4b312f
 from kolibri.content import models as kolibrimodels
 from kolibri.content.utils.search import fuzz
 from contentcuration.statistics import record_publish_stats
@@ -410,23 +403,14 @@
 
     return kolibri_channel
 
-<<<<<<< HEAD
 def convert_channel_thumbnail(channel):
-=======
-
-def convert_channel_thumbnail(thumbnail):
->>>>>>> 7d4b312f
     """ encode_thumbnail: gets base64 encoding of thumbnail
         Args:
             thumbnail (str): file path or url to channel's thumbnail
         Returns: base64 encoding of thumbnail
     """
     encoding = None
-<<<<<<< HEAD
     if not channel.thumbnail or channel.thumbnail=='' or 'static' in channel.thumbnail:
-=======
-    if thumbnail is None or thumbnail == '' or 'static' in thumbnail:
->>>>>>> 7d4b312f
         return ""
 
     if channel.thumbnail_encoding:
