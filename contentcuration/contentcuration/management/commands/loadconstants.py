import urllib
import json
<<<<<<< HEAD
=======
import pkgutil
>>>>>>> 51c53c4e
from django.contrib.sites.models import Site
from django.core.management.base import BaseCommand
from le_utils.constants import content_kinds, file_formats, format_presets, licenses, languages
from contentcuration import models
import logging as logmodule
from django.core.cache import cache
logging = logmodule.getLogger(__name__)


import os
import le_utils


BASE_URL = "https://raw.githubusercontent.com/learningequality/le-utils/master/le_utils/resources/{}"
class ConstantGenerator():
    id_field = "id"
    def generate_list(self):
        # Get constants from subclass' default_list (from le-utils pkg)
        return [
            {
                "model": self.model,
                "pk": self.id_field,
                "fields": self.get_dict(constant),
            } for constant in self.default_list
        ]

    def get_dict(self, constant):
        return constant._asdict()


class LicenseGenerator(ConstantGenerator):
    module = licenses
    filename = "licenselookup.json"
    default_list = licenses.LICENSELIST
    model = models.License
    def get_dict(self, constant):
        return {
            "id": constant.id,
            "license_name": constant.name,
            "exists": constant.exists,
            "license_url": constant.url,
            "license_description": constant.description,
            "copyright_holder_required": constant.copyright_holder_required,
            "is_custom": constant.custom,
        }

class KindGenerator(ConstantGenerator):
    module = content_kinds
    filename = "kindlookup.json"
    default_list = content_kinds.KINDLIST
    model = models.ContentKind
    id_field = "kind"
    def get_dict(self, constant):
        return {
            "kind": constant.name,
        }

class LanguageGenerator(ConstantGenerator):
    module = languages
    filename = "languagelookup.json"
    default_list = languages.LANGUAGELIST
    model = models.Language

    def generate_list(self):
        # Try to get json from github to avoid releasing le-utils for every new lang
        try:
            response = urllib.urlopen(BASE_URL.format(self.filename))
            data = json.loads(response.read())
            language_list = languages.generate_list(data)
        except Exception as e:
            logging.warning("Failed to retrieve latest {filename} from GitHub.".format(filename=self.filename))
            language_list = self.default_list

        return [
            {
                "model": self.model,
                "pk": self.id_field,
                "fields": self.get_dict(constant),
            } for constant in language_list
        ]

    def get_dict(self, constant):
        return {
            "id": constant.code,
            "lang_code": constant.primary_code,
            "lang_subcode": constant.subcode,
            "readable_name": constant.name,
            "native_name": constant.native_name,
            "lang_direction": languages.getlang_direction(constant.primary_code),
        }

class FormatGenerator(ConstantGenerator):
    module = file_formats
    filename = "formatlookup.json"
    default_list = file_formats.FORMATLIST
    model = models.FileFormat
    id_field = "extension"

    def get_dict(self, constant):
        return {
            "extension": constant.id,
            "mimetype": constant.mimetype,
        }

class PresetGenerator(ConstantGenerator):
    module = format_presets
    filename = "presetlookup.json"
    default_list = format_presets.PRESETLIST
    model = models.FormatPreset

    def get_dict(self, constant):
        return {
            "id": constant.id,
            "readable_name": constant.readable_name,
            "multi_language": constant.multi_language,
            "supplementary": constant.supplementary,
            "thumbnail": constant.thumbnail,
            "subtitle": constant.subtitle,
            "display": constant.display,
            "order": constant.order,
            "kind_id": constant.kind,
            "allowed_formats": constant.allowed_formats,
        }

SITES = [
    {
        "model": Site,
        "pk": "id",
        "fields": {
            "id": 1,
            "name": "Kolibri Studio",
            "domain": "studio.learningequality.org",
        },
    },
    {
        "model": Site,
        "pk": "id",
        "fields": {
            "id": 2,
            "name": "Kolibri Studio (Debug Mode)",
            "domain": "127.0.0.1:8000",
        },
    },
    {
        "model": Site,
        "pk": "id",
        "fields": {
            "id": 3,
            "name": "Kolibri Studio (Develop)",
            "domain": "develop.contentworkshop.learningequality.org",
        },
    },
]

<<<<<<< HEAD
LICENSES = [
    {
        "model": models.License,
        "pk": "id",
        "fields": {
            "id": 1,
            "license_name": licenses.CC_BY,
            "exists": True,
            "license_url": "https://creativecommons.org/licenses/by/4.0/",
            "license_description": "The Attribution License lets others distribute, remix, tweak, and build upon your work, even commercially, as long as they credit you for the original creation. This is the most accommodating of licenses offered. Recommended for maximum dissemination and use of licensed materials.",
        },
    },
    {
        "model": models.License,
        "pk": "id",
        "fields": {
            "id": 2,
            "license_name": licenses.CC_BY_SA,
            "exists": True,
            "license_url": "https://creativecommons.org/licenses/by-sa/4.0/",
            "license_description": "The Attribution-ShareAlike License lets others remix, tweak, and build upon your work even for commercial purposes, as long as they credit you and license their new creations under the identical terms. This license is often compared to \"copyleft\" free and open source software licenses. All new works based on yours will carry the same license, so any derivatives will also allow commercial use. This is the license used by Wikipedia, and is recommended for materials that would benefit from incorporating content from Wikipedia and similarly licensed projects.",
        },
    },
    {
        "model": models.License,
        "pk": "id",
        "fields": {
            "id": 3,
            "license_name": licenses.CC_BY_ND,
            "exists": True,
            "license_url": "https://creativecommons.org/licenses/by-nd/4.0/",
            "license_description": "The Attribution-NoDerivs License allows for redistribution, commercial and non-commercial, as long as it is passed along unchanged and in whole, with credit to you.",
        },
    },
    {
        "model": models.License,
        "pk": "id",
        "fields": {
            "id": 4,
            "license_name": licenses.CC_BY_NC,
            "exists": True,
            "license_url": "https://creativecommons.org/licenses/by-nc/4.0/",
            "license_description": "The Attribution-NonCommercial License lets others remix, tweak, and build upon your work non-commercially, and although their new works must also acknowledge you and be non-commercial, they don't have to license their derivative works on the same terms.",
        },
    },
    {
        "model": models.License,
        "pk": "id",
        "fields": {
            "id": 5,
            "license_name": licenses.CC_BY_NC_SA,
            "exists": True,
            "license_url": "https://creativecommons.org/licenses/by-nc-sa/4.0/",
            "license_description": "The Attribution-NonCommercial-ShareAlike License lets others remix, tweak, and build upon your work non-commercially, as long as they credit you and license their new creations under the identical terms.",
        },
    },
    {
        "model": models.License,
        "pk": "id",
        "fields": {
            "id": 6,
            "license_name": licenses.CC_BY_NC_ND,
            "exists": True,
            "license_url": "https://creativecommons.org/licenses/by-nc-nd/4.0/",
            "license_description": "The Attribution-NonCommercial-NoDerivs License is the most restrictive of our six main licenses, only allowing others to download your works and share them with others as long as they credit you, but they can't change them in any way or use them commercially.",
        },
    },
    {
        "model": models.License,
        "pk": "id",
        "fields": {
            "id": 7,
            "license_name": licenses.ALL_RIGHTS_RESERVED,
            "exists": True,
            "license_url": "http://www.allrights-reserved.com/",
            "license_description": "The All Rights Reserved License indicates that the copyright holder reserves, or holds for their own use, all the rights provided by copyright law under one specific copyright treaty.",
        },
    },
    {
        "model": models.License,
        "pk": "id",
        "fields": {
            "id": 8,
            "license_name": licenses.PUBLIC_DOMAIN,
            "exists": True,
            "license_url": "https://creativecommons.org/publicdomain/mark/1.0/",
            "license_description": "Public Domain work has been identified as being free of known restrictions under copyright law, including all related and neighboring rights.",
            "copyright_holder_required": False,
        },
    },
    {
        "model": models.License,
        "pk": "id",
        "fields": {
            "id": 9,
            "license_name": licenses.SPECIAL_PERMISSIONS,
            "exists": False,
            "license_url": "",
            "is_custom": True,
            "license_description": "Special Permissions is a custom license to use when the current licenses do not apply to the content. The owner of this license is responsible for creating a description of what this license entails.",
        },
    },
]

FILE_FORMATS = [
    {
        "model": models.FileFormat,
        "pk": "extension",
        "fields": {
            "extension": file_formats.MP4,
            "mimetype": file_formats.MP4_MIMETYPE,
        },
    },
    {
        "model": models.FileFormat,
        "pk": "extension",
        "fields": {
            "extension": file_formats.VTT,
            "mimetype": ".vtt",
        },
    },
    {
        "model": models.FileFormat,
        "pk": "extension",
        "fields": {
            "extension": file_formats.PDF,
            "mimetype": file_formats.PDF_MIMETYPE,
        },
    },
    {
        "model": models.FileFormat,
        "pk": "extension",
        "fields": {
            "extension": file_formats.MP3,
            "mimetype": file_formats.MP3_MIMETYPE,
        },
    },
    {
        "model": models.FileFormat,
        "pk": "extension",
        "fields": {
            "extension": file_formats.JPG,
            "mimetype": file_formats.JPG_MIMETYPE,
        },
    },
    {
        "model": models.FileFormat,
        "pk": "extension",
        "fields": {
            "extension": file_formats.JPEG,
            "mimetype": file_formats.JPG_MIMETYPE,
        },
    },
    {
        "model": models.FileFormat,
        "pk": "extension",
        "fields": {
            "extension": file_formats.PNG,
            "mimetype": file_formats.PNG_MIMETYPE,
        },
    },
    {
        "model": models.FileFormat,
        "pk": "extension",
        "fields": {
            "extension": file_formats.GIF,
            "mimetype": file_formats.GIF_MIMETYPE,
        },
    },
    {
        "model": models.FileFormat,
        "pk": "extension",
        "fields": {
            "extension": file_formats.PERSEUS,
            "mimetype": file_formats.PERSEUS_MIMETYPE,
        },
    },
    {
        "model": models.FileFormat,
        "pk": "extension",
        "fields": {
            "extension": file_formats.SVG,
            "mimetype": file_formats.SVG_MIMETYPE,
        },
    },
    {
        "model": models.FileFormat,
        "pk": "extension",
        "fields": {
            "extension": file_formats.JSON,
            "mimetype": file_formats.JSON_MIMETYPE,
        },
    },
    {
        "model": models.FileFormat,
        "pk": "extension",
        "fields": {
            "extension": file_formats.GRAPHIE,
            "mimetype": file_formats.GRAPHIE_MIMETYPE,
        },
    },
    {
        "model": models.FileFormat,
        "pk": "extension",
        "fields": {
            "extension": file_formats.HTML5,
            "mimetype": file_formats.HTML5_MIMETYPE,
        },
    },
]

KINDS = [
    {
        "model": models.ContentKind,
        "pk": "kind",
        "fields": {
            "kind": content_kinds.TOPIC,
        },
    },
    {
        "model": models.ContentKind,
        "pk": "kind",
        "fields": {
            "kind": content_kinds.VIDEO,
        }
    },
    {
        "model": models.ContentKind,
        "pk": "kind",
        "fields": {
            "kind": content_kinds.AUDIO,
        },
    },
    {
        "model": models.ContentKind,
        "pk": "kind",
        "fields": {
            "kind": content_kinds.EXERCISE,
        },
    },
    {
        "model": models.ContentKind,
        "pk": "kind",
        "fields": {
            "kind": content_kinds.DOCUMENT,
        },
    },
    {
        "model": models.ContentKind,
        "pk": "kind",
        "fields": {
            "kind": content_kinds.HTML5,
        },
    },
]

PRESETS = [
    {
        "model": models.FormatPreset,
        "pk": "id",
        "fields": {
            "id": format_presets.VIDEO_HIGH_RES,
            "readable_name": format_presets.VIDEO_HIGH_RES_READABLE,
            "multi_language": False,
            "supplementary": False,
            "thumbnail": False,
            "subtitle": False,
            "display": True,
            "order": 1,
            "kind_id": content_kinds.VIDEO,
            "allowed_formats": [file_formats.MP4],
        },
    },
    {
        "model": models.FormatPreset,
        "pk": "id",
        "fields": {
            "id": format_presets.VIDEO_LOW_RES,
            "readable_name": format_presets.VIDEO_LOW_RES_READABLE,
            "multi_language": False,
            "supplementary": False,
            "thumbnail": False,
            "subtitle": False,
            "display": True,
            "order": 2,
            "kind_id": content_kinds.VIDEO,
            "allowed_formats": [file_formats.MP4],
        },
    },
    {
        "model": models.FormatPreset,
        "pk": "id",
        "fields": {
            "id": format_presets.VIDEO_THUMBNAIL,
            "readable_name": format_presets.VIDEO_THUMBNAIL_READABLE,
            "multi_language": False,
            "supplementary": True,
            "thumbnail": True,
            "subtitle": False,
            "display": True,
            "order": 3,
            "kind_id": content_kinds.VIDEO,
            "allowed_formats": [file_formats.PNG, file_formats.JPG, file_formats.JPEG],
        },
    },
    {
        "model": models.FormatPreset,
        "pk": "id",
        "fields": {
            "id": format_presets.VIDEO_SUBTITLE,
            "readable_name": format_presets.VIDEO_SUBTITLE_READABLE,
            "multi_language": True,
            "supplementary": True,
            "thumbnail": False,
            "subtitle": True,
            "display": True,
            "order": 4,
            "kind_id": content_kinds.VIDEO,
            "allowed_formats": [file_formats.VTT],
        },
    },
    {
        "model": models.FormatPreset,
        "pk": "id",
        "fields": {
            "id": format_presets.AUDIO,
            "readable_name": format_presets.AUDIO_READABLE,
            "multi_language": False,
            "supplementary": False,
            "thumbnail": False,
            "subtitle": False,
            "display": True,
            "order": 1,
            "kind_id": content_kinds.AUDIO,
            "allowed_formats": [file_formats.MP3],
        },
    },
    {
        "model": models.FormatPreset,
        "pk": "id",
        "fields": {
            "id": format_presets.AUDIO_THUMBNAIL,
            "readable_name": format_presets.AUDIO_THUMBNAIL_READABLE,
            "multi_language": False,
            "supplementary": True,
            "thumbnail": True,
            "subtitle": False,
            "display": True,
            "order": 2,
            "kind_id": content_kinds.AUDIO,
            "allowed_formats": [file_formats.PNG, file_formats.JPG, file_formats.JPEG],
        },
    },
    {
        "model": models.FormatPreset,
        "pk": "id",
        "fields": {
            "id": format_presets.DOCUMENT,
            "readable_name": format_presets.DOCUMENT_READABLE,
            "multi_language": False,
            "supplementary": False,
            "thumbnail": False,
            "subtitle": False,
            "display": True,
            "order": 1,
            "kind_id": content_kinds.DOCUMENT,
            "allowed_formats": [file_formats.PDF],
        },
    },
    {
        "model": models.FormatPreset,
        "pk": "id",
        "fields": {
            "id": format_presets.DOCUMENT_THUMBNAIL,
            "readable_name": format_presets.DOCUMENT_THUMBNAIL_READABLE,
            "multi_language": False,
            "supplementary": True,
            "thumbnail": True,
            "subtitle": False,
            "display": True,
            "order": 2,
            "kind_id": content_kinds.DOCUMENT,
            "allowed_formats": [file_formats.PNG, file_formats.JPG, file_formats.JPEG]
        }
    },
    {
        "model": models.FormatPreset,
        "pk": "id",
        "fields": {
            "id": format_presets.EXERCISE,
            "readable_name": format_presets.EXERCISE_READABLE,
            "multi_language": False,
            "supplementary": False,
            "thumbnail": False,
            "subtitle": False,
            "display": False,
            "order": 1,
            "kind_id": content_kinds.EXERCISE,
            "allowed_formats": [file_formats.PERSEUS],
        },
    },
    {
        "model": models.FormatPreset,
        "pk": "id",
        "fields": {
            "id": format_presets.EXERCISE_THUMBNAIL,
            "readable_name": format_presets.EXERCISE_THUMBNAIL_READABLE,
            "multi_language": False,
            "supplementary": True,
            "thumbnail": True,
            "subtitle": False,
            "display": True,
            "order": 2,
            "kind_id": content_kinds.EXERCISE,
            "allowed_formats": [file_formats.PNG, file_formats.JPG, file_formats.JPEG],
        },
    },
    {
        "model": models.FormatPreset,
        "pk": "id",
        "fields": {
            "id": format_presets.EXERCISE_IMAGE,
            "readable_name": format_presets.EXERCISE_IMAGE_READABLE,
            "multi_language": False,
            "supplementary": True,
            "thumbnail": False,
            "subtitle": False,
            "display": False,
            "order": 3,
            "kind_id": content_kinds.EXERCISE,
            "allowed_formats": [file_formats.PNG, file_formats.JPG, file_formats.JPEG, file_formats.GIF, file_formats.SVG],
        },
    },
    {
        "model": models.FormatPreset,
        "pk": "id",
        "fields": {
            "id": format_presets.EXERCISE_GRAPHIE,
            "readable_name": format_presets.EXERCISE_GRAPHIE_READABLE,
            "multi_language": False,
            "supplementary": True,
            "thumbnail": False,
            "subtitle": False,
            "display": False,
            "order": 4,
            "kind_id": content_kinds.EXERCISE,
            "allowed_formats": [file_formats.SVG, file_formats.JSON],
        },
    },
    {
        "model": models.FormatPreset,
        "pk": "id",
        "fields": {
            "id": format_presets.CHANNEL_THUMBNAIL,
            "readable_name": format_presets.CHANNEL_THUMBNAIL_READABLE,
            "multi_language": False,
            "supplementary": True,
            "thumbnail": True,
            "subtitle": False,
            "display": True,
            "order": 0,
            "kind_id": None,
            "allowed_formats": [file_formats.PNG, file_formats.JPG, file_formats.JPEG],
        },
    },
    {
        "model": models.FormatPreset,
        "pk": "id",
        "fields": {
            "id": format_presets.TOPIC_THUMBNAIL,
            "readable_name": format_presets.TOPIC_THUMBNAIL_READABLE,
            "multi_language": False,
            "supplementary": True,
            "thumbnail": True,
            "display": True,
            "order": 1,
            "kind_id": content_kinds.TOPIC,
            "allowed_formats": [file_formats.PNG, file_formats.JPG, file_formats.JPEG],
        },
    },
    {
        "model": models.FormatPreset,
        "pk": "id",
        "fields": {
            "id": format_presets.HTML5_ZIP,
            "readable_name": format_presets.HTML5_ZIP_READABLE,
            "multi_language": False,
            "supplementary": False,
            "thumbnail": False,
            "subtitle": False,
            "display": True,
            "order": 0,
            "kind_id": content_kinds.HTML5,
            "allowed_formats": [file_formats.HTML5],
        },
    },
    {
        "model": models.FormatPreset,
        "pk": "id",
        "fields": {
            "id": format_presets.HTML5_THUMBNAIL,
            "readable_name": format_presets.HTML5_THUMBNAIL_READABLE,
            "multi_language": False,
            "supplementary": True,
            "thumbnail": True,
            "subtitle": False,
            "display": True,
            "order": 1,
            "kind_id": content_kinds.HTML5,
            "allowed_formats": [file_formats.PNG, file_formats.JPG, file_formats.JPEG],
        },
    },
]


def generate_lang_list():
    try:
        response = urllib.urlopen("https://raw.githubusercontent.com/learningequality/le-utils/master/le_utils/resources/languagelookup.json")
        data = json.loads(response.read())
        langlist = []
        for code, lang in langlist.items():
            values = languages._parse_out_iso_639_code(code)
            values.update(lang)

            # add a default value to ka_name
            if 'ka_name' not in values:
                values['ka_name'] = None
            langlist.append(languages.Language(**values))
        return langlist
    except Exception:
        return languages.LANGUAGELIST

LANGUAGES = [{
    "model": models.Language,
    "pk": "id",
    "fields": {
        "id": l.code,
        "lang_code": l.primary_code,
        "lang_subcode": l.subcode,
        "readable_name": l.name,
        "native_name": l.native_name,
        "lang_direction": languages.getlang_direction(l.primary_code),
    },
} for l in generate_lang_list()]


CONSTANTS = [SITES, LICENSES, FILE_FORMATS, KINDS, PRESETS, LANGUAGES]
=======
LICENSES = LicenseGenerator().generate_list()
FILE_FORMATS = FormatGenerator().generate_list()
KINDS = KindGenerator().generate_list()
PRESETS = PresetGenerator().generate_list()
LANGUAGES = LanguageGenerator().generate_list()
>>>>>>> 51c53c4e

CONSTANTS = [SITES, LICENSES, KINDS, FILE_FORMATS, PRESETS, LANGUAGES]

class EarlyExit(BaseException):
    def __init__(self, message, db_path):
        self.message = message
        self.db_path = db_path


class Command(BaseCommand):
    def add_arguments(self, parser):
        pass

    def handle(self, *args, **options):
        try:
            self.stdout.write("***** Loading Constants *****")
            for constant_list in CONSTANTS:
                current_model = ""
                new_model_count = 0
                for constant in constant_list:
                    current_model = constant['model'].__name__
                    if cache.has_key(current_model):
                        cache.delete(current_model)
                    obj, isNew = constant['model'].objects.update_or_create(**{constant['pk']: constant['fields'][constant['pk']]})
                    new_model_count += 1 if isNew else 0
                    for attr, value in constant['fields'].items():
                        setattr(obj, attr, value)

                    obj.save()
                self.stdout.write("{0}: {1} constants saved ({2} new)".format(str(current_model), len(constant_list), new_model_count))
            self.stdout.write("************ DONE. ************")

        except EarlyExit as e:
            logging.warning("Exited early due to {message}.".format(
                message=e.message))
            self.stdout.write("You can find your database in {path}".format(
                path=e.db_path))<|MERGE_RESOLUTION|>--- conflicted
+++ resolved
@@ -1,9 +1,6 @@
 import urllib
 import json
-<<<<<<< HEAD
-=======
 import pkgutil
->>>>>>> 51c53c4e
 from django.contrib.sites.models import Site
 from django.core.management.base import BaseCommand
 from le_utils.constants import content_kinds, file_formats, format_presets, licenses, languages
@@ -158,561 +155,11 @@
     },
 ]
 
-<<<<<<< HEAD
-LICENSES = [
-    {
-        "model": models.License,
-        "pk": "id",
-        "fields": {
-            "id": 1,
-            "license_name": licenses.CC_BY,
-            "exists": True,
-            "license_url": "https://creativecommons.org/licenses/by/4.0/",
-            "license_description": "The Attribution License lets others distribute, remix, tweak, and build upon your work, even commercially, as long as they credit you for the original creation. This is the most accommodating of licenses offered. Recommended for maximum dissemination and use of licensed materials.",
-        },
-    },
-    {
-        "model": models.License,
-        "pk": "id",
-        "fields": {
-            "id": 2,
-            "license_name": licenses.CC_BY_SA,
-            "exists": True,
-            "license_url": "https://creativecommons.org/licenses/by-sa/4.0/",
-            "license_description": "The Attribution-ShareAlike License lets others remix, tweak, and build upon your work even for commercial purposes, as long as they credit you and license their new creations under the identical terms. This license is often compared to \"copyleft\" free and open source software licenses. All new works based on yours will carry the same license, so any derivatives will also allow commercial use. This is the license used by Wikipedia, and is recommended for materials that would benefit from incorporating content from Wikipedia and similarly licensed projects.",
-        },
-    },
-    {
-        "model": models.License,
-        "pk": "id",
-        "fields": {
-            "id": 3,
-            "license_name": licenses.CC_BY_ND,
-            "exists": True,
-            "license_url": "https://creativecommons.org/licenses/by-nd/4.0/",
-            "license_description": "The Attribution-NoDerivs License allows for redistribution, commercial and non-commercial, as long as it is passed along unchanged and in whole, with credit to you.",
-        },
-    },
-    {
-        "model": models.License,
-        "pk": "id",
-        "fields": {
-            "id": 4,
-            "license_name": licenses.CC_BY_NC,
-            "exists": True,
-            "license_url": "https://creativecommons.org/licenses/by-nc/4.0/",
-            "license_description": "The Attribution-NonCommercial License lets others remix, tweak, and build upon your work non-commercially, and although their new works must also acknowledge you and be non-commercial, they don't have to license their derivative works on the same terms.",
-        },
-    },
-    {
-        "model": models.License,
-        "pk": "id",
-        "fields": {
-            "id": 5,
-            "license_name": licenses.CC_BY_NC_SA,
-            "exists": True,
-            "license_url": "https://creativecommons.org/licenses/by-nc-sa/4.0/",
-            "license_description": "The Attribution-NonCommercial-ShareAlike License lets others remix, tweak, and build upon your work non-commercially, as long as they credit you and license their new creations under the identical terms.",
-        },
-    },
-    {
-        "model": models.License,
-        "pk": "id",
-        "fields": {
-            "id": 6,
-            "license_name": licenses.CC_BY_NC_ND,
-            "exists": True,
-            "license_url": "https://creativecommons.org/licenses/by-nc-nd/4.0/",
-            "license_description": "The Attribution-NonCommercial-NoDerivs License is the most restrictive of our six main licenses, only allowing others to download your works and share them with others as long as they credit you, but they can't change them in any way or use them commercially.",
-        },
-    },
-    {
-        "model": models.License,
-        "pk": "id",
-        "fields": {
-            "id": 7,
-            "license_name": licenses.ALL_RIGHTS_RESERVED,
-            "exists": True,
-            "license_url": "http://www.allrights-reserved.com/",
-            "license_description": "The All Rights Reserved License indicates that the copyright holder reserves, or holds for their own use, all the rights provided by copyright law under one specific copyright treaty.",
-        },
-    },
-    {
-        "model": models.License,
-        "pk": "id",
-        "fields": {
-            "id": 8,
-            "license_name": licenses.PUBLIC_DOMAIN,
-            "exists": True,
-            "license_url": "https://creativecommons.org/publicdomain/mark/1.0/",
-            "license_description": "Public Domain work has been identified as being free of known restrictions under copyright law, including all related and neighboring rights.",
-            "copyright_holder_required": False,
-        },
-    },
-    {
-        "model": models.License,
-        "pk": "id",
-        "fields": {
-            "id": 9,
-            "license_name": licenses.SPECIAL_PERMISSIONS,
-            "exists": False,
-            "license_url": "",
-            "is_custom": True,
-            "license_description": "Special Permissions is a custom license to use when the current licenses do not apply to the content. The owner of this license is responsible for creating a description of what this license entails.",
-        },
-    },
-]
-
-FILE_FORMATS = [
-    {
-        "model": models.FileFormat,
-        "pk": "extension",
-        "fields": {
-            "extension": file_formats.MP4,
-            "mimetype": file_formats.MP4_MIMETYPE,
-        },
-    },
-    {
-        "model": models.FileFormat,
-        "pk": "extension",
-        "fields": {
-            "extension": file_formats.VTT,
-            "mimetype": ".vtt",
-        },
-    },
-    {
-        "model": models.FileFormat,
-        "pk": "extension",
-        "fields": {
-            "extension": file_formats.PDF,
-            "mimetype": file_formats.PDF_MIMETYPE,
-        },
-    },
-    {
-        "model": models.FileFormat,
-        "pk": "extension",
-        "fields": {
-            "extension": file_formats.MP3,
-            "mimetype": file_formats.MP3_MIMETYPE,
-        },
-    },
-    {
-        "model": models.FileFormat,
-        "pk": "extension",
-        "fields": {
-            "extension": file_formats.JPG,
-            "mimetype": file_formats.JPG_MIMETYPE,
-        },
-    },
-    {
-        "model": models.FileFormat,
-        "pk": "extension",
-        "fields": {
-            "extension": file_formats.JPEG,
-            "mimetype": file_formats.JPG_MIMETYPE,
-        },
-    },
-    {
-        "model": models.FileFormat,
-        "pk": "extension",
-        "fields": {
-            "extension": file_formats.PNG,
-            "mimetype": file_formats.PNG_MIMETYPE,
-        },
-    },
-    {
-        "model": models.FileFormat,
-        "pk": "extension",
-        "fields": {
-            "extension": file_formats.GIF,
-            "mimetype": file_formats.GIF_MIMETYPE,
-        },
-    },
-    {
-        "model": models.FileFormat,
-        "pk": "extension",
-        "fields": {
-            "extension": file_formats.PERSEUS,
-            "mimetype": file_formats.PERSEUS_MIMETYPE,
-        },
-    },
-    {
-        "model": models.FileFormat,
-        "pk": "extension",
-        "fields": {
-            "extension": file_formats.SVG,
-            "mimetype": file_formats.SVG_MIMETYPE,
-        },
-    },
-    {
-        "model": models.FileFormat,
-        "pk": "extension",
-        "fields": {
-            "extension": file_formats.JSON,
-            "mimetype": file_formats.JSON_MIMETYPE,
-        },
-    },
-    {
-        "model": models.FileFormat,
-        "pk": "extension",
-        "fields": {
-            "extension": file_formats.GRAPHIE,
-            "mimetype": file_formats.GRAPHIE_MIMETYPE,
-        },
-    },
-    {
-        "model": models.FileFormat,
-        "pk": "extension",
-        "fields": {
-            "extension": file_formats.HTML5,
-            "mimetype": file_formats.HTML5_MIMETYPE,
-        },
-    },
-]
-
-KINDS = [
-    {
-        "model": models.ContentKind,
-        "pk": "kind",
-        "fields": {
-            "kind": content_kinds.TOPIC,
-        },
-    },
-    {
-        "model": models.ContentKind,
-        "pk": "kind",
-        "fields": {
-            "kind": content_kinds.VIDEO,
-        }
-    },
-    {
-        "model": models.ContentKind,
-        "pk": "kind",
-        "fields": {
-            "kind": content_kinds.AUDIO,
-        },
-    },
-    {
-        "model": models.ContentKind,
-        "pk": "kind",
-        "fields": {
-            "kind": content_kinds.EXERCISE,
-        },
-    },
-    {
-        "model": models.ContentKind,
-        "pk": "kind",
-        "fields": {
-            "kind": content_kinds.DOCUMENT,
-        },
-    },
-    {
-        "model": models.ContentKind,
-        "pk": "kind",
-        "fields": {
-            "kind": content_kinds.HTML5,
-        },
-    },
-]
-
-PRESETS = [
-    {
-        "model": models.FormatPreset,
-        "pk": "id",
-        "fields": {
-            "id": format_presets.VIDEO_HIGH_RES,
-            "readable_name": format_presets.VIDEO_HIGH_RES_READABLE,
-            "multi_language": False,
-            "supplementary": False,
-            "thumbnail": False,
-            "subtitle": False,
-            "display": True,
-            "order": 1,
-            "kind_id": content_kinds.VIDEO,
-            "allowed_formats": [file_formats.MP4],
-        },
-    },
-    {
-        "model": models.FormatPreset,
-        "pk": "id",
-        "fields": {
-            "id": format_presets.VIDEO_LOW_RES,
-            "readable_name": format_presets.VIDEO_LOW_RES_READABLE,
-            "multi_language": False,
-            "supplementary": False,
-            "thumbnail": False,
-            "subtitle": False,
-            "display": True,
-            "order": 2,
-            "kind_id": content_kinds.VIDEO,
-            "allowed_formats": [file_formats.MP4],
-        },
-    },
-    {
-        "model": models.FormatPreset,
-        "pk": "id",
-        "fields": {
-            "id": format_presets.VIDEO_THUMBNAIL,
-            "readable_name": format_presets.VIDEO_THUMBNAIL_READABLE,
-            "multi_language": False,
-            "supplementary": True,
-            "thumbnail": True,
-            "subtitle": False,
-            "display": True,
-            "order": 3,
-            "kind_id": content_kinds.VIDEO,
-            "allowed_formats": [file_formats.PNG, file_formats.JPG, file_formats.JPEG],
-        },
-    },
-    {
-        "model": models.FormatPreset,
-        "pk": "id",
-        "fields": {
-            "id": format_presets.VIDEO_SUBTITLE,
-            "readable_name": format_presets.VIDEO_SUBTITLE_READABLE,
-            "multi_language": True,
-            "supplementary": True,
-            "thumbnail": False,
-            "subtitle": True,
-            "display": True,
-            "order": 4,
-            "kind_id": content_kinds.VIDEO,
-            "allowed_formats": [file_formats.VTT],
-        },
-    },
-    {
-        "model": models.FormatPreset,
-        "pk": "id",
-        "fields": {
-            "id": format_presets.AUDIO,
-            "readable_name": format_presets.AUDIO_READABLE,
-            "multi_language": False,
-            "supplementary": False,
-            "thumbnail": False,
-            "subtitle": False,
-            "display": True,
-            "order": 1,
-            "kind_id": content_kinds.AUDIO,
-            "allowed_formats": [file_formats.MP3],
-        },
-    },
-    {
-        "model": models.FormatPreset,
-        "pk": "id",
-        "fields": {
-            "id": format_presets.AUDIO_THUMBNAIL,
-            "readable_name": format_presets.AUDIO_THUMBNAIL_READABLE,
-            "multi_language": False,
-            "supplementary": True,
-            "thumbnail": True,
-            "subtitle": False,
-            "display": True,
-            "order": 2,
-            "kind_id": content_kinds.AUDIO,
-            "allowed_formats": [file_formats.PNG, file_formats.JPG, file_formats.JPEG],
-        },
-    },
-    {
-        "model": models.FormatPreset,
-        "pk": "id",
-        "fields": {
-            "id": format_presets.DOCUMENT,
-            "readable_name": format_presets.DOCUMENT_READABLE,
-            "multi_language": False,
-            "supplementary": False,
-            "thumbnail": False,
-            "subtitle": False,
-            "display": True,
-            "order": 1,
-            "kind_id": content_kinds.DOCUMENT,
-            "allowed_formats": [file_formats.PDF],
-        },
-    },
-    {
-        "model": models.FormatPreset,
-        "pk": "id",
-        "fields": {
-            "id": format_presets.DOCUMENT_THUMBNAIL,
-            "readable_name": format_presets.DOCUMENT_THUMBNAIL_READABLE,
-            "multi_language": False,
-            "supplementary": True,
-            "thumbnail": True,
-            "subtitle": False,
-            "display": True,
-            "order": 2,
-            "kind_id": content_kinds.DOCUMENT,
-            "allowed_formats": [file_formats.PNG, file_formats.JPG, file_formats.JPEG]
-        }
-    },
-    {
-        "model": models.FormatPreset,
-        "pk": "id",
-        "fields": {
-            "id": format_presets.EXERCISE,
-            "readable_name": format_presets.EXERCISE_READABLE,
-            "multi_language": False,
-            "supplementary": False,
-            "thumbnail": False,
-            "subtitle": False,
-            "display": False,
-            "order": 1,
-            "kind_id": content_kinds.EXERCISE,
-            "allowed_formats": [file_formats.PERSEUS],
-        },
-    },
-    {
-        "model": models.FormatPreset,
-        "pk": "id",
-        "fields": {
-            "id": format_presets.EXERCISE_THUMBNAIL,
-            "readable_name": format_presets.EXERCISE_THUMBNAIL_READABLE,
-            "multi_language": False,
-            "supplementary": True,
-            "thumbnail": True,
-            "subtitle": False,
-            "display": True,
-            "order": 2,
-            "kind_id": content_kinds.EXERCISE,
-            "allowed_formats": [file_formats.PNG, file_formats.JPG, file_formats.JPEG],
-        },
-    },
-    {
-        "model": models.FormatPreset,
-        "pk": "id",
-        "fields": {
-            "id": format_presets.EXERCISE_IMAGE,
-            "readable_name": format_presets.EXERCISE_IMAGE_READABLE,
-            "multi_language": False,
-            "supplementary": True,
-            "thumbnail": False,
-            "subtitle": False,
-            "display": False,
-            "order": 3,
-            "kind_id": content_kinds.EXERCISE,
-            "allowed_formats": [file_formats.PNG, file_formats.JPG, file_formats.JPEG, file_formats.GIF, file_formats.SVG],
-        },
-    },
-    {
-        "model": models.FormatPreset,
-        "pk": "id",
-        "fields": {
-            "id": format_presets.EXERCISE_GRAPHIE,
-            "readable_name": format_presets.EXERCISE_GRAPHIE_READABLE,
-            "multi_language": False,
-            "supplementary": True,
-            "thumbnail": False,
-            "subtitle": False,
-            "display": False,
-            "order": 4,
-            "kind_id": content_kinds.EXERCISE,
-            "allowed_formats": [file_formats.SVG, file_formats.JSON],
-        },
-    },
-    {
-        "model": models.FormatPreset,
-        "pk": "id",
-        "fields": {
-            "id": format_presets.CHANNEL_THUMBNAIL,
-            "readable_name": format_presets.CHANNEL_THUMBNAIL_READABLE,
-            "multi_language": False,
-            "supplementary": True,
-            "thumbnail": True,
-            "subtitle": False,
-            "display": True,
-            "order": 0,
-            "kind_id": None,
-            "allowed_formats": [file_formats.PNG, file_formats.JPG, file_formats.JPEG],
-        },
-    },
-    {
-        "model": models.FormatPreset,
-        "pk": "id",
-        "fields": {
-            "id": format_presets.TOPIC_THUMBNAIL,
-            "readable_name": format_presets.TOPIC_THUMBNAIL_READABLE,
-            "multi_language": False,
-            "supplementary": True,
-            "thumbnail": True,
-            "display": True,
-            "order": 1,
-            "kind_id": content_kinds.TOPIC,
-            "allowed_formats": [file_formats.PNG, file_formats.JPG, file_formats.JPEG],
-        },
-    },
-    {
-        "model": models.FormatPreset,
-        "pk": "id",
-        "fields": {
-            "id": format_presets.HTML5_ZIP,
-            "readable_name": format_presets.HTML5_ZIP_READABLE,
-            "multi_language": False,
-            "supplementary": False,
-            "thumbnail": False,
-            "subtitle": False,
-            "display": True,
-            "order": 0,
-            "kind_id": content_kinds.HTML5,
-            "allowed_formats": [file_formats.HTML5],
-        },
-    },
-    {
-        "model": models.FormatPreset,
-        "pk": "id",
-        "fields": {
-            "id": format_presets.HTML5_THUMBNAIL,
-            "readable_name": format_presets.HTML5_THUMBNAIL_READABLE,
-            "multi_language": False,
-            "supplementary": True,
-            "thumbnail": True,
-            "subtitle": False,
-            "display": True,
-            "order": 1,
-            "kind_id": content_kinds.HTML5,
-            "allowed_formats": [file_formats.PNG, file_formats.JPG, file_formats.JPEG],
-        },
-    },
-]
-
-
-def generate_lang_list():
-    try:
-        response = urllib.urlopen("https://raw.githubusercontent.com/learningequality/le-utils/master/le_utils/resources/languagelookup.json")
-        data = json.loads(response.read())
-        langlist = []
-        for code, lang in langlist.items():
-            values = languages._parse_out_iso_639_code(code)
-            values.update(lang)
-
-            # add a default value to ka_name
-            if 'ka_name' not in values:
-                values['ka_name'] = None
-            langlist.append(languages.Language(**values))
-        return langlist
-    except Exception:
-        return languages.LANGUAGELIST
-
-LANGUAGES = [{
-    "model": models.Language,
-    "pk": "id",
-    "fields": {
-        "id": l.code,
-        "lang_code": l.primary_code,
-        "lang_subcode": l.subcode,
-        "readable_name": l.name,
-        "native_name": l.native_name,
-        "lang_direction": languages.getlang_direction(l.primary_code),
-    },
-} for l in generate_lang_list()]
-
-
-CONSTANTS = [SITES, LICENSES, FILE_FORMATS, KINDS, PRESETS, LANGUAGES]
-=======
 LICENSES = LicenseGenerator().generate_list()
 FILE_FORMATS = FormatGenerator().generate_list()
 KINDS = KindGenerator().generate_list()
 PRESETS = PresetGenerator().generate_list()
 LANGUAGES = LanguageGenerator().generate_list()
->>>>>>> 51c53c4e
 
 CONSTANTS = [SITES, LICENSES, KINDS, FILE_FORMATS, PRESETS, LANGUAGES]
 
