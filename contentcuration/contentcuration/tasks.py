--- conflicted
+++ resolved
@@ -6,15 +6,7 @@
 from django.core.mail import EmailMessage
 from django.template.loader import render_to_string
 from django.utils.translation import override
-<<<<<<< HEAD
-=======
-from kolibri_content.models import ContentNode as KolibriContentNode
-from kolibri_public.utils.export_channel_to_kolibri_public import (
-    using_temp_migrated_content_database,
-)
-from le_utils.constants import content_kinds
 
->>>>>>> b168ea62
 from contentcuration.celery import app
 from contentcuration.models import Change
 from contentcuration.models import ContentNode
@@ -171,223 +163,6 @@
     ensure_versioned_database_exists(channel_id, channel_version)
 
 
-<<<<<<< HEAD
 @app.task(name="audit-channel-licenses")
 def audit_channel_licenses_task(channel_id, user_id):
-    audit_channel_licenses(channel_id, user_id)
-=======
-def _validate_audit_request(channel_id, user_id):
-    """Validate user and channel for audit request."""
-    try:
-        user = User.objects.get(pk=user_id)
-    except User.DoesNotExist:
-        logger.error(f"User with id {user_id} does not exist")
-        return None, None
-
-    try:
-        channel = Channel.objects.get(pk=channel_id)
-    except Channel.DoesNotExist:
-        logger.error(f"Channel with id {channel_id} does not exist")
-        return None, None
-
-    if not channel.editors.filter(pk=user_id).exists() and not user.is_admin:
-        logger.error(
-            f"User {user_id} is not an editor of channel {channel_id} and is not an admin"
-        )
-        return None, None
-
-    if not channel.main_tree.published:
-        logger.error(f"Channel {channel_id} is not published")
-        return None, None
-
-    return user, channel
-
-
-def _calculate_included_licenses(channel, published_data_version, channel_version):
-    """Calculate and cache included_licenses if not already present."""
-    included_licenses = published_data_version.get("included_licenses")
-    if not included_licenses:
-        published_nodes = (
-            channel.main_tree.get_descendants()
-            .filter(published=True)
-            .exclude(kind_id=content_kinds.TOPIC)
-        )
-        license_ids = list(
-            published_nodes.exclude(license=None)
-            .values_list("license", flat=True)
-            .distinct()
-        )
-        included_licenses = sorted(set(license_ids))
-        published_data_version["included_licenses"] = included_licenses
-        logger.info(
-            f"Calculated included_licenses for channel {channel.id} version {channel_version}: {included_licenses}"
-        )
-    return included_licenses
-
-
-def _check_invalid_licenses(included_licenses):
-    """Check for invalid licenses (All Rights Reserved)."""
-    invalid_license_ids = []
-    try:
-        all_rights_reserved_license = License.objects.get(
-            license_name="All Rights Reserved"
-        )
-        if all_rights_reserved_license.id in included_licenses:
-            invalid_license_ids = [all_rights_reserved_license.id]
-    except License.DoesNotExist:
-        logger.warning("License 'All Rights Reserved' not found in database")
-    except License.MultipleObjectsReturned:
-        logger.warning("Multiple 'All Rights Reserved' licenses found, using first one")
-        all_rights_reserved_license = License.objects.filter(
-            license_name="All Rights Reserved"
-        ).first()
-        if (
-            all_rights_reserved_license
-            and all_rights_reserved_license.id in included_licenses
-        ):
-            invalid_license_ids = [all_rights_reserved_license.id]
-    return invalid_license_ids
-
-
-def _process_special_permissions_licenses(channel_id, included_licenses):
-    """Process special permissions licenses and return audited license IDs."""
-    try:
-        special_permissions_license = License.objects.get(
-            license_name="Special Permissions"
-        )
-    except License.DoesNotExist:
-        logger.warning("License 'Special Permissions' not found in database")
-        return []
-    except License.MultipleObjectsReturned:
-        logger.warning("Multiple 'Special Permissions' licenses found, using first one")
-        special_permissions_license = License.objects.filter(
-            license_name="Special Permissions"
-        ).first()
-
-    if (
-        not special_permissions_license
-        or special_permissions_license.id not in included_licenses
-    ):
-        return []
-
-    unversioned_db_filename = f"{channel_id}.sqlite3"
-    unversioned_db_storage_path = os.path.join(
-        settings.DB_ROOT, unversioned_db_filename
-    )
-
-    if not storage.exists(unversioned_db_storage_path):
-        logger.error(
-            f"Unversioned database not found at {unversioned_db_storage_path} for channel {channel_id}"
-        )
-        return None
-
-    with using_temp_migrated_content_database(unversioned_db_storage_path):
-        special_perms_nodes = KolibriContentNode.objects.filter(
-            license_name="Special Permissions"
-        ).exclude(kind=content_kinds.TOPIC)
-
-        license_descriptions = (
-            special_perms_nodes.exclude(license_description__isnull=True)
-            .exclude(license_description="")
-            .values_list("license_description", flat=True)
-            .distinct()
-        )
-
-        audited_license_ids = []
-        for description in license_descriptions:
-            (
-                audited_license,
-                created,
-            ) = AuditedSpecialPermissionsLicense.objects.get_or_create(
-                description=description, defaults={"distributable": False}
-            )
-            audited_license_ids.append(audited_license.id)
-            if created:
-                logger.info(
-                    f"Created new AuditedSpecialPermissionsLicense for description: {description[:100]}"
-                )
-
-        return audited_license_ids
-
-
-def _save_audit_results(
-    channel,
-    published_data_version,
-    invalid_license_ids,
-    special_permissions_license_ids,
-    user_id,
-):
-    """Save audit results to published_data and create change event."""
-    published_data_version["community_library_invalid_licenses"] = (
-        invalid_license_ids if invalid_license_ids else None
-    )
-    published_data_version["community_library_special_permissions"] = (
-        special_permissions_license_ids if special_permissions_license_ids else None
-    )
-
-    channel.save()
-
-    Change.create_change(
-        generate_update_event(
-            channel.id,
-            CHANNEL,
-            {"published_data": channel.published_data},
-            channel_id=channel.id,
-        ),
-        applied=True,
-        created_by_id=user_id,
-    )
-
-
-@app.task(bind=True, name="audit-channel-licenses")
-def audit_channel_licenses_task(self, channel_id, user_id):
-    """
-    Audits channel licenses for community library submission.
-    Checks for invalid licenses (All Rights Reserved) and special permissions licenses,
-    and updates the channel's published_data with audit results.
-
-    :type self: contentcuration.utils.celery.tasks.CeleryTask
-    :param channel_id: The channel ID to audit
-    :param user_id: The user ID requesting the audit
-    """
-    user, channel = _validate_audit_request(channel_id, user_id)
-    if not user or not channel:
-        return
-
-    channel_version = channel.version
-    version_str = str(channel_version)
-
-    if version_str not in channel.published_data:
-        channel.published_data[version_str] = {}
-
-    published_data_version = channel.published_data[version_str]
-
-    included_licenses = _calculate_included_licenses(
-        channel, published_data_version, channel_version
-    )
-    invalid_license_ids = _check_invalid_licenses(included_licenses)
-    special_permissions_license_ids = _process_special_permissions_licenses(
-        channel_id, included_licenses
-    )
-
-    if special_permissions_license_ids is None:
-        # Database not found, save partial results
-        _save_audit_results(
-            channel, published_data_version, invalid_license_ids, None, user_id
-        )
-        return
-
-    _save_audit_results(
-        channel,
-        published_data_version,
-        invalid_license_ids,
-        special_permissions_license_ids,
-        user_id,
-    )
-
-    logger.info(
-        f"License audit completed for channel {channel_id} version {channel_version}. "
-        f"Invalid licenses: {invalid_license_ids}, "
-        f"Special permissions count: {len(special_permissions_license_ids) if special_permissions_license_ids else 0}"
-    )
->>>>>>> b168ea62
+    audit_channel_licenses(channel_id, user_id)