--- conflicted
+++ resolved
@@ -12,13 +12,10 @@
 from django.core.mail import EmailMessage
 from django.template.loader import render_to_string
 from django.utils.translation import override
-<<<<<<< HEAD
-=======
 from kolibri_content.models import ContentNode as KolibriContentNode
 from kolibri_public.utils.export_channel_to_kolibri_public import (
     using_temp_migrated_content_database,
 )
->>>>>>> 97223d28
 from le_utils.constants import content_kinds
 from contentcuration.celery import app
 from contentcuration.models import AuditedSpecialPermissionsLicense
@@ -256,74 +253,9 @@
 def _process_special_permissions_licenses(channel_id, included_licenses):
     """Process special permissions licenses and return audited license IDs."""
     try:
-<<<<<<< HEAD
-        special_permissions_license = License.objects.get(license_name="Special Permissions")
-=======
         special_permissions_license = License.objects.get(
             license_name="Special Permissions"
         )
-        if special_permissions_license.id in included_licenses:
-            # Download unversioned database and query for special permissions license descriptions
-            unversioned_db_filename = f"{channel_id}.sqlite3"
-            unversioned_db_storage_path = os.path.join(
-                settings.DB_ROOT, unversioned_db_filename
-            )
-
-            if not storage.exists(unversioned_db_storage_path):
-                logger.error(
-                    f"Unversioned database not found at {unversioned_db_storage_path} for channel {channel_id}"
-                )
-                # Set fields to null and continue
-                published_data_version["community_library_invalid_licenses"] = (
-                    invalid_license_ids if invalid_license_ids else None
-                )
-                published_data_version["community_library_special_permissions"] = None
-                channel.save()
-                # Create change
-                Change.create_change(
-                    generate_update_event(
-                        channel.id,
-                        CHANNEL,
-                        {"published_data": channel.published_data},
-                        channel_id=channel.id,
-                    ),
-                    applied=True,
-                    created_by_id=user_id,
-                )
-                return
-
-            with using_temp_migrated_content_database(unversioned_db_storage_path):
-                # Query content database for nodes with Special Permissions license
-                special_perms_nodes = KolibriContentNode.objects.filter(
-                    license_name="Special Permissions"
-                ).exclude(kind=content_kinds.TOPIC)
-
-                # Get unique license descriptions (exclude None/empty)
-                license_descriptions = (
-                    special_perms_nodes.exclude(license_description__isnull=True)
-                    .exclude(license_description="")
-                    .values_list("license_description", flat=True)
-                    .distinct()
-                )
-
-                # Get or create AuditedSpecialPermissionsLicense for each description
-                audited_license_ids = []
-                for description in license_descriptions:
-                    (
-                        audited_license,
-                        created,
-                    ) = AuditedSpecialPermissionsLicense.objects.get_or_create(
-                        description=description, defaults={"distributable": False}
-                    )
-                    audited_license_ids.append(audited_license.id)
-                    if created:
-                        logger.info(
-                            f"Created new AuditedSpecialPermissionsLicense for description: {description[:100]}"
-                        )
-
-                special_permissions_license_ids = audited_license_ids
-
->>>>>>> 97223d28
     except License.DoesNotExist:
         logger.warning("License 'Special Permissions' not found in database")
         return []
@@ -332,7 +264,6 @@
         special_permissions_license = License.objects.filter(
             license_name="Special Permissions"
         ).first()
-<<<<<<< HEAD
 
     if not special_permissions_license or special_permissions_license.id not in included_licenses:
         return []
@@ -374,48 +305,6 @@
 
 def _save_audit_results(channel, published_data_version, invalid_license_ids, special_permissions_license_ids, user_id):
     """Save audit results to published_data and create change event."""
-=======
-        if (
-            special_permissions_license
-            and special_permissions_license.id in included_licenses
-        ):
-            # Same logic as above for querying content database
-            unversioned_db_filename = f"{channel_id}.sqlite3"
-            unversioned_db_storage_path = os.path.join(
-                settings.DB_ROOT, unversioned_db_filename
-            )
-
-            if storage.exists(unversioned_db_storage_path):
-                with using_temp_migrated_content_database(unversioned_db_storage_path):
-                    special_perms_nodes = KolibriContentNode.objects.filter(
-                        license_name="Special Permissions"
-                    ).exclude(kind=content_kinds.TOPIC)
-
-                    license_descriptions = (
-                        special_perms_nodes.exclude(license_description__isnull=True)
-                        .exclude(license_description="")
-                        .values_list("license_description", flat=True)
-                        .distinct()
-                    )
-
-                    audited_license_ids = []
-                    for description in license_descriptions:
-                        (
-                            audited_license,
-                            created,
-                        ) = AuditedSpecialPermissionsLicense.objects.get_or_create(
-                            description=description, defaults={"distributable": False}
-                        )
-                        audited_license_ids.append(audited_license.id)
-                        if created:
-                            logger.info(
-                                f"Created new AuditedSpecialPermissionsLicense for description: {description[:100]}"
-                            )
-
-                    special_permissions_license_ids = audited_license_ids
-
-    # Update published_data
->>>>>>> 97223d28
     published_data_version["community_library_invalid_licenses"] = (
         invalid_license_ids if invalid_license_ids else None
     )
