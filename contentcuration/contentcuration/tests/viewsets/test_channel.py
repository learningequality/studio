from __future__ import absolute_import

import uuid

import mock
from django.db.models import Exists
from django.db.models import OuterRef
from django.urls import reverse
from kolibri_public.models import ContentNode as PublicContentNode
from le_utils.constants import content_kinds

from contentcuration import models
from contentcuration import models as cc
from contentcuration.constants import channel_history
from contentcuration.models import ContentNode
from contentcuration.tests import testdata
from contentcuration.tests.base import StudioAPITestCase
from contentcuration.tests.viewsets.base import generate_create_event
from contentcuration.tests.viewsets.base import generate_delete_event
from contentcuration.tests.viewsets.base import generate_deploy_channel_event
from contentcuration.tests.viewsets.base import generate_publish_channel_event
from contentcuration.tests.viewsets.base import generate_sync_channel_event
from contentcuration.tests.viewsets.base import generate_update_event
from contentcuration.tests.viewsets.base import SyncTestMixin
from contentcuration.viewsets.channel import _unpublished_changes_query
from contentcuration.viewsets.sync.constants import CHANNEL


class SyncTestCase(SyncTestMixin, StudioAPITestCase):

    @property
    def channel_metadata(self):
        return {
            "name": "Aron's cool channel",
            "id": uuid.uuid4().hex,
            "description": "coolest channel this side of the Pacific",
        }

    def test_create_channel(self):
        user = testdata.user()
        self.client.force_authenticate(user=user)
        channel = self.channel_metadata
        response = self.sync_changes(
            [generate_create_event(channel["id"], CHANNEL, channel, channel_id=channel["id"])]
        )
        self.assertEqual(response.status_code, 200, response.content)
        try:
            models.Channel.objects.get(id=channel["id"])
        except models.Channel.DoesNotExist:
            self.fail("Channel was not created")

    def test_create_channels(self):
        user = testdata.user()
        self.client.force_authenticate(user=user)
        channel1 = self.channel_metadata
        channel2 = self.channel_metadata
        response = self.sync_changes(
            [
                generate_create_event(channel1["id"], CHANNEL, channel1, channel_id=channel1["id"]),
                generate_create_event(channel2["id"], CHANNEL, channel2, channel_id=channel2["id"]),
            ]
        )
        self.assertEqual(response.status_code, 200, response.content)
        try:
            models.Channel.objects.get(id=channel1["id"])
        except models.Channel.DoesNotExist:
            self.fail("Channel 1 was not created")

        try:
            models.Channel.objects.get(id=channel2["id"])
        except models.Channel.DoesNotExist:
            self.fail("Channel 2 was not created")

    def test_update_channel(self):
        user = testdata.user()
        channel = models.Channel.objects.create(actor_id=user.id, **self.channel_metadata)
        channel.editors.add(user)
        new_name = "This is not the old name"

        self.client.force_authenticate(user=user)
        response = self.sync_changes(
            [generate_update_event(channel.id, CHANNEL, {"name": new_name}, channel_id=channel.id)]
        )
        self.assertEqual(response.status_code, 200, response.content)
        self.assertEqual(models.Channel.objects.get(id=channel.id).name, new_name)

    def test_update_channel_thumbnail_encoding(self):
        user = testdata.user()
        channel = models.Channel.objects.create(actor_id=user.id, **self.channel_metadata)
        channel.editors.add(user)
        new_encoding = "data:image/png;base64,iVBORw0KGgoAAAANSUhEUgAAAfQA"
        self.client.force_authenticate(user=user)
        response = self.sync_changes(
            [generate_update_event(channel.id, CHANNEL, {
                "thumbnail_encoding.base64": new_encoding,
                "thumbnail_encoding.orientation": 1,
                "thumbnail_encoding.scale": 0.73602189113443,
                "thumbnail_encoding.startX": -96.66631072431669,
                "thumbnail_encoding.startY": -335.58116356397636,
            }, channel_id=channel.id)]
        )
        self.assertEqual(response.status_code, 200, response.content)
        self.assertEqual(models.Channel.objects.get(id=channel.id).thumbnail_encoding["base64"], new_encoding)

    def test_cannot_update_channel(self):
        user = testdata.user()
        channel = models.Channel.objects.create(actor_id=user.id, **self.channel_metadata)
        new_name = "This is not the old name"

        self.client.force_authenticate(user=user)
        response = self.sync_changes(
            [generate_update_event(channel.id, CHANNEL, {"name": new_name}, channel_id=channel.id)],
        )
        self.assertEqual(len(response.json()["disallowed"]), 1, response.content)
        self.assertNotEqual(models.Channel.objects.get(id=channel.id).name, new_name)

    def test_viewer_cannot_update_channel(self):
        user = testdata.user()
        channel = models.Channel.objects.create(actor_id=user.id, **self.channel_metadata)
        channel.viewers.add(user)
        new_name = "This is not the old name"

        self.client.force_authenticate(user=user)
        response = self.sync_changes(
            [generate_update_event(channel.id, CHANNEL, {"name": new_name}, channel_id=channel.id)],
        )
        self.assertEqual(len(response.json()["disallowed"]), 1, response.content)
        self.assertNotEqual(models.Channel.objects.get(id=channel.id).name, new_name)

    def test_update_channel_defaults(self):
        user = testdata.user()
        channel = models.Channel.objects.create(actor_id=user.id, **self.channel_metadata)
        channel.editors.add(user)
        author = "This is not the old author"

        self.client.force_authenticate(user=user)
        response = self.sync_changes(
            [
                generate_update_event(
                    channel.id, CHANNEL, {"content_defaults.author": author}, channel_id=channel.id
                )
            ]
        )
        self.assertEqual(response.status_code, 200, response.content)
        self.assertEqual(
            models.Channel.objects.get(id=channel.id).content_defaults["author"], author
        )

        aggregator = "This is not the old aggregator"

        self.client.force_authenticate(user=user)
        response = self.sync_changes(
            [
                generate_update_event(
                    channel.id, CHANNEL, {"content_defaults.aggregator": aggregator}, channel_id=channel.id
                )
            ]
        )
        self.assertEqual(response.status_code, 200, response.content)
        self.assertEqual(
            models.Channel.objects.get(id=channel.id).content_defaults["author"], author
        )
        self.assertEqual(
            models.Channel.objects.get(id=channel.id).content_defaults["aggregator"],
            aggregator,
        )

    def test_update_channels(self):
        user = testdata.user()
        channel1 = models.Channel.objects.create(actor_id=user.id, **self.channel_metadata)
        channel1.editors.add(user)
        channel2 = models.Channel.objects.create(actor_id=user.id, **self.channel_metadata)
        channel2.editors.add(user)
        new_name = "This is not the old name"

        self.client.force_authenticate(user=user)
        response = self.sync_changes(
            [
                generate_update_event(channel1.id, CHANNEL, {"name": new_name}, channel_id=channel1.id),
                generate_update_event(channel2.id, CHANNEL, {"name": new_name}, channel_id=channel2.id),
            ]
        )
        self.assertEqual(response.status_code, 200, response.content)
        self.assertEqual(models.Channel.objects.get(id=channel1.id).name, new_name)
        self.assertEqual(models.Channel.objects.get(id=channel2.id).name, new_name)

    def test_cannot_update_some_channels(self):
        user = testdata.user()
        channel1 = models.Channel.objects.create(actor_id=user.id, **self.channel_metadata)
        channel1.editors.add(user)
        channel2 = models.Channel.objects.create(actor_id=user.id, **self.channel_metadata)
        new_name = "This is not the old name"

        self.client.force_authenticate(user=user)
        response = self.sync_changes(
            [
                generate_update_event(channel1.id, CHANNEL, {"name": new_name}, channel_id=channel1.id),
                generate_update_event(channel2.id, CHANNEL, {"name": new_name}, channel_id=channel2.id),
            ],
        )
        self.assertEqual(len(response.json()["disallowed"]), 1, response.content)
        self.assertEqual(models.Channel.objects.get(id=channel1.id).name, new_name)
        self.assertNotEqual(models.Channel.objects.get(id=channel2.id).name, new_name)

    def test_viewer_cannot_update_some_channels(self):
        user = testdata.user()
        channel1 = models.Channel.objects.create(actor_id=user.id, **self.channel_metadata)
        channel1.editors.add(user)
        channel2 = models.Channel.objects.create(actor_id=user.id, **self.channel_metadata)
        channel2.viewers.add(user)
        new_name = "This is not the old name"

        self.client.force_authenticate(user=user)
        response = self.sync_changes(
            [
                generate_update_event(channel1.id, CHANNEL, {"name": new_name}, channel_id=channel1.id),
                generate_update_event(channel2.id, CHANNEL, {"name": new_name}, channel_id=channel2.id),
            ],
        )
        self.assertEqual(len(response.json()["disallowed"]), 1, response.content)
        self.assertEqual(models.Channel.objects.get(id=channel1.id).name, new_name)
        self.assertNotEqual(models.Channel.objects.get(id=channel2.id).name, new_name)

    def test_delete_channel(self):
        user = testdata.user()
        channel = models.Channel.objects.create(actor_id=user.id, **self.channel_metadata)
        channel.editors.add(user)

        self.client.force_authenticate(user=user)
        response = self.sync_changes([generate_delete_event(channel.id, CHANNEL, channel_id=channel.id)])
        self.assertEqual(response.status_code, 200, response.content)
        channel = models.Channel.objects.get(id=channel.id)
        self.assertTrue(channel.deleted)
        self.assertEqual(1, channel.deletion_history.filter(actor=user).count())

    def test_cannot_delete_channel(self):
        user = testdata.user()
        channel = models.Channel.objects.create(actor_id=user.id, **self.channel_metadata)

        self.client.force_authenticate(user=user)
        response = self.sync_changes(
            [generate_delete_event(channel.id, CHANNEL, channel_id=channel.id)],
        )
        # Returns a 200 as, as far as the frontend is concerned
        # the operation is done.
        self.assertEqual(response.status_code, 200, response.content)
        try:
            models.Channel.objects.get(id=channel.id)
        except models.Channel.DoesNotExist:
            self.fail("Channel was deleted")

    def test_delete_channels(self):
        user = testdata.user()
        channel1 = models.Channel.objects.create(actor_id=user.id, **self.channel_metadata)
        channel1.editors.add(user)

        channel2 = models.Channel.objects.create(actor_id=user.id, **self.channel_metadata)
        channel2.editors.add(user)

        self.client.force_authenticate(user=user)
        response = self.sync_changes(
            [
                generate_delete_event(channel1.id, CHANNEL, channel_id=channel1.id),
                generate_delete_event(channel2.id, CHANNEL, channel_id=channel2.id),
            ]
        )
        self.assertEqual(response.status_code, 200, response.content)
        self.assertTrue(models.Channel.objects.get(id=channel1.id).deleted)
        self.assertTrue(models.Channel.objects.get(id=channel2.id).deleted)

    def test_cannot_delete_some_channels(self):
        user = testdata.user()
        channel1 = models.Channel.objects.create(actor_id=user.id, **self.channel_metadata)
        channel1.editors.add(user)
        channel2 = models.Channel.objects.create(actor_id=user.id, **self.channel_metadata)

        self.client.force_authenticate(user=user)
        response = self.sync_changes(
            [
                generate_delete_event(channel1.id, CHANNEL, channel_id=channel1.id),
                generate_delete_event(channel2.id, CHANNEL, channel_id=channel2.id),
            ],
        )
        # Returns a 200 as, as far as the frontend is concerned
        # the operation is done.
        self.assertEqual(response.status_code, 200, response.content)
        self.assertTrue(models.Channel.objects.get(id=channel1.id).deleted)
        self.assertFalse(models.Channel.objects.get(id=channel2.id).deleted)

    @mock.patch("contentcuration.viewsets.channel.sync_channel")
    def test_sync_channel_called_correctly(self, sync_channel_mock):
        user = testdata.user()
        channel = testdata.channel()
        channel.editors.add(user)
        channel_node = channel.main_tree.get_descendants().first()
        channel_node.copy_to(target=channel.main_tree)

        self.client.force_authenticate(user=user)
        for i in range(1, 5):
            sync_channel_mock.reset_mock()
            args = [channel.id, False, False, False, False]
            args[i] = True

            response = self.sync_changes(
                [
                    generate_sync_channel_event(*args)
                ]
            )

            self.assertEqual(response.status_code, 200)
            sync_channel_mock.assert_called_once()
            self.assertEqual(sync_channel_mock.call_args.args[i], True)

    def test_deploy_channel_event(self):
        channel = testdata.channel()
        user = testdata.user()
        channel.editors.add(user)
        self.client.force_authenticate(
            user
        )  # This will skip all authentication checks
        channel.main_tree.refresh_from_db()

        channel.staging_tree = cc.ContentNode(
            kind_id=content_kinds.TOPIC, title="test", node_id="aaa"
        )
        channel.staging_tree.save()
        channel.previous_tree = cc.ContentNode(
            kind_id=content_kinds.TOPIC, title="test", node_id="bbb"
        )
        channel.previous_tree.save()
        channel.chef_tree = cc.ContentNode(
            kind_id=content_kinds.TOPIC, title="test", node_id="ccc"
        )
        channel.chef_tree.save()
        channel.save()

        self.contentnode = cc.ContentNode.objects.create(kind_id="video")

        response = self.sync_changes(
                    [
                        generate_deploy_channel_event(channel.id, user.id)
                    ]
                )

        self.assertEqual(response.status_code, 200)
        modified_channel = models.Channel.objects.get(id=channel.id)
        self.assertEqual(modified_channel.main_tree, channel.staging_tree)
        self.assertEqual(modified_channel.staging_tree, None)
        self.assertEqual(modified_channel.previous_tree, channel.main_tree)

    def test_deploy_with_staging_tree_None(self):
        channel = testdata.channel()
        user = testdata.user()
        channel.editors.add(user)
        self.client.force_authenticate(
            user
        )  # This will skip all authentication checks
        channel.main_tree.refresh_from_db()

        channel.staging_tree = None
        channel.previous_tree = cc.ContentNode(
            kind_id=content_kinds.TOPIC, title="test", node_id="bbb"
        )
        channel.previous_tree.save()
        channel.chef_tree = cc.ContentNode(
            kind_id=content_kinds.TOPIC, title="test", node_id="ccc"
        )
        channel.chef_tree.save()
        channel.save()

        self.contentnode = cc.ContentNode.objects.create(kind_id="video")
        response = self.sync_changes(
                    [
                        generate_deploy_channel_event(channel.id, user.id)
                    ]
                )
        # Should raise validation error as staging tree was set to NONE
        self.assertEqual(len(response.json()["errors"]), 1, response.content)
        modified_channel = models.Channel.objects.get(id=channel.id)
        self.assertNotEqual(modified_channel.main_tree, channel.staging_tree)
        self.assertNotEqual(modified_channel.previous_tree, channel.main_tree)

    def test_publish_does_not_make_publishable(self):
        user = testdata.user()
        channel = models.Channel.objects.create(actor_id=user.id, **self.channel_metadata)
        channel.editors.add(user)

        self.sync_changes(
            [
                generate_publish_channel_event(channel.id)
            ]
        )

        self.assertEqual(_unpublished_changes_query(channel).count(), 0)


class CRUDTestCase(StudioAPITestCase):
    @property
    def channel_metadata(self):
        return {
            "name": "Aron's cool channel",
            "id": uuid.uuid4().hex,
            "description": "coolest channel this side of the Pacific",
        }

    def test_fetch_channel_for_admin(self):
        user = testdata.user()
        channel = models.Channel.objects.create(actor_id=user.id, **self.channel_metadata)
        user.is_admin = True
        user.save()
        self.client.force_authenticate(user=user)
        response = self.client.get(
            reverse("channel-detail", kwargs={"pk": channel.id}), format="json",
        )
        self.assertEqual(response.status_code, 200, response.content)

    def test_fetch_admin_channels_invalid_filter(self):
        user = testdata.user()
        models.Channel.objects.create(actor_id=user.id, **self.channel_metadata)
        user.is_admin = True
        user.is_staff = True
        user.save()
        self.client.force_authenticate(user=user)
        response = self.client.get(
            reverse("admin-channels-list") + "?public=true&page_size=25&edit=true", format="json",
        )
        self.assertEqual(response.status_code, 200, response.content)

    def test_create_channel(self):
        user = testdata.user()
        self.client.force_authenticate(user=user)
        channel = self.channel_metadata
        response = self.client.post(reverse("channel-list"), channel, format="json",)
        self.assertEqual(response.status_code, 201, response.content)
        try:
            models.Channel.objects.get(id=channel["id"])
        except models.Channel.DoesNotExist:
            self.fail("Channel was not created")

    def test_update_channel(self):
        user = testdata.user()
        channel = models.Channel.objects.create(actor_id=user.id, **self.channel_metadata)
        channel.editors.add(user)
        new_name = "This is not the old name"

        self.client.force_authenticate(user=user)
        response = self.client.patch(
            reverse("channel-detail", kwargs={"pk": channel.id}),
            {"name": new_name},
            format="json",
        )
        self.assertEqual(response.status_code, 405, response.content)

    def test_delete_channel(self):
        user = testdata.user()
        channel = models.Channel.objects.create(actor_id=user.id, **self.channel_metadata)
        channel.editors.add(user)

        self.client.force_authenticate(user=user)
        response = self.client.delete(
            reverse("channel-detail", kwargs={"pk": channel.id})
        )
        self.assertEqual(response.status_code, 204, response.content)
        channel = models.Channel.objects.get(id=channel.id)
        self.assertTrue(channel.deleted)
        self.assertEqual(1, channel.deletion_history.filter(actor=user).count())

    def test_admin_restore_channel(self):
        user = testdata.user()
        user.is_admin = True
        user.is_staff = True
        user.save()
        channel = models.Channel.objects.create(actor_id=user.id, **self.channel_metadata)
        channel.editors.add(user)
        channel.deleted = True
        channel.save(actor_id=user.id)

        self.client.force_authenticate(user=user)
        response = self.client.patch(
            reverse("admin-channels-detail", kwargs={"pk": channel.id}),
            {"deleted": False},
            format="json",
        )
        self.assertEqual(response.status_code, 200, response.content)
        channel = models.Channel.objects.get(id=channel.id)
        self.assertFalse(channel.deleted)
        self.assertEqual(1, channel.history.filter(actor=user, action=channel_history.RECOVERY).count())


<<<<<<< HEAD
class ChannelLanguageTestCase(StudioAPITestCase):

    def setUp(self):
        super(ChannelLanguageTestCase, self).setUp()
        self.channel = testdata.channel()
        self.channel.language_id = 'en'
        self.channel.save()

        self.channel_id = self.channel.id
        self.node_id = '00000000000000000000000000000003'
        self.public_node = PublicContentNode.objects.create(
            id=uuid.UUID(self.node_id),
            title='Video 1',
            content_id=uuid.uuid4(),
            channel_id=uuid.UUID(self.channel.id),
            lang_id='en',
        )

    def test_channel_language_exists_valid_channel(self):

        ContentNode.objects.filter(node_id=self.public_node.id).update(language_id='en')
        response = self._perform_action("channel-language-exists", self.channel.id)
        self.assertEqual(response.status_code, 200, response.content)
        self.assertTrue(response.json()["exists"])

    def test_channel_language_doesnt_exists_valid_channel(self):

        PublicContentNode.objects.filter(id=self.public_node.id).update(lang_id='es')
        response = self._perform_action("channel-language-exists", self.channel.id)
        self.assertEqual(response.status_code, 200, response.content)
        self.assertFalse(response.json()["exists"])

    def test_channel_language_exists_invalid_channel(self):

        response = self._perform_action("channel-language-exists", 'unknown_channel_id')
        self.assertEqual(response.status_code, 404, response.content)

    def test_channel_language_exists_invalid_request(self):

        response = self._perform_action("channel-language-exists", None)
        self.assertEqual(response.status_code, 404, response.content)

    def test_get_languages_in_channel_success_languages(self):
        new_language = 'swa'
        self.channel.language_id = new_language
        self.channel.save()
        PublicContentNode.objects.filter(id=self.public_node.id).update(lang_id=new_language)
        ContentNode.objects.filter(node_id=self.public_node.id).update(language_id=new_language)

        response = self._perform_action("channel-languages", self.channel.id)
        languages = response.json()["languages"]

        self.assertEqual(response.status_code, 200, response.content)
        self.assertListEqual(languages, [new_language])

    def test_get_languages_in_channel_success_channel_language_excluded(self):
        new_language = 'fr'
        channel_lang = 'en'
        self.channel.language_id = channel_lang
        self.channel.save()
        PublicContentNode.objects.filter(id=self.public_node.id).update(lang_id=new_language)
        ContentNode.objects.filter(node_id=self.public_node.id).update(language_id=new_language)

        response = self._perform_action("channel-languages", self.channel.id)
        languages = response.json()["languages"]

        self.assertEqual(response.status_code, 200, response.content)
        self.assertListEqual(languages, [new_language])
        self.assertFalse(channel_lang in languages)

    def test_get_languages_in_channel_success_no_languages(self):

        response = self._perform_action("channel-languages", self.channel.id)
        languages = response.json()["languages"]

        self.assertEqual(response.status_code, 200, response.content)
        self.assertListEqual(languages, [])

    def test_get_languages_in_channel_invalid_request(self):

        response = self._perform_action("channel-languages", None)
        self.assertEqual(response.status_code, 404, response.content)

    def _perform_action(self, url_path, channel_id):
        user = testdata.user()
        self.client.force_authenticate(user=user)
        response = self.client.get(reverse(url_path, kwargs={"pk": channel_id}), format="json")
        return response
=======
class UnpublishedChangesQueryTestCase(StudioAPITestCase):
    def test_unpublished_changes_query_with_channel_object(self):
        channel = testdata.channel()
        user = testdata.user()
        models.Change.create_change(generate_update_event(channel.id, CHANNEL, {"name": "new name"}, channel_id=channel.id), created_by_id=user.id)
        models.Change.create_change(generate_publish_channel_event(channel.id), created_by_id=user.id)
        models.Change.create_change(generate_update_event(channel.id, CHANNEL, {"name": "new name 2"}, channel_id=channel.id), created_by_id=user.id)

        queryset = _unpublished_changes_query(channel)
        self.assertEqual(queryset.count(), 1)
        self.assertEqual(queryset[0].kwargs["mods"]["name"], "new name 2")

    def test_unpublished_changes_query_with_channel_object_none_since_publish(self):
        channel = testdata.channel()
        user = testdata.user()
        models.Change.create_change(generate_update_event(channel.id, CHANNEL, {"name": "new name"}, channel_id=channel.id), created_by_id=user.id)
        models.Change.create_change(generate_update_event(channel.id, CHANNEL, {"name": "new name 2"}, channel_id=channel.id), created_by_id=user.id)
        models.Change.create_change(generate_publish_channel_event(channel.id), created_by_id=user.id)

        queryset = _unpublished_changes_query(channel)
        self.assertEqual(queryset.count(), 0)

    def test_unpublished_changes_query_with_channel_object_no_publishable_since_publish(self):
        channel = testdata.channel()
        user = testdata.user()
        models.Change.create_change(generate_update_event(channel.id, CHANNEL, {"name": "new name"}, channel_id=channel.id), created_by_id=user.id)
        models.Change.create_change(generate_publish_channel_event(channel.id), created_by_id=user.id)
        models.Change.create_change(
            generate_update_event(
                channel.id,
                CHANNEL,
                {"name": "new name 2"},
                channel_id=channel.id
            ),
            created_by_id=user.id,
            unpublishable=True,
        )

        queryset = _unpublished_changes_query(channel)
        self.assertEqual(queryset.count(), 0)

    def test_unpublished_changes_query_with_channel_object_no_publishable_since_publish_if_publish_fails_through_error(self):
        channel = testdata.channel()
        user = testdata.user()
        channel.main_tree = None
        channel.save()
        models.Change.create_change(generate_publish_channel_event(channel.id), created_by_id=user.id)

        queryset = _unpublished_changes_query(channel)
        self.assertEqual(queryset.count(), 0)

    def test_unpublished_changes_query_with_channel_object_no_publishable_since_publish_if_publish_fails_because_incomplete(self):
        channel = testdata.channel()
        user = testdata.user()
        channel.main_tree.complete = False
        channel.save()
        models.Change.create_change(generate_publish_channel_event(channel.id), created_by_id=user.id)

        queryset = _unpublished_changes_query(channel)
        self.assertEqual(queryset.count(), 0)

    def test_unpublished_changes_query_with_outerref(self):
        channel = testdata.channel()
        user = testdata.user()
        models.Change.create_change(generate_update_event(channel.id, CHANNEL, {"name": "new name"}, channel_id=channel.id), created_by_id=user.id)
        models.Change.create_change(generate_publish_channel_event(channel.id), created_by_id=user.id)
        models.Change.create_change(generate_update_event(channel.id, CHANNEL, {"name": "new name 2"}, channel_id=channel.id), created_by_id=user.id)

        outer_ref = OuterRef("id")
        unpublished_changes = _unpublished_changes_query(outer_ref)
        channels = models.Channel.objects.filter(pk=channel.pk).annotate(unpublished_changes=Exists(unpublished_changes))
        self.assertTrue(channels[0].unpublished_changes)

    def test_unpublished_changes_query_with_outerref_none_since_publish(self):
        channel = testdata.channel()
        user = testdata.user()
        models.Change.create_change(generate_update_event(channel.id, CHANNEL, {"name": "new name"}, channel_id=channel.id), created_by_id=user.id)
        models.Change.create_change(generate_update_event(channel.id, CHANNEL, {"name": "new name 2"}, channel_id=channel.id), created_by_id=user.id)
        models.Change.create_change(generate_publish_channel_event(channel.id), created_by_id=user.id)

        outer_ref = OuterRef("id")
        unpublished_changes = _unpublished_changes_query(outer_ref)
        channels = models.Channel.objects.filter(pk=channel.pk).annotate(unpublished_changes=Exists(unpublished_changes))
        self.assertFalse(channels[0].unpublished_changes)

    def test_unpublished_changes_query_with_outerref_no_publishable_since_publish(self):
        channel = testdata.channel()
        user = testdata.user()
        models.Change.create_change(generate_update_event(channel.id, CHANNEL, {"name": "new name"}, channel_id=channel.id), created_by_id=user.id)
        models.Change.create_change(generate_publish_channel_event(channel.id), created_by_id=user.id)
        models.Change.create_change(
            generate_update_event(
                channel.id,
                CHANNEL,
                {"name": "new name 2"},
                channel_id=channel.id
            ),
            created_by_id=user.id,
            unpublishable=True
        )

        outer_ref = OuterRef("id")
        unpublished_changes = _unpublished_changes_query(outer_ref)
        channels = models.Channel.objects.filter(pk=channel.pk).annotate(unpublished_changes=Exists(unpublished_changes))
        self.assertFalse(channels[0].unpublished_changes)

    def test_unpublished_changes_query_no_publishable_since_publish_if_publish_fails_through_error(self):
        channel = testdata.channel()
        user = testdata.user()
        channel.main_tree = None
        channel.save()
        models.Change.create_change(generate_publish_channel_event(channel.id), created_by_id=user.id)

        outer_ref = OuterRef("id")
        unpublished_changes = _unpublished_changes_query(outer_ref)
        channels = models.Channel.objects.filter(pk=channel.pk).annotate(unpublished_changes=Exists(unpublished_changes))
        self.assertFalse(channels[0].unpublished_changes)

    def test_unpublished_changes_query_no_publishable_since_publish_if_publish_fails_because_incomplete(self):
        channel = testdata.channel()
        user = testdata.user()
        channel.main_tree.complete = False
        channel.save()
        models.Change.create_change(generate_publish_channel_event(channel.id), created_by_id=user.id)

        outer_ref = OuterRef("id")
        unpublished_changes = _unpublished_changes_query(outer_ref)
        channels = models.Channel.objects.filter(pk=channel.pk).annotate(unpublished_changes=Exists(unpublished_changes))
        self.assertFalse(channels[0].unpublished_changes)
>>>>>>> 7f689c39
<|MERGE_RESOLUTION|>--- conflicted
+++ resolved
@@ -487,96 +487,6 @@
         self.assertEqual(1, channel.history.filter(actor=user, action=channel_history.RECOVERY).count())
 
 
-<<<<<<< HEAD
-class ChannelLanguageTestCase(StudioAPITestCase):
-
-    def setUp(self):
-        super(ChannelLanguageTestCase, self).setUp()
-        self.channel = testdata.channel()
-        self.channel.language_id = 'en'
-        self.channel.save()
-
-        self.channel_id = self.channel.id
-        self.node_id = '00000000000000000000000000000003'
-        self.public_node = PublicContentNode.objects.create(
-            id=uuid.UUID(self.node_id),
-            title='Video 1',
-            content_id=uuid.uuid4(),
-            channel_id=uuid.UUID(self.channel.id),
-            lang_id='en',
-        )
-
-    def test_channel_language_exists_valid_channel(self):
-
-        ContentNode.objects.filter(node_id=self.public_node.id).update(language_id='en')
-        response = self._perform_action("channel-language-exists", self.channel.id)
-        self.assertEqual(response.status_code, 200, response.content)
-        self.assertTrue(response.json()["exists"])
-
-    def test_channel_language_doesnt_exists_valid_channel(self):
-
-        PublicContentNode.objects.filter(id=self.public_node.id).update(lang_id='es')
-        response = self._perform_action("channel-language-exists", self.channel.id)
-        self.assertEqual(response.status_code, 200, response.content)
-        self.assertFalse(response.json()["exists"])
-
-    def test_channel_language_exists_invalid_channel(self):
-
-        response = self._perform_action("channel-language-exists", 'unknown_channel_id')
-        self.assertEqual(response.status_code, 404, response.content)
-
-    def test_channel_language_exists_invalid_request(self):
-
-        response = self._perform_action("channel-language-exists", None)
-        self.assertEqual(response.status_code, 404, response.content)
-
-    def test_get_languages_in_channel_success_languages(self):
-        new_language = 'swa'
-        self.channel.language_id = new_language
-        self.channel.save()
-        PublicContentNode.objects.filter(id=self.public_node.id).update(lang_id=new_language)
-        ContentNode.objects.filter(node_id=self.public_node.id).update(language_id=new_language)
-
-        response = self._perform_action("channel-languages", self.channel.id)
-        languages = response.json()["languages"]
-
-        self.assertEqual(response.status_code, 200, response.content)
-        self.assertListEqual(languages, [new_language])
-
-    def test_get_languages_in_channel_success_channel_language_excluded(self):
-        new_language = 'fr'
-        channel_lang = 'en'
-        self.channel.language_id = channel_lang
-        self.channel.save()
-        PublicContentNode.objects.filter(id=self.public_node.id).update(lang_id=new_language)
-        ContentNode.objects.filter(node_id=self.public_node.id).update(language_id=new_language)
-
-        response = self._perform_action("channel-languages", self.channel.id)
-        languages = response.json()["languages"]
-
-        self.assertEqual(response.status_code, 200, response.content)
-        self.assertListEqual(languages, [new_language])
-        self.assertFalse(channel_lang in languages)
-
-    def test_get_languages_in_channel_success_no_languages(self):
-
-        response = self._perform_action("channel-languages", self.channel.id)
-        languages = response.json()["languages"]
-
-        self.assertEqual(response.status_code, 200, response.content)
-        self.assertListEqual(languages, [])
-
-    def test_get_languages_in_channel_invalid_request(self):
-
-        response = self._perform_action("channel-languages", None)
-        self.assertEqual(response.status_code, 404, response.content)
-
-    def _perform_action(self, url_path, channel_id):
-        user = testdata.user()
-        self.client.force_authenticate(user=user)
-        response = self.client.get(reverse(url_path, kwargs={"pk": channel_id}), format="json")
-        return response
-=======
 class UnpublishedChangesQueryTestCase(StudioAPITestCase):
     def test_unpublished_changes_query_with_channel_object(self):
         channel = testdata.channel()
@@ -706,4 +616,93 @@
         unpublished_changes = _unpublished_changes_query(outer_ref)
         channels = models.Channel.objects.filter(pk=channel.pk).annotate(unpublished_changes=Exists(unpublished_changes))
         self.assertFalse(channels[0].unpublished_changes)
->>>>>>> 7f689c39
+
+
+class ChannelLanguageTestCase(StudioAPITestCase):
+
+    def setUp(self):
+        super(ChannelLanguageTestCase, self).setUp()
+        self.channel = testdata.channel()
+        self.channel.language_id = 'en'
+        self.channel.save()
+
+        self.channel_id = self.channel.id
+        self.node_id = '00000000000000000000000000000003'
+        self.public_node = PublicContentNode.objects.create(
+            id=uuid.UUID(self.node_id),
+            title='Video 1',
+            content_id=uuid.uuid4(),
+            channel_id=uuid.UUID(self.channel.id),
+            lang_id='en',
+        )
+
+    def test_channel_language_exists_valid_channel(self):
+
+        ContentNode.objects.filter(node_id=self.public_node.id).update(language_id='en')
+        response = self._perform_action("channel-language-exists", self.channel.id)
+        self.assertEqual(response.status_code, 200, response.content)
+        self.assertTrue(response.json()["exists"])
+
+    def test_channel_language_doesnt_exists_valid_channel(self):
+
+        PublicContentNode.objects.filter(id=self.public_node.id).update(lang_id='es')
+        response = self._perform_action("channel-language-exists", self.channel.id)
+        self.assertEqual(response.status_code, 200, response.content)
+        self.assertFalse(response.json()["exists"])
+
+    def test_channel_language_exists_invalid_channel(self):
+
+        response = self._perform_action("channel-language-exists", 'unknown_channel_id')
+        self.assertEqual(response.status_code, 404, response.content)
+
+    def test_channel_language_exists_invalid_request(self):
+
+        response = self._perform_action("channel-language-exists", None)
+        self.assertEqual(response.status_code, 404, response.content)
+
+    def test_get_languages_in_channel_success_languages(self):
+        new_language = 'swa'
+        self.channel.language_id = new_language
+        self.channel.save()
+        PublicContentNode.objects.filter(id=self.public_node.id).update(lang_id=new_language)
+        ContentNode.objects.filter(node_id=self.public_node.id).update(language_id=new_language)
+
+        response = self._perform_action("channel-languages", self.channel.id)
+        languages = response.json()["languages"]
+
+        self.assertEqual(response.status_code, 200, response.content)
+        self.assertListEqual(languages, [new_language])
+
+    def test_get_languages_in_channel_success_channel_language_excluded(self):
+        new_language = 'fr'
+        channel_lang = 'en'
+        self.channel.language_id = channel_lang
+        self.channel.save()
+        PublicContentNode.objects.filter(id=self.public_node.id).update(lang_id=new_language)
+        ContentNode.objects.filter(node_id=self.public_node.id).update(language_id=new_language)
+
+        response = self._perform_action("channel-languages", self.channel.id)
+        languages = response.json()["languages"]
+
+        self.assertEqual(response.status_code, 200, response.content)
+        self.assertListEqual(languages, [new_language])
+        self.assertFalse(channel_lang in languages)
+
+    def test_get_languages_in_channel_success_no_languages(self):
+
+        response = self._perform_action("channel-languages", self.channel.id)
+        languages = response.json()["languages"]
+
+        self.assertEqual(response.status_code, 200, response.content)
+        self.assertListEqual(languages, [])
+
+    def test_get_languages_in_channel_invalid_request(self):
+
+        response = self._perform_action("channel-languages", None)
+        self.assertEqual(response.status_code, 404, response.content)
+
+    def _perform_action(self, url_path, channel_id):
+        user = testdata.user()
+        self.client.force_authenticate(user=user)
+        response = self.client.get(reverse(url_path, kwargs={"pk": channel_id}), format="json")
+        return response