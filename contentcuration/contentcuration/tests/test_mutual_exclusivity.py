from unittest import mock

from django.contrib.auth import get_user_model
from django.core.exceptions import ValidationError
<<<<<<< HEAD
from django.contrib.auth import get_user_model
=======
from django.test import TestCase
>>>>>>> 761658cf
from django.urls import reverse
from rest_framework import status
from rest_framework.test import APITestCase

from contentcuration.constants import community_library_submission as constants
from contentcuration.models import Channel
from contentcuration.models import CommunityLibrarySubmission
from contentcuration.tests import testdata
from contentcuration.tests.base import StudioAPITestCase
from contentcuration.tests.base import StudioTestCase
from contentcuration.viewsets.channel import AdminChannelSerializer


User = get_user_model()


class ChannelMutualExclusivityTestCase(StudioTestCase):
    def setUp(self):
        self.user = testdata.user()
        self.channel = Channel.objects.create(
            actor_id=self.user.id,
            name="Test Channel",
            description="Test Description",
            version=0,
        )
        self.channel.version = 1
        self.channel.save()
        self.channel.editors.add(self.user)

    def test_public_channel_cannot_be_submitted_to_community_library(self):
        """Test that a public channel cannot be submitted to community library."""
        self.channel.public = True
        self.channel.save()

        with self.assertRaises(ValidationError) as context:
            CommunityLibrarySubmission.objects.create(
                channel=self.channel,
                channel_version=1,
                author=self.user,
                description="Test submission",
            )

        self.assertIn(
            "Cannot create a community library submission for a public channel",
            str(context.exception),
        )

    def test_community_channel_cannot_be_marked_public(self):
        """Test that a community channel cannot be marked public."""
        CommunityLibrarySubmission.objects.create(
            channel=self.channel,
            channel_version=1,
            author=self.user,
            description="Test submission",
            status=constants.STATUS_APPROVED,
        )

        self.channel.public = True
        with self.assertRaises(ValidationError) as context:
            self.channel.clean()

        self.assertIn(
            "This channel has been added to the Community Library and cannot be marked public",
            str(context.exception),
        )

    def test_is_community_channel_method(self):
        """Test the is_community_channel method."""
        self.assertFalse(self.channel.is_community_channel())

        CommunityLibrarySubmission.objects.create(
            channel=self.channel,
            channel_version=1,
            author=self.user,
            description="Test submission",
            status=constants.STATUS_APPROVED,
        )
        self.assertTrue(self.channel.is_community_channel())

        self.channel.version = 2
        self.channel.save()
        CommunityLibrarySubmission.objects.create(
            channel=self.channel,
            channel_version=2,
            author=self.user,
            description="Test submission 2",
            status=constants.STATUS_LIVE,
        )
        self.assertTrue(self.channel.is_community_channel())

        self.channel.version = 3
        self.channel.save()
        CommunityLibrarySubmission.objects.create(
            channel=self.channel,
            channel_version=3,
            author=self.user,
            description="Test submission 3",
            status=constants.STATUS_PENDING,
        )
        self.assertTrue(self.channel.is_community_channel())

    def test_non_community_channel_can_be_marked_public(self):
        """Test that a non-community channel can be marked public."""
        self.channel.public = True
        self.channel.clean()
        self.channel.save()
        self.assertTrue(self.channel.public)

    def test_non_public_channel_can_be_submitted_to_community_library(self):
        """Test that a non-public channel can be submitted to community library."""
        submission = CommunityLibrarySubmission.objects.create(
            channel=self.channel,
            channel_version=1,
            author=self.user,
            description="Test submission",
        )
        self.assertEqual(submission.channel, self.channel)


class AdminChannelSerializerMutualExclusivityTestCase(StudioTestCase):
    """Test mutual exclusivity rules for AdminChannelSerializer."""

    def setUp(self):
        self.user = testdata.user()
        self.channel = Channel.objects.create(
            actor_id=self.user.id,
            name="Test Channel",
            description="Test Description",
            version=0,
        )

        self.channel.version = 1
        self.channel.save()
        self.channel.editors.add(self.user)

    def test_serializer_validates_community_channel_cannot_be_public(self):
        """Test that serializer prevents marking community channel as public."""
        CommunityLibrarySubmission.objects.create(
            channel=self.channel,
            channel_version=1,
            author=self.user,
            description="Test submission",
            status=constants.STATUS_APPROVED,
        )

        serializer = AdminChannelSerializer(
            instance=self.channel, data={"public": True}, partial=True
        )

        self.assertFalse(serializer.is_valid())
        self.assertIn(
            "This channel has been added to the Community Library and cannot be marked public",
            str(serializer.errors),
        )

    def test_serializer_allows_non_community_channel_to_be_public(self):
        """Test that serializer allows non-community channel to be public."""
        serializer = AdminChannelSerializer(
            instance=self.channel, data={"public": True}, partial=True
        )

        self.assertTrue(serializer.is_valid())
        serializer.save()
        self.channel.refresh_from_db()
        self.assertTrue(self.channel.public)

    def test_serializer_allows_community_channel_to_remain_non_public(self):
        """Test that serializer allows community channel to remain non-public."""
        CommunityLibrarySubmission.objects.create(
            channel=self.channel,
            channel_version=1,
            author=self.user,
            description="Test submission",
            status=constants.STATUS_APPROVED,
        )

        serializer = AdminChannelSerializer(
            instance=self.channel,
            data={"source_url": "https://example.com"},
            partial=True,
        )

        self.assertTrue(serializer.is_valid())
        serializer.save()
        self.channel.refresh_from_db()
        self.assertEqual(self.channel.source_url, "https://example.com")
        self.assertFalse(self.channel.public)


class CommunityLibrarySubmissionMutualExclusivityAPITestCase(StudioAPITestCase):
    """Test mutual exclusivity rules via API endpoints."""

    def setUp(self):
        super().setUp()

        self.ensure_db_exists_patcher = mock.patch(
            "contentcuration.utils.publish.ensure_versioned_database_exists"
        )
        self.ensure_db_exists_patcher.start()

        self.user = testdata.user()
        self.channel = testdata.channel()
        self.channel.public = False
        self.channel.version = 1
        self.channel.editors.add(self.user)
        self.channel.save()

    def tearDown(self):
        self.ensure_db_exists_patcher.stop()
        super().tearDown()

    def test_api_prevents_public_channel_submission_to_community_library(self):
        """Test that API prevents submitting public channel to community library."""
        self.channel.public = True
        self.channel.save()

        self.client.force_authenticate(user=self.user)

        url = reverse("community-library-submission-list")
        data = {
            "channel": self.channel.id,
            "description": "Test submission",
            "countries": [],
        }

        response = self.client.post(url, data, format="json")
        self.assertEqual(response.status_code, status.HTTP_400_BAD_REQUEST)
        self.assertIn(
            "Cannot create a community library submission for a public channel",
            str(response.data),
        )

    def test_api_prevents_approving_submission_for_public_channel(self):
        """Test that API prevents approving submission for channel that became public."""
        submission = CommunityLibrarySubmission.objects.create(
            channel=self.channel,
            channel_version=self.channel.version,
            description="Test submission",
            status=constants.STATUS_PENDING,
            author=self.user,
        )

        self.channel.public = True
        self.channel.save()

        self.client.force_authenticate(user=self.admin_user)

        url = reverse(
            "admin-community-library-submission-resolve", kwargs={"pk": submission.id}
        )
        data = {
            "status": constants.STATUS_APPROVED,
        }

        response = self.client.post(url, data, format="json")
        self.assertEqual(response.status_code, status.HTTP_400_BAD_REQUEST)
        self.assertIn(
            "Cannot approve a community library submission for a channel that has been marked public",
            str(response.data),
        )<|MERGE_RESOLUTION|>--- conflicted
+++ resolved
@@ -2,11 +2,7 @@
 
 from django.contrib.auth import get_user_model
 from django.core.exceptions import ValidationError
-<<<<<<< HEAD
-from django.contrib.auth import get_user_model
-=======
 from django.test import TestCase
->>>>>>> 761658cf
 from django.urls import reverse
 from rest_framework import status
 from rest_framework.test import APITestCase
