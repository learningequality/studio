import uuid
from uuid import uuid4

import mock
import pytest
from django.conf import settings
from django.core.cache import cache
from django.core.exceptions import ValidationError
from django.db.models import Q
from django.db.utils import IntegrityError
from django.utils import timezone
from le_utils.constants import content_kinds
from le_utils.constants import format_presets

from contentcuration.constants import channel_history
from contentcuration.constants import user_history
from contentcuration.models import AssessmentItem
from contentcuration.models import Channel
from contentcuration.models import ChannelHistory
from contentcuration.models import ChannelSet
from contentcuration.models import ContentNode
from contentcuration.models import CONTENTNODE_TREE_ID_CACHE_KEY
from contentcuration.models import Embeddings
from contentcuration.models import EmbeddingsContentNode
from contentcuration.models import File
from contentcuration.models import FILE_DURATION_CONSTRAINT
from contentcuration.models import FlagFeedbackEvent
from contentcuration.models import generate_object_storage_name
from contentcuration.models import Invitation
from contentcuration.models import object_storage_name
from contentcuration.models import RecommendationsEvent
from contentcuration.models import RecommendationsInteractionEvent
from contentcuration.models import User
from contentcuration.models import UserHistory
from contentcuration.tests import testdata
from contentcuration.tests.base import StudioTestCase


@pytest.fixture
def object_storage_name_tests():
    return [
        (
            "no_extension",  # filename
            "8818ed27d0a84b016eb7907b5b4766c4",  # checksum
            "vtt",  # file_format_id
            "storage/8/8/8818ed27d0a84b016eb7907b5b4766c4.vtt"  # expected
        ),
        (
            "no_extension",  # filename
            "8818ed27d0a84b016eb7907b5b4766c4",  # checksum
            "",  # file_format_id
            "storage/8/8/8818ed27d0a84b016eb7907b5b4766c4"  # expected
        ),
        (
            "has_extension.txt",  # filename
            "8818ed27d0a84b016eb7907b5b4766c4",  # checksum
            "vtt",  # file_format_id
            "storage/8/8/8818ed27d0a84b016eb7907b5b4766c4.txt"  # expected
        ),
        (
            "has_extension.txt",  # filename
            "8818ed27d0a84b016eb7907b5b4766c4",  # checksum
            "",  # file_format_id
            "storage/8/8/8818ed27d0a84b016eb7907b5b4766c4.txt"  # expected
        ),
    ]


def test_object_storage_name(object_storage_name_tests):
    for filename, checksum, file_format_id, expected_name in object_storage_name_tests:
        test_file = File(checksum=checksum, file_format_id=file_format_id)

        actual_name = object_storage_name(test_file, filename)

        assert actual_name == expected_name, \
            "Storage names don't match: Expected: '{}' Actual '{}'".format(expected_name,
                                                                           actual_name)


def test_generate_object_storage_name(object_storage_name_tests):
    for filename, checksum, file_format_id, expected_name in object_storage_name_tests:
        default_ext = ''
        if file_format_id:
            default_ext = '.{}'.format(file_format_id)

        actual_name = generate_object_storage_name(checksum, filename, default_ext)

        assert actual_name == expected_name, \
            "Storage names don't match: Expected: '{}' Actual '{}'".format(expected_name,
                                                                           actual_name)


def create_contentnode(parent_id):
    contentnode = ContentNode.objects.create(
        title="Aron's cool contentnode",
        id=uuid.uuid4().hex,
        kind_id=content_kinds.VIDEO,
        description="coolest contentnode this side of the Pacific",
        parent_id=parent_id,
    )
    return contentnode


def create_assessment_item(parent_id):
    return AssessmentItem.objects.create(
        contentnode=create_contentnode(parent_id)
    )


def create_assessment_item_file(parent_id):
    return File.objects.create(
        assessment_item=create_assessment_item(parent_id)
    )


def create_file(parent_id):
    return File.objects.create(
        contentnode=create_contentnode(parent_id)
    )


class PermissionQuerysetTestCase(StudioTestCase):
    @property
    def public_channel(self):
        channel = testdata.channel()
        channel.public = True
        channel.save()
        return channel

    @property
    def anonymous_user(self):
        user = mock.Mock()
        user.is_anonymous.return_value = True
        user.is_admin = False
        return user

    @property
    def forbidden_user(self):
        user = testdata.user(email="forbiddentester@le.com")
        return user

    def assertQuerysetContains(self, queryset, **filters):
        self.assertGreater(queryset.filter(**filters).count(), 0,
                           "Queryset does not contain objects for: {}".format(filters))

    def assertQuerysetDoesNotContain(self, queryset, **filters):
        self.assertEqual(queryset.filter(**filters).count(), 0,
                         "Queryset contains objects for: {}".format(filters))


class ChannelTestCase(PermissionQuerysetTestCase):
    @property
    def base_queryset(self):
        return Channel.objects.all()

    def test_filter_view_queryset__public_channel(self):
        channel = self.public_channel

        queryset = Channel.filter_view_queryset(self.base_queryset, user=self.forbidden_user)
        self.assertQuerysetContains(queryset, pk=channel.id)

        user = testdata.user()
        channel.viewers.add(user)
        queryset = Channel.filter_view_queryset(self.base_queryset, user=user)
        self.assertQuerysetContains(queryset, pk=channel.id)

    def test_filter_view_queryset__public_channel__deleted(self):
        channel = self.public_channel
        channel.deleted = True
        channel.save(actor_id=self.admin_user.id)

        queryset = Channel.filter_view_queryset(self.base_queryset, user=self.forbidden_user)
        self.assertQuerysetDoesNotContain(queryset, pk=channel.id)

        user = testdata.user()
        channel.viewers.add(user)
        queryset = Channel.filter_view_queryset(self.base_queryset, user=user)
        self.assertQuerysetContains(queryset, pk=channel.id)

    def test_filter_view_queryset__public_channel__anonymous(self):
        channel = self.public_channel

        queryset = Channel.filter_view_queryset(self.base_queryset, user=self.anonymous_user)
        self.assertQuerysetContains(queryset, pk=channel.id)

    def test_filter_view_queryset__private_channel(self):
        channel = testdata.channel()

        queryset = Channel.filter_view_queryset(self.base_queryset, user=self.forbidden_user)
        self.assertQuerysetDoesNotContain(queryset, pk=channel.id)

        user = testdata.user()
        channel.viewers.add(user)
        queryset = Channel.filter_view_queryset(self.base_queryset, user=user)
        self.assertQuerysetContains(queryset, pk=channel.id)

    def test_filter_view_queryset__private_channel__pending_editor(self):
        channel = testdata.channel()

        user = testdata.user()
        queryset = Channel.filter_view_queryset(self.base_queryset, user=user)
        self.assertQuerysetDoesNotContain(queryset, pk=channel.id)

        Invitation.objects.create(email=user.email, channel=channel)
        queryset = Channel.filter_view_queryset(self.base_queryset, user=user)
        self.assertQuerysetContains(queryset, pk=channel.id)

    def test_filter_view_queryset__private_channel__anonymous(self):
        channel = testdata.channel()

        queryset = Channel.filter_view_queryset(self.base_queryset, user=self.anonymous_user)
        self.assertQuerysetDoesNotContain(queryset, pk=channel.id)

    def test_filter_edit_queryset__public_channel(self):
        channel = self.public_channel

        queryset = Channel.filter_edit_queryset(self.base_queryset, user=self.forbidden_user)
        self.assertQuerysetDoesNotContain(queryset, pk=channel.id)

        user = testdata.user()
        channel.viewers.add(user)
        queryset = Channel.filter_edit_queryset(self.base_queryset, user=user)
        self.assertQuerysetDoesNotContain(queryset, pk=channel.id)

        channel.editors.add(user)
        queryset = Channel.filter_edit_queryset(self.base_queryset, user=user)
        self.assertQuerysetContains(queryset, pk=channel.id)

    def test_filter_edit_queryset__public_channel__anonymous(self):
        channel = self.public_channel

        queryset = Channel.filter_edit_queryset(self.base_queryset, user=self.anonymous_user)
        self.assertQuerysetDoesNotContain(queryset, pk=channel.id)

    def test_filter_edit_queryset__private_channel(self):
        channel = testdata.channel()

        queryset = Channel.filter_edit_queryset(self.base_queryset, user=self.forbidden_user)
        self.assertQuerysetDoesNotContain(queryset, pk=channel.id)

        user = testdata.user()
        channel.viewers.add(user)
        queryset = Channel.filter_edit_queryset(self.base_queryset, user=user)
        self.assertQuerysetDoesNotContain(queryset, pk=channel.id)

        channel.editors.add(user)
        queryset = Channel.filter_edit_queryset(self.base_queryset, user=user)
        self.assertQuerysetContains(queryset, pk=channel.id)

    def test_filter_edit_queryset__private_channel__anonymous(self):
        channel = testdata.channel()

        queryset = Channel.filter_edit_queryset(self.base_queryset, user=self.anonymous_user)
        self.assertQuerysetDoesNotContain(queryset, pk=channel.id)


class ContentNodeTestCase(PermissionQuerysetTestCase):
    @property
    def base_queryset(self):
        return ContentNode.objects.all()

    def test_filter_view_queryset__public_channel(self):
        channel = self.public_channel
        contentnode = create_contentnode(channel.main_tree_id)

        queryset = ContentNode.filter_view_queryset(self.base_queryset, user=self.forbidden_user)
        self.assertQuerysetDoesNotContain(queryset, pk=settings.ORPHANAGE_ROOT_ID)
        self.assertQuerysetContains(queryset, pk=contentnode.id)

        user = testdata.user()
        channel.viewers.add(user)
        queryset = ContentNode.filter_view_queryset(self.base_queryset, user=user)
        self.assertQuerysetDoesNotContain(queryset, pk=settings.ORPHANAGE_ROOT_ID)
        self.assertQuerysetContains(queryset, pk=contentnode.id)

    def test_filter_view_queryset__public_channel__anonymous(self):
        channel = self.public_channel
        contentnode = create_contentnode(channel.main_tree_id)

        queryset = ContentNode.filter_view_queryset(self.base_queryset, user=self.anonymous_user)
        self.assertQuerysetDoesNotContain(queryset, pk=settings.ORPHANAGE_ROOT_ID)
        self.assertQuerysetContains(queryset, pk=contentnode.id)

    def test_filter_view_queryset__private_channel(self):
        channel = testdata.channel()
        contentnode = create_contentnode(channel.main_tree_id)

        queryset = ContentNode.filter_view_queryset(self.base_queryset, user=self.forbidden_user)
        self.assertQuerysetDoesNotContain(queryset, pk=settings.ORPHANAGE_ROOT_ID)
        self.assertQuerysetDoesNotContain(queryset, pk=contentnode.id)

        user = testdata.user()
        channel.viewers.add(user)
        queryset = ContentNode.filter_view_queryset(self.base_queryset, user=user)
        self.assertQuerysetDoesNotContain(queryset, pk=settings.ORPHANAGE_ROOT_ID)
        self.assertQuerysetContains(queryset, pk=contentnode.id)

    def test_filter_view_queryset__private_channel__anonymous(self):
        channel = testdata.channel()
        contentnode = create_contentnode(channel.main_tree_id)

        queryset = ContentNode.filter_view_queryset(self.base_queryset, user=self.anonymous_user)
        self.assertQuerysetDoesNotContain(queryset, pk=settings.ORPHANAGE_ROOT_ID)
        self.assertQuerysetDoesNotContain(queryset, pk=contentnode.id)

    def test_filter_view_queryset__orphan_tree(self):
        contentnode = create_contentnode(settings.ORPHANAGE_ROOT_ID)

        user = testdata.user()
        queryset = ContentNode.filter_view_queryset(self.base_queryset, user=user)
        self.assertQuerysetDoesNotContain(queryset, pk=settings.ORPHANAGE_ROOT_ID)
        self.assertQuerysetDoesNotContain(queryset, pk=contentnode.id)

    def test_filter_view_queryset__orphan_tree__anonymous(self):
        contentnode = create_contentnode(settings.ORPHANAGE_ROOT_ID)

        queryset = ContentNode.filter_view_queryset(self.base_queryset, user=self.anonymous_user)
        self.assertQuerysetDoesNotContain(queryset, pk=settings.ORPHANAGE_ROOT_ID)
        self.assertQuerysetDoesNotContain(queryset, pk=contentnode.id)

    def test_filter_edit_queryset__public_channel(self):
        channel = self.public_channel
        contentnode = create_contentnode(channel.main_tree_id)

        queryset = ContentNode.filter_edit_queryset(self.base_queryset, user=self.forbidden_user)
        self.assertQuerysetDoesNotContain(queryset, pk=settings.ORPHANAGE_ROOT_ID)
        self.assertQuerysetDoesNotContain(queryset, pk=contentnode.id)

        user = testdata.user()
        channel.viewers.add(user)
        queryset = ContentNode.filter_edit_queryset(self.base_queryset, user=user)
        self.assertQuerysetDoesNotContain(queryset, pk=settings.ORPHANAGE_ROOT_ID)
        self.assertQuerysetDoesNotContain(queryset, pk=contentnode.id)

        channel.editors.add(user)
        queryset = ContentNode.filter_edit_queryset(self.base_queryset, user=user)
        self.assertQuerysetDoesNotContain(queryset, pk=settings.ORPHANAGE_ROOT_ID)
        self.assertQuerysetContains(queryset, pk=contentnode.id)

    def test_filter_edit_queryset__public_channel__anonymous(self):
        channel = self.public_channel
        contentnode = create_contentnode(channel.main_tree_id)

        queryset = ContentNode.filter_edit_queryset(self.base_queryset, user=self.anonymous_user)
        self.assertQuerysetDoesNotContain(queryset, pk=settings.ORPHANAGE_ROOT_ID)
        self.assertQuerysetDoesNotContain(queryset, pk=contentnode.id)

    def test_filter_edit_queryset__private_channel(self):
        channel = testdata.channel()
        contentnode = create_contentnode(channel.main_tree_id)

        queryset = ContentNode.filter_edit_queryset(self.base_queryset, user=self.forbidden_user)
        self.assertQuerysetDoesNotContain(queryset, pk=settings.ORPHANAGE_ROOT_ID)
        self.assertQuerysetDoesNotContain(queryset, pk=contentnode.id)

        user = testdata.user()
        channel.viewers.add(user)
        queryset = ContentNode.filter_edit_queryset(self.base_queryset, user=user)
        self.assertQuerysetDoesNotContain(queryset, pk=settings.ORPHANAGE_ROOT_ID)
        self.assertQuerysetDoesNotContain(queryset, pk=contentnode.id)

        channel.editors.add(user)
        queryset = ContentNode.filter_edit_queryset(self.base_queryset, user=user)
        self.assertQuerysetDoesNotContain(queryset, pk=settings.ORPHANAGE_ROOT_ID)
        self.assertQuerysetContains(queryset, pk=contentnode.id)

    def test_filter_edit_queryset__private_channel__anonymous(self):
        channel = testdata.channel()
        contentnode = create_contentnode(channel.main_tree_id)

        queryset = ContentNode.filter_edit_queryset(self.base_queryset, user=self.anonymous_user)
        self.assertQuerysetDoesNotContain(queryset, pk=settings.ORPHANAGE_ROOT_ID)
        self.assertQuerysetDoesNotContain(queryset, pk=contentnode.id)

    def test_filter_edit_queryset__orphan_tree(self):
        contentnode = create_contentnode(settings.ORPHANAGE_ROOT_ID)

        user = testdata.user()
        queryset = ContentNode.filter_edit_queryset(self.base_queryset, user=user)
        self.assertQuerysetDoesNotContain(queryset, pk=settings.ORPHANAGE_ROOT_ID)
        self.assertQuerysetDoesNotContain(queryset, pk=contentnode.id)

    def test_filter_edit_queryset__orphan_tree__anonymous(self):
        contentnode = create_contentnode(settings.ORPHANAGE_ROOT_ID)

        queryset = ContentNode.filter_edit_queryset(self.base_queryset, user=self.anonymous_user)
        self.assertQuerysetDoesNotContain(queryset, pk=settings.ORPHANAGE_ROOT_ID)
        self.assertQuerysetDoesNotContain(queryset, pk=contentnode.id)

    def test_initial_setting_for_contentnode_table_partition(self):
        self.assertEqual(settings.IS_CONTENTNODE_TABLE_PARTITIONED, False)

    def test_filter_by_pk__when_node_exists(self):
        contentnode = create_contentnode(settings.ORPHANAGE_ROOT_ID)

        with self.settings(IS_CONTENTNODE_TABLE_PARTITIONED=False):
            node = ContentNode.filter_by_pk(pk=contentnode.id).first()
            self.assertEqual(node.id, contentnode.id)

        with self.settings(IS_CONTENTNODE_TABLE_PARTITIONED=True):
            node = ContentNode.filter_by_pk(pk=contentnode.id).first()
            self.assertEqual(node.id, contentnode.id)

    def test_filter_by_pk__when_node_doesnot_exists(self):
        with self.settings(IS_CONTENTNODE_TABLE_PARTITIONED=False):
            node = ContentNode.filter_by_pk(pk=uuid.uuid4().hex).first()
            self.assertEqual(node, None)

        with self.settings(IS_CONTENTNODE_TABLE_PARTITIONED=True):
            node = ContentNode.filter_by_pk(pk=uuid.uuid4().hex).first()
            self.assertEqual(node, None)

    def test_filter_by_pk__sets_cache(self):
        contentnode = create_contentnode(settings.ORPHANAGE_ROOT_ID)

        with self.settings(IS_CONTENTNODE_TABLE_PARTITIONED=True):
            node = ContentNode.filter_by_pk(pk=contentnode.id).first()
            tree_id_from_cache = cache.get(CONTENTNODE_TREE_ID_CACHE_KEY.format(pk=contentnode.id))
            self.assertEqual(node.tree_id, tree_id_from_cache)

    def test_filter_by_pk__doesnot_query_db_when_cache_hit(self):
        contentnode = create_contentnode(settings.ORPHANAGE_ROOT_ID)

        with self.settings(IS_CONTENTNODE_TABLE_PARTITIONED=True):

            # First, set cache by using filter_by_pk
            ContentNode.filter_by_pk(pk=contentnode.id)

            with mock.patch("contentcuration.models.ContentNode") as mock_contentnode:
                ContentNode.filter_by_pk(contentnode.id)
                mock_contentnode.objects.filter.values_list.first.assert_not_called()

    def test_filter_by_pk__tree_id_updated_on_move(self):
        with self.settings(IS_CONTENTNODE_TABLE_PARTITIONED=True):
            testchannel = testdata.channel()

            sourcenode = ContentNode.objects.create(
                title="Main", parent=testchannel.main_tree, kind_id="topic"
            )
            targetnode = ContentNode.objects.create(
                title="Trashed", parent=testchannel.trash_tree, kind_id="topic"
            )

            sourcenode.move_to(targetnode, "last-child")

            after_move_sourcenode = ContentNode.filter_by_pk(sourcenode.id).first()
            tree_id_from_cache = cache.get(CONTENTNODE_TREE_ID_CACHE_KEY.format(pk=sourcenode.id))

            self.assertEqual(after_move_sourcenode.tree_id, testchannel.trash_tree.tree_id)
            self.assertEqual(tree_id_from_cache, testchannel.trash_tree.tree_id)

    def test_make_content_id_unique(self):
        channel_original = testdata.channel()
        channel_importer = testdata.channel()

        # Import a node from a channel.
        original_node = channel_original.main_tree.get_descendants().first()
        copied_node = original_node.copy_to(target=channel_importer.main_tree)

        original_node.refresh_from_db()
        copied_node.refresh_from_db()

        original_node_old_content_id = original_node.content_id
        copied_node_old_content_id = copied_node.content_id

        original_node.make_content_id_unique()
        copied_node.make_content_id_unique()

        original_node.refresh_from_db()
        copied_node.refresh_from_db()

        # Assert that original node's content_id doesn't change.
        self.assertEqual(original_node_old_content_id, original_node.content_id)
        # Assert copied node's content_id changes.
        self.assertNotEqual(copied_node_old_content_id, copied_node.content_id)


class AssessmentItemTestCase(PermissionQuerysetTestCase):
    @property
    def base_queryset(self):
        return AssessmentItem.objects.all()

    def test_filter_view_queryset__public_channel(self):
        channel = self.public_channel
        assessment_item = create_assessment_item(channel.main_tree_id)

        queryset = AssessmentItem.filter_view_queryset(self.base_queryset, user=self.forbidden_user)
        self.assertQuerysetContains(queryset, pk=assessment_item.id)

        user = testdata.user()
        channel.viewers.add(user)
        queryset = AssessmentItem.filter_view_queryset(self.base_queryset, user=user)
        self.assertQuerysetContains(queryset, pk=assessment_item.id)

    def test_filter_view_queryset__public_channel__anonymous(self):
        channel = self.public_channel
        assessment_item = create_assessment_item(channel.main_tree_id)

        queryset = AssessmentItem.filter_view_queryset(self.base_queryset, user=self.anonymous_user)
        self.assertQuerysetContains(queryset, pk=assessment_item.id)

    def test_filter_view_queryset__private_channel(self):
        channel = testdata.channel()
        assessment_item = create_assessment_item(channel.main_tree_id)

        queryset = AssessmentItem.filter_view_queryset(self.base_queryset, user=self.forbidden_user)
        self.assertQuerysetDoesNotContain(queryset, pk=assessment_item.id)

        user = testdata.user()
        channel.viewers.add(user)
        queryset = AssessmentItem.filter_view_queryset(self.base_queryset, user=user)
        self.assertQuerysetContains(queryset, pk=assessment_item.id)

    def test_filter_view_queryset__private_channel__anonymous(self):
        channel = testdata.channel()
        assessment_item = create_assessment_item(channel.main_tree_id)

        queryset = AssessmentItem.filter_view_queryset(self.base_queryset, user=self.anonymous_user)
        self.assertQuerysetDoesNotContain(queryset, pk=assessment_item.id)

    def test_filter_edit_queryset__public_channel(self):
        channel = self.public_channel
        assessment_item = create_assessment_item(channel.main_tree_id)

        queryset = AssessmentItem.filter_edit_queryset(self.base_queryset, user=self.forbidden_user)
        self.assertQuerysetDoesNotContain(queryset, pk=assessment_item.id)

        user = testdata.user()
        channel.viewers.add(user)
        queryset = AssessmentItem.filter_edit_queryset(self.base_queryset, user=user)
        self.assertQuerysetDoesNotContain(queryset, pk=assessment_item.id)

        channel.editors.add(user)
        queryset = AssessmentItem.filter_edit_queryset(self.base_queryset, user=user)
        self.assertQuerysetContains(queryset, pk=assessment_item.id)

    def test_filter_edit_queryset__public_channel__anonymous(self):
        channel = self.public_channel
        assessment_item = create_assessment_item(channel.main_tree_id)

        queryset = AssessmentItem.filter_edit_queryset(self.base_queryset, user=self.anonymous_user)
        self.assertQuerysetDoesNotContain(queryset, pk=assessment_item.id)

    def test_filter_edit_queryset__private_channel(self):
        channel = testdata.channel()
        assessment_item = create_assessment_item(channel.main_tree_id)

        queryset = AssessmentItem.filter_edit_queryset(self.base_queryset, user=self.forbidden_user)
        self.assertQuerysetDoesNotContain(queryset, pk=assessment_item.id)

        user = testdata.user()
        channel.viewers.add(user)
        queryset = AssessmentItem.filter_edit_queryset(self.base_queryset, user=user)
        self.assertQuerysetDoesNotContain(queryset, pk=assessment_item.id)

        channel.editors.add(user)
        queryset = AssessmentItem.filter_edit_queryset(self.base_queryset, user=user)
        self.assertQuerysetContains(queryset, pk=assessment_item.id)

    def test_filter_edit_queryset__private_channel__anonymous(self):
        channel = testdata.channel()
        assessment_item = create_assessment_item(channel.main_tree_id)

        queryset = AssessmentItem.filter_edit_queryset(self.base_queryset, user=self.anonymous_user)
        self.assertQuerysetDoesNotContain(queryset, pk=assessment_item.id)


class FileTestCase(PermissionQuerysetTestCase):
    @property
    def base_queryset(self):
        return File.objects.all()

    def test_filter_view_queryset__public_channel(self):
        channel = self.public_channel
        node_file = create_file(channel.main_tree_id)

        queryset = File.filter_view_queryset(self.base_queryset, user=self.forbidden_user)
        self.assertQuerysetContains(queryset, pk=node_file.id)

        user = testdata.user()
        channel.viewers.add(user)
        queryset = File.filter_view_queryset(self.base_queryset, user=user)
        self.assertQuerysetContains(queryset, pk=node_file.id)

    def test_filter_view_queryset__public_channel__anonymous(self):
        channel = self.public_channel
        node_file = create_file(channel.main_tree_id)

        queryset = File.filter_view_queryset(self.base_queryset, user=self.anonymous_user)
        self.assertQuerysetContains(queryset, pk=node_file.id)

    def test_filter_view_queryset__private_channel(self):
        channel = testdata.channel()
        node_file = create_file(channel.main_tree_id)

        queryset = File.filter_view_queryset(self.base_queryset, user=self.forbidden_user)
        self.assertQuerysetDoesNotContain(queryset, pk=node_file.id)

        user = testdata.user()
        channel.viewers.add(user)
        queryset = File.filter_view_queryset(self.base_queryset, user=user)
        self.assertQuerysetContains(queryset, pk=node_file.id)

    def test_filter_view_queryset__private_channel__anonymous(self):
        channel = testdata.channel()
        node_file = create_file(channel.main_tree_id)

        queryset = File.filter_view_queryset(self.base_queryset, user=self.anonymous_user)
        self.assertQuerysetDoesNotContain(queryset, pk=node_file.id)

    def test_filter_view_queryset__uploaded_by(self):
        user = testdata.user()
        node_file = File.objects.create(uploaded_by=user)

        queryset = File.filter_view_queryset(self.base_queryset, user=self.forbidden_user)
        self.assertQuerysetDoesNotContain(queryset, pk=node_file.id)

        queryset = File.filter_view_queryset(self.base_queryset, user=user)
        self.assertQuerysetContains(queryset, pk=node_file.id)

    def test_filter_edit_queryset__public_channel(self):
        channel = self.public_channel
        node_file = create_file(channel.main_tree_id)

        queryset = File.filter_edit_queryset(self.base_queryset, user=self.forbidden_user)
        self.assertQuerysetDoesNotContain(queryset, pk=node_file.id)

        user = testdata.user()
        channel.viewers.add(user)
        queryset = File.filter_edit_queryset(self.base_queryset, user=user)
        self.assertQuerysetDoesNotContain(queryset, pk=node_file.id)

        channel.editors.add(user)
        queryset = File.filter_edit_queryset(self.base_queryset, user=user)
        self.assertQuerysetContains(queryset, pk=node_file.id)

    def test_filter_edit_queryset__public_channel__anonymous(self):
        channel = self.public_channel
        node_file = create_file(channel.main_tree_id)

        queryset = File.filter_edit_queryset(self.base_queryset, user=self.anonymous_user)
        self.assertQuerysetDoesNotContain(queryset, pk=node_file.id)

    def test_filter_edit_queryset__private_channel(self):
        channel = testdata.channel()
        node_file = create_file(channel.main_tree_id)

        queryset = File.filter_edit_queryset(self.base_queryset, user=self.forbidden_user)
        self.assertQuerysetDoesNotContain(queryset, pk=node_file.id)

        user = testdata.user()
        channel.viewers.add(user)
        queryset = File.filter_edit_queryset(self.base_queryset, user=user)
        self.assertQuerysetDoesNotContain(queryset, pk=node_file.id)

        channel.editors.add(user)
        queryset = File.filter_edit_queryset(self.base_queryset, user=user)
        self.assertQuerysetContains(queryset, pk=node_file.id)

    def test_filter_edit_queryset__private_channel__anonymous(self):
        channel = testdata.channel()
        node_file = create_file(channel.main_tree_id)

        queryset = File.filter_edit_queryset(self.base_queryset, user=self.anonymous_user)
        self.assertQuerysetDoesNotContain(queryset, pk=node_file.id)

    def test_filter_edit_queryset__uploaded_by(self):
        user = testdata.user()
        node_file = File.objects.create(uploaded_by=user)

        queryset = File.filter_edit_queryset(self.base_queryset, user=self.forbidden_user)
        self.assertQuerysetDoesNotContain(queryset, pk=node_file.id)

        queryset = File.filter_edit_queryset(self.base_queryset, user=user)
        self.assertQuerysetContains(queryset, pk=node_file.id)

    def test_duration_check_constraint__acceptable(self):
        channel = testdata.channel()
        File.objects.create(
            contentnode=create_contentnode(channel.main_tree_id),
            preset_id=format_presets.AUDIO,
            duration=10,
        )
        File.objects.create(
            contentnode=create_contentnode(channel.main_tree_id),
            preset_id=format_presets.VIDEO_HIGH_RES,
            duration=1123123,
        )

    def test_duration_check_constraint__negative(self):
        channel = testdata.channel()
        with self.assertRaises(IntegrityError, msg=FILE_DURATION_CONSTRAINT):
            File.objects.create(
                contentnode=create_contentnode(channel.main_tree_id),
                preset_id=format_presets.AUDIO,
                duration=-10,
            )

    def test_duration_check_constraint__not_media(self):
        channel = testdata.channel()
        with self.assertRaises(IntegrityError, msg=FILE_DURATION_CONSTRAINT):
            File.objects.create(
                contentnode=create_contentnode(channel.main_tree_id),
                preset_id=format_presets.EPUB,
                duration=10,
            )

    def test_invalid_file_format(self):
        channel = testdata.channel()
        with self.assertRaises(ValidationError, msg="Invalid file_format"):
            File.objects.create(
                contentnode=create_contentnode(channel.main_tree_id),
                preset_id=format_presets.EPUB,
                file_format_id='pptx',
            )


class AssessmentItemFilePermissionTestCase(PermissionQuerysetTestCase):
    @property
    def base_queryset(self):
        return File.objects.all()

    def test_filter_view_queryset__public_channel(self):
        channel = self.public_channel
        assessment_file = create_assessment_item_file(channel.main_tree_id)

        queryset = File.filter_view_queryset(self.base_queryset, user=self.forbidden_user)
        self.assertQuerysetContains(queryset, pk=assessment_file.id)

        user = testdata.user()
        channel.viewers.add(user)
        queryset = File.filter_view_queryset(self.base_queryset, user=user)
        self.assertQuerysetContains(queryset, pk=assessment_file.id)

    def test_filter_view_queryset__public_channel__anonymous(self):
        channel = self.public_channel
        assessment_file = create_assessment_item_file(channel.main_tree_id)

        queryset = File.filter_view_queryset(self.base_queryset, user=self.anonymous_user)
        self.assertQuerysetContains(queryset, pk=assessment_file.id)

    def test_filter_view_queryset__private_channel(self):
        channel = testdata.channel()
        assessment_file = create_assessment_item_file(channel.main_tree_id)

        queryset = File.filter_view_queryset(self.base_queryset, user=self.forbidden_user)
        self.assertQuerysetDoesNotContain(queryset, pk=assessment_file.id)

        user = testdata.user()
        channel.viewers.add(user)
        queryset = File.filter_view_queryset(self.base_queryset, user=user)
        self.assertQuerysetContains(queryset, pk=assessment_file.id)

    def test_filter_view_queryset__private_channel__anonymous(self):
        channel = testdata.channel()
        assessment_file = create_assessment_item_file(channel.main_tree_id)

        queryset = File.filter_view_queryset(self.base_queryset, user=self.anonymous_user)
        self.assertQuerysetDoesNotContain(queryset, pk=assessment_file.id)

    def test_filter_edit_queryset__public_channel(self):
        channel = self.public_channel
        assessment_file = create_assessment_item_file(channel.main_tree_id)

        queryset = File.filter_edit_queryset(self.base_queryset, user=self.forbidden_user)
        self.assertQuerysetDoesNotContain(queryset, pk=assessment_file.id)

        user = testdata.user()
        channel.viewers.add(user)
        queryset = File.filter_edit_queryset(self.base_queryset, user=user)
        self.assertQuerysetDoesNotContain(queryset, pk=assessment_file.id)

        channel.editors.add(user)
        queryset = File.filter_edit_queryset(self.base_queryset, user=user)
        self.assertQuerysetContains(queryset, pk=assessment_file.id)

    def test_filter_edit_queryset__public_channel__anonymous(self):
        channel = self.public_channel
        assessment_file = create_assessment_item_file(channel.main_tree_id)

        queryset = File.filter_edit_queryset(self.base_queryset, user=self.anonymous_user)
        self.assertQuerysetDoesNotContain(queryset, pk=assessment_file.id)

    def test_filter_edit_queryset__private_channel(self):
        channel = testdata.channel()
        assessment_file = create_assessment_item_file(channel.main_tree_id)

        queryset = File.filter_edit_queryset(self.base_queryset, user=self.forbidden_user)
        self.assertQuerysetDoesNotContain(queryset, pk=assessment_file.id)

        user = testdata.user()
        channel.viewers.add(user)
        queryset = File.filter_edit_queryset(self.base_queryset, user=user)
        self.assertQuerysetDoesNotContain(queryset, pk=assessment_file.id)

        channel.editors.add(user)
        queryset = File.filter_edit_queryset(self.base_queryset, user=user)
        self.assertQuerysetContains(queryset, pk=assessment_file.id)

    def test_filter_edit_queryset__private_channel__anonymous(self):
        channel = testdata.channel()
        assessment_file = create_assessment_item_file(channel.main_tree_id)

        queryset = File.filter_edit_queryset(self.base_queryset, user=self.anonymous_user)
        self.assertQuerysetDoesNotContain(queryset, pk=assessment_file.id)


class UserTestCase(StudioTestCase):
    def _create_user(self, email, password='password', is_active=True):
        user = User.objects.create(email=email)
        user.set_password(password)
        user.is_active = is_active
        user.save()
        return user

    def _setup_user_related_data(self):
        user_a = self._create_user("a@tester.com")
        user_b = self._create_user("b@tester.com")

        # Create a sole editor non-public channel.
        sole_editor_channel = Channel.objects.create(name="sole-editor", actor_id=user_a.id)
        sole_editor_channel.editors.add(user_a)

        # Create sole-editor channel nodes.
        for i in range(0, 3):
            testdata.node({
                "title": "sole-editor-channel-node",
                "kind_id": "video",
            }, parent=sole_editor_channel.main_tree)

        # Create a sole editor public channel.
        public_channel = testdata.channel("public")
        public_channel.editors.add(user_a)
        public_channel.public = True
        public_channel.save()

        # Create a shared channel.
        shared_channel = testdata.channel("shared-channel")
        shared_channel.editors.add(user_a)
        shared_channel.editors.add(user_b)

        # Invitations.
        Invitation.objects.create(sender_id=user_a.id, invited_id=user_b.id)
        Invitation.objects.create(sender_id=user_b.id, invited_id=user_a.id)

        # Channel sets.
        channel_set = ChannelSet.objects.create(name="sole-editor")
        channel_set.editors.add(user_a)

        channel_set = ChannelSet.objects.create(name="public")
        channel_set.editors.add(user_a)
        channel_set.public = True
        channel_set.save()

        channel_set = ChannelSet.objects.create(name="shared-channelset")
        channel_set.editors.add(user_a)
        channel_set.editors.add(user_b)

        return user_a

    def test_unique_lower_email(self):
        self._create_user("tester@tester.com")
        with self.assertRaises(IntegrityError):
            self._create_user("Tester@tester.com")

    def test_get_for_email(self):
        user1 = self._create_user("tester@tester.com", is_active=False)
        user2 = self._create_user("tester@Tester.com", is_active=False)
        user3 = self._create_user("Tester@Tester.com", is_active=True)
        user4 = self._create_user("testing@test.com", is_active=True)

        # active should be returned first
        self.assertEqual(user3, User.get_for_email("tester@tester.com"))

        # then the most recent inactive
        User.objects.filter(id=user3.id).delete()
        self.assertEqual(user2, User.get_for_email("tester@tester.com"))
        User.objects.filter(id=user2.id).delete()
        self.assertEqual(user1, User.get_for_email("tester@tester.com"))
        User.objects.filter(id=user1.id).delete()

        # ensure nothing found doesn't error
        self.assertIsNone(User.get_for_email("tester@tester.com"))

        # ensure we don't return soft-deleted users
        user4.delete()
        self.assertIsNone(User.get_for_email("testing@test.com"))

    def test_delete(self):
        user = self._create_user("tester@tester.com")
        user.delete()

        # Sets deleted?
        self.assertEqual(user.deleted, True)
        # Sets is_active to False?
        self.assertEqual(user.is_active, False)
        # Creates user history?
        user_delete_history = UserHistory.objects.filter(user_id=user.id, action=user_history.DELETION).first()
        self.assertIsNotNone(user_delete_history)

    def test_recover(self):
        user = self._create_user("tester@tester.com")
        user.delete()
        user.recover()

        # Sets deleted to False?
        self.assertEqual(user.deleted, False)
        # Keeps is_active to False?
        self.assertEqual(user.is_active, False)
        # Creates user history?
        user_recover_history = UserHistory.objects.filter(user_id=user.id, action=user_history.RECOVERY).first()
        self.assertIsNotNone(user_recover_history)

    def test_hard_delete_user_related_data(self):
        user = self._setup_user_related_data()
        user.hard_delete_user_related_data()

        # Deletes sole-editor channels.
        self.assertFalse(Channel.objects.filter(name="sole-editor").exists())
        # Preserves shared channels.
        self.assertTrue(Channel.objects.filter(name="shared-channel").exists())
        # Preserves public channels.
        self.assertTrue(Channel.objects.filter(name="public").exists())

        # Deletes all user related invitations.
        self.assertFalse(Invitation.objects.filter(Q(sender_id=user.id) | Q(invited_id=user.id)).exists())

        # Deletes sole-editor channelsets.
        self.assertFalse(ChannelSet.objects.filter(name="sole-editor").exists())
        # Preserves shared channelsets.
        self.assertTrue(ChannelSet.objects.filter(name="shared-channelset").exists())
        # Preserves public channelsets.
        self.assertTrue(ChannelSet.objects.filter(name="public").exists())

        # All contentnodes of sole-editor channel points to ORPHANGE ROOT NODE?
        self.assertFalse(ContentNode.objects.filter(~Q(parent_id=settings.ORPHANAGE_ROOT_ID)
                                                    & Q(title="sole-editor-channel-node")).exists())
        # Creates user history?
        user_hard_delete_history = UserHistory.objects.filter(user_id=user.id, action=user_history.RELATED_DATA_HARD_DELETION).first()
        self.assertIsNotNone(user_hard_delete_history)


class ChannelHistoryTestCase(StudioTestCase):
    def setUp(self):
        super(ChannelHistoryTestCase, self).setUp()
        self.channel = testdata.channel()

    def test_mark_channel_created(self):
        self.assertEqual(1, self.channel.history.filter(action=channel_history.CREATION).count())

    def test_mark_channel_deleted(self):
        self.assertEqual(0, self.channel.deletion_history.count())
        self.channel.deleted = True
        self.channel.save(actor_id=self.admin_user.id)
        self.assertEqual(1, self.channel.deletion_history.filter(actor=self.admin_user).count())

    def test_mark_channel_recovered(self):
        self.assertEqual(0, self.channel.history.filter(actor=self.admin_user, action=channel_history.RECOVERY).count())
        self.channel.deleted = True
        self.channel.save(actor_id=self.admin_user.id)
        self.channel.deleted = False
        self.channel.save(actor_id=self.admin_user.id)
        self.assertEqual(1, self.channel.history.filter(actor=self.admin_user, action=channel_history.RECOVERY).count())

    def test_prune(self):
        i = 10
        now = timezone.now()
        channels = [
            self.channel,
            testdata.channel()
        ]
        last_history_ids = []
        ChannelHistory.objects.all().delete()

        self.assertEqual(0, ChannelHistory.objects.count())

        while i > 0:
            last_history_ids = [
                ChannelHistory.objects.create(
                    channel=channel,
                    actor=self.admin_user,
                    action=channel_history.PUBLICATION,
                    performed=now - timezone.timedelta(hours=i),
                ).id
                for channel in channels
            ]
            i -= 1

        self.assertEqual(20, ChannelHistory.objects.count())
        ChannelHistory.prune()
        self.assertEqual(2, ChannelHistory.objects.count())
        self.assertEqual(2, ChannelHistory.objects.filter(id__in=last_history_ids).count())


<<<<<<< HEAD
class FeedbackModelTests(StudioTestCase):

    @classmethod
    def setUpClass(cls):
        super(FeedbackModelTests, cls).setUpClass()

    def setUp(self):
        super(FeedbackModelTests, self).setUp()
        self.user = testdata.user()

    def _create_base_feedback_data(self, context, contentnode_id, content_id):
        base_feedback_data = {
            'context': context,
            'contentnode_id': contentnode_id,
            'content_id': content_id,
        }
        return base_feedback_data

    def _create_recommendation_event(self):
        channel = testdata.channel()
        node_where_import_was_initiated = testdata.node({"kind_id": content_kinds.TOPIC, "title": "recomendations provided here"})
        base_feedback_data = self._create_base_feedback_data(
            {'model_version': 1, 'breadcrums': "#Title#->Random"},
            node_where_import_was_initiated.id,
            node_where_import_was_initiated.content_id
        )
        recommendations_event = RecommendationsEvent.objects.create(
            user=self.user,
            target_channel_id=channel.id,
            time_hidden=timezone.now(),
            content=[{'content_id': str(uuid4()), 'node_id': str(uuid4()), 'channel_id': str(uuid4()), 'score': 4}],
            **base_feedback_data
        )

        return recommendations_event

    def test_create_flag_feedback_event(self):
        channel = testdata.channel("testchannel")
        flagged_node = testdata.node({"kind_id": content_kinds.TOPIC, "title": "SuS ContentNode"})
        base_feedback_data = self._create_base_feedback_data(
            {'spam': 'Spam or misleading'},
            flagged_node.id,
            flagged_node.content_id
        )
        flag_feedback_event = FlagFeedbackEvent.objects.create(
            user=self.user,
            target_channel_id=channel.id,
            **base_feedback_data
        )
        self.assertEqual(flag_feedback_event.user, self.user)
        self.assertEqual(flag_feedback_event.context['spam'], 'Spam or misleading')

    def test_create_recommendations_interaction_event(self):
        # This represents a node that was recommended by the model and was interacted by user!
        recommended_node = testdata.node({"kind_id": content_kinds.TOPIC, "title": "This node was recommended by the model"})
        base_feedback_data = self._create_base_feedback_data(
            {"comment": "explicit reason given by user why he rejected this node!"},
            recommended_node.id,
            recommended_node.content_id
            )
        fk = self._create_recommendation_event().id
        rec_interaction_event = RecommendationsInteractionEvent.objects.create(
            feedback_type='rejected',
            feedback_reason='some predefined reasons like (not related)',
            recommendation_event_id=fk,
            **base_feedback_data
        )
        self.assertEqual(rec_interaction_event.feedback_type, 'rejected')
        self.assertEqual(rec_interaction_event.feedback_reason, 'some predefined reasons like (not related)')

    def test_create_recommendations_event(self):
        channel = testdata.channel()
        node_where_import_was_initiated = testdata.node({"kind_id": content_kinds.TOPIC, "title": "recomendations provided here"})
        base_feedback_data = self._create_base_feedback_data(
            {'model_version': 1, 'breadcrums': "#Title#->Random"},
            node_where_import_was_initiated.id,
            node_where_import_was_initiated.content_id
        )
        recommendations_event = RecommendationsEvent.objects.create(
            user=self.user,
            target_channel_id=channel.id,
            time_hidden=timezone.now(),
            content=[{'content_id': str(uuid4()), 'node_id': str(uuid4()), 'channel_id': str(uuid4()), 'score': 4}],
            **base_feedback_data
        )
        self.assertEqual(len(recommendations_event.content), 1)
        self.assertEqual(recommendations_event.content[0]['score'], 4)
=======
class EmbeddingsTestCase(StudioTestCase):
    persist_bucket = True

    @classmethod
    def setUpClass(cls):
        super(EmbeddingsTestCase, cls).setUpClass()
        cls.create_bucket()
        node_1 = testdata.node({
            "kind_id": "video",
            "title": "first"
        })
        node_2 = testdata.node({
            "kind_id": "video",
            "title": "second"
        })
        node_3 = testdata.node({
            "kind_id": "video",
            "title": "third"
        })

        embedded_node_1 = EmbeddingsContentNode.objects.create(cid=node_1.content_id, contentnode=node_1)
        embedded_node_2 = EmbeddingsContentNode.objects.create(cid=node_2.content_id, contentnode=node_2)
        embedded_node_3 = EmbeddingsContentNode.objects.create(cid=node_3.content_id, contentnode=node_3)

        # Two closely placed vectors i.e. they are similar.
        Embeddings.objects.create(model="studio-embedder-v1.0", embedded_node=embedded_node_1, embedding=[2, 3])
        Embeddings.objects.create(model="studio-embedder-v1.0", embedded_node=embedded_node_2, embedding=[2, 2])
        # A vector placed at far distance i.e. not similar to above vectors.
        Embeddings.objects.create(model="studio-embedder-v1.0", embedded_node=embedded_node_3, embedding=[4, 1])

    @classmethod
    def tearDownClass(cls):
        super(EmbeddingsTestCase, cls).tearDownClass()
        cls.delete_bucket()

    def test_can_create_embeddings(self):
        embeddings_count = Embeddings.objects.count()
        self.assertEqual(embeddings_count, 3)

    def test_get_nearest_neighbors(self):
        from pgvector.django import L2Distance
        import numpy as np
        # Get the nearest neighbor of [2, 3] which is [2, 2].
        closest_embedding = list(Embeddings.objects.order_by(L2Distance('embedding', [2, 3]))[1:2])[0]
        self.assertTrue(np.array_equal(closest_embedding.embedding, np.array([2, 2])))
>>>>>>> 3d2f9248
<|MERGE_RESOLUTION|>--- conflicted
+++ resolved
@@ -1,5 +1,4 @@
 import uuid
-from uuid import uuid4
 
 import mock
 import pytest
@@ -992,7 +991,53 @@
         self.assertEqual(2, ChannelHistory.objects.filter(id__in=last_history_ids).count())
 
 
-<<<<<<< HEAD
+class EmbeddingsTestCase(StudioTestCase):
+    persist_bucket = True
+
+    @classmethod
+    def setUpClass(cls):
+        super(EmbeddingsTestCase, cls).setUpClass()
+        cls.create_bucket()
+        node_1 = testdata.node({
+            "kind_id": "video",
+            "title": "first"
+        })
+        node_2 = testdata.node({
+            "kind_id": "video",
+            "title": "second"
+        })
+        node_3 = testdata.node({
+            "kind_id": "video",
+            "title": "third"
+        })
+
+        embedded_node_1 = EmbeddingsContentNode.objects.create(cid=node_1.content_id, contentnode=node_1)
+        embedded_node_2 = EmbeddingsContentNode.objects.create(cid=node_2.content_id, contentnode=node_2)
+        embedded_node_3 = EmbeddingsContentNode.objects.create(cid=node_3.content_id, contentnode=node_3)
+
+        # Two closely placed vectors i.e. they are similar.
+        Embeddings.objects.create(model="studio-embedder-v1.0", embedded_node=embedded_node_1, embedding=[2, 3])
+        Embeddings.objects.create(model="studio-embedder-v1.0", embedded_node=embedded_node_2, embedding=[2, 2])
+        # A vector placed at far distance i.e. not similar to above vectors.
+        Embeddings.objects.create(model="studio-embedder-v1.0", embedded_node=embedded_node_3, embedding=[4, 1])
+
+    @classmethod
+    def tearDownClass(cls):
+        super(EmbeddingsTestCase, cls).tearDownClass()
+        cls.delete_bucket()
+
+    def test_can_create_embeddings(self):
+        embeddings_count = Embeddings.objects.count()
+        self.assertEqual(embeddings_count, 3)
+
+    def test_get_nearest_neighbors(self):
+        from pgvector.django import L2Distance
+        import numpy as np
+        # Get the nearest neighbor of [2, 3] which is [2, 2].
+        closest_embedding = list(Embeddings.objects.order_by(L2Distance('embedding', [2, 3]))[1:2])[0]
+        self.assertTrue(np.array_equal(closest_embedding.embedding, np.array([2, 2])))
+
+
 class FeedbackModelTests(StudioTestCase):
 
     @classmethod
@@ -1023,7 +1068,7 @@
             user=self.user,
             target_channel_id=channel.id,
             time_hidden=timezone.now(),
-            content=[{'content_id': str(uuid4()), 'node_id': str(uuid4()), 'channel_id': str(uuid4()), 'score': 4}],
+            content=[{'content_id': str(uuid.uuid4()), 'node_id': str(uuid.uuid4()), 'channel_id': str(uuid.uuid4()), 'score': 4}],
             **base_feedback_data
         )
 
@@ -1075,55 +1120,8 @@
             user=self.user,
             target_channel_id=channel.id,
             time_hidden=timezone.now(),
-            content=[{'content_id': str(uuid4()), 'node_id': str(uuid4()), 'channel_id': str(uuid4()), 'score': 4}],
+            content=[{'content_id': str(uuid.uuid4()), 'node_id': str(uuid.uuid4()), 'channel_id': str(uuid.uuid4()), 'score': 4}],
             **base_feedback_data
         )
         self.assertEqual(len(recommendations_event.content), 1)
-        self.assertEqual(recommendations_event.content[0]['score'], 4)
-=======
-class EmbeddingsTestCase(StudioTestCase):
-    persist_bucket = True
-
-    @classmethod
-    def setUpClass(cls):
-        super(EmbeddingsTestCase, cls).setUpClass()
-        cls.create_bucket()
-        node_1 = testdata.node({
-            "kind_id": "video",
-            "title": "first"
-        })
-        node_2 = testdata.node({
-            "kind_id": "video",
-            "title": "second"
-        })
-        node_3 = testdata.node({
-            "kind_id": "video",
-            "title": "third"
-        })
-
-        embedded_node_1 = EmbeddingsContentNode.objects.create(cid=node_1.content_id, contentnode=node_1)
-        embedded_node_2 = EmbeddingsContentNode.objects.create(cid=node_2.content_id, contentnode=node_2)
-        embedded_node_3 = EmbeddingsContentNode.objects.create(cid=node_3.content_id, contentnode=node_3)
-
-        # Two closely placed vectors i.e. they are similar.
-        Embeddings.objects.create(model="studio-embedder-v1.0", embedded_node=embedded_node_1, embedding=[2, 3])
-        Embeddings.objects.create(model="studio-embedder-v1.0", embedded_node=embedded_node_2, embedding=[2, 2])
-        # A vector placed at far distance i.e. not similar to above vectors.
-        Embeddings.objects.create(model="studio-embedder-v1.0", embedded_node=embedded_node_3, embedding=[4, 1])
-
-    @classmethod
-    def tearDownClass(cls):
-        super(EmbeddingsTestCase, cls).tearDownClass()
-        cls.delete_bucket()
-
-    def test_can_create_embeddings(self):
-        embeddings_count = Embeddings.objects.count()
-        self.assertEqual(embeddings_count, 3)
-
-    def test_get_nearest_neighbors(self):
-        from pgvector.django import L2Distance
-        import numpy as np
-        # Get the nearest neighbor of [2, 3] which is [2, 2].
-        closest_embedding = list(Embeddings.objects.order_by(L2Distance('embedding', [2, 3]))[1:2])[0]
-        self.assertTrue(np.array_equal(closest_embedding.embedding, np.array([2, 2])))
->>>>>>> 3d2f9248
+        self.assertEqual(recommendations_event.content[0]['score'], 4)