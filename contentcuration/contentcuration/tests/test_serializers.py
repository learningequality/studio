<<<<<<< HEAD
from __future__ import absolute_import

from .base import BaseAPITestCase
from django.db.models.query import QuerySet

from contentcuration.models import Channel
=======
from base import BaseAPITestCase
from django.db.models.query import QuerySet

>>>>>>> 5a3bd424
from contentcuration.models import ContentNode
from contentcuration.models import DEFAULT_CONTENT_DEFAULTS
from contentcuration.viewsets.common import ContentDefaultsSerializer
from contentcuration.viewsets.channel import ChannelSerializer as BaseChannelSerializer
from contentcuration.serializers import ContentNodeSerializer


def ensure_no_querysets_in_serializer(object):
    # values and values_list return list-like QuerySet objects, which can cause troubles if we aggregate the
    # output into a larger json dict. DRF apparently catches and fixes this under the hood.
    for field in object:
        # If it's not a base type, that means it is not being serialized properly.
        assert not isinstance(object[field], QuerySet), "{} is not serialized".format(
            field
        )


class ContentNodeSerializerTestCase(BaseAPITestCase):
    def test_fields_are_json_serializable(self):
        """
        The serializer should return data that is ready for serialization, and not in 'object' form.
        """

        node_ids = [
            "00000000000000000000000000000003",
            "00000000000000000000000000000004",
            "00000000000000000000000000000005",
        ]
        objects = ContentNodeSerializer(
            ContentNode.objects.filter(node_id__in=node_ids), many=True
        ).data
        for object in objects:
            ensure_no_querysets_in_serializer(object)

<<<<<<< HEAD

class ContentDefaultsSerializerTestCase(BaseAPITestCase):
    def test_create(self):
        s = ContentDefaultsSerializer(data={})
        self.assertTrue(s.is_valid())
        self.assertEqual(DEFAULT_CONTENT_DEFAULTS, s.save())

    def test_create__merge(self):
        defaults = dict(
            author="Buster",
            aggregator="Aggregators R US",
            provider="USA",
            copyright_holder="Learning Equality",
            license="Special Permissions",
            license_description="Things go here",
            auto_derive_video_thumbnail=False,
        )
        s = ContentDefaultsSerializer(data=defaults)
        self.assertTrue(s.is_valid())

        defaults.update(
            auto_derive_audio_thumbnail=True,
            auto_derive_document_thumbnail=True,
            auto_derive_html5_thumbnail=True,
            auto_derive_exercise_thumbnail=True,
            auto_randomize_questions=True,
            mastery_model="num_correct_in_a_row_5",
            m_value=5,
            n_value=5,
            language=None,
        )
        self.assertEqual(defaults, s.save())

    def test_update(self):
        defaults = dict(author="Buster")
        s = ContentDefaultsSerializer(defaults, data={})
        self.assertTrue(s.is_valid())
        self.assertEqual(defaults, s.save())

    def test_update__merge(self):
        defaults = dict(author="Buster", aggregator="Aggregators R US", provider="USA",)
        s = ContentDefaultsSerializer(
            defaults, data=dict(author="Duster", provider="Canada",)
        )
        self.assertTrue(s.is_valid())
        self.assertEqual(
            dict(author="Duster", aggregator="Aggregators R US", provider="Canada",),
            s.save(),
        )

    def test_validate_license(self):
        defaults = dict(license="")
        s = ContentDefaultsSerializer(
            defaults, data=dict(license="This license does not exist")
        )
        self.assertFalse(s.is_valid())


class ContentDefaultsSerializerUseTestCase(BaseAPITestCase):
    class ChannelSerializer(BaseChannelSerializer):
        content_defaults = ContentDefaultsSerializer(partial=True)

        class Meta:
            model = Channel
            fields = (
                "id",
                "content_defaults",
            )
            read_only_fields = ("id",)
            nested_writes = True

    def test_save__create(self):
        s = self.ChannelSerializer(
            data=dict(
                name="New test channel",
                description="This is the best test channel",
                content_defaults=dict(author="Buster"),
            )
        )

        self.assertTrue(s.is_valid())
        c = s.save()

        defaults = DEFAULT_CONTENT_DEFAULTS.copy()
        defaults.update(author="Buster")
        self.assertEqual(defaults, c.content_defaults)

    def test_save__update(self):
        c = Channel(
            name="New test channel",
            description="This is the best test channel",
            content_defaults=dict(author="Buster"),
        )
        c.save()

        s = self.ChannelSerializer(
            c, data=dict(content_defaults=dict(license="Special Permissions"))
        )

        self.assertTrue(s.is_valid())
        c = s.save()
        self.assertEqual(
            dict(author="Buster", license="Special Permissions"), c.content_defaults
        )
=======
    def test_repr_doesnt_evaluate_querysets(self):
        node_ids = [
            "00000000000000000000000000000003",
            "00000000000000000000000000000004",
            "00000000000000000000000000000005",
        ]
        objects = ContentNodeSerializer(
            ContentNode.objects.filter(node_id__in=node_ids), many=True
        )

        object = ContentNodeSerializer(
            ContentNode.objects.get(node_id=node_ids[0])
        )

        # Ensure we don't evaluate querysets when repr is called on a Serializer. See docs for
        # no_field_eval_repr in contentcuration/serializers.py for more info.
        obj_string = repr(object)
        assert "QuerySet" not in obj_string, "object __repr__ contains queryset: {}".format(obj_string)

        objs_string = repr(objects)
        assert "QuerySet" not in objs_string, "objects __repr__ contains queryset: {}".format(objs_string)
>>>>>>> 5a3bd424
<|MERGE_RESOLUTION|>--- conflicted
+++ resolved
@@ -1,15 +1,9 @@
-<<<<<<< HEAD
 from __future__ import absolute_import
 
 from .base import BaseAPITestCase
 from django.db.models.query import QuerySet
 
 from contentcuration.models import Channel
-=======
-from base import BaseAPITestCase
-from django.db.models.query import QuerySet
-
->>>>>>> 5a3bd424
 from contentcuration.models import ContentNode
 from contentcuration.models import DEFAULT_CONTENT_DEFAULTS
 from contentcuration.viewsets.common import ContentDefaultsSerializer
@@ -44,7 +38,28 @@
         for object in objects:
             ensure_no_querysets_in_serializer(object)
 
-<<<<<<< HEAD
+    def test_repr_doesnt_evaluate_querysets(self):
+        node_ids = [
+            "00000000000000000000000000000003",
+            "00000000000000000000000000000004",
+            "00000000000000000000000000000005",
+        ]
+        objects = ContentNodeSerializer(
+            ContentNode.objects.filter(node_id__in=node_ids), many=True
+        )
+
+        object = ContentNodeSerializer(
+            ContentNode.objects.get(node_id=node_ids[0])
+        )
+
+        # Ensure we don't evaluate querysets when repr is called on a Serializer. See docs for
+        # no_field_eval_repr in contentcuration/serializers.py for more info.
+        obj_string = repr(object)
+        assert "QuerySet" not in obj_string, "object __repr__ contains queryset: {}".format(obj_string)
+
+        objs_string = repr(objects)
+        assert "QuerySet" not in objs_string, "objects __repr__ contains queryset: {}".format(objs_string)
+
 
 class ContentDefaultsSerializerTestCase(BaseAPITestCase):
     def test_create(self):
@@ -148,27 +163,4 @@
         c = s.save()
         self.assertEqual(
             dict(author="Buster", license="Special Permissions"), c.content_defaults
-        )
-=======
-    def test_repr_doesnt_evaluate_querysets(self):
-        node_ids = [
-            "00000000000000000000000000000003",
-            "00000000000000000000000000000004",
-            "00000000000000000000000000000005",
-        ]
-        objects = ContentNodeSerializer(
-            ContentNode.objects.filter(node_id__in=node_ids), many=True
-        )
-
-        object = ContentNodeSerializer(
-            ContentNode.objects.get(node_id=node_ids[0])
-        )
-
-        # Ensure we don't evaluate querysets when repr is called on a Serializer. See docs for
-        # no_field_eval_repr in contentcuration/serializers.py for more info.
-        obj_string = repr(object)
-        assert "QuerySet" not in obj_string, "object __repr__ contains queryset: {}".format(obj_string)
-
-        objs_string = repr(objects)
-        assert "QuerySet" not in objs_string, "objects __repr__ contains queryset: {}".format(objs_string)
->>>>>>> 5a3bd424
+        )