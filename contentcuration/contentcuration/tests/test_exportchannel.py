--- conflicted
+++ resolved
@@ -83,17 +83,11 @@
         level1 = mixer.blend(cc.ContentNode, parent=root, kind=topic())
         level2 = mixer.blend(cc.ContentNode, parent=level1, kind=topic())
         leaf = mixer.blend(cc.ContentNode, parent=level2, kind=video())
-<<<<<<< HEAD
         leaf2 = mixer.blend(cc.ContentNode, parent=level2, kind=exercise(), title='EXERCISE 1', extra_fields={
             'mastery_model': 'do_all',
             'randomize': True
         })
-        leaf3 = mixer.blend(cc.ContentNode, parent=level2, kind=slideshow(), title="SLIDESHOW 1", extra_fields={})
-=======
-        leaf2 = mixer.blend(cc.ContentNode, parent=level2, kind=exercise(), title='EXERCISE 1',
-                            extra_fields="{\"mastery_model\":\"do_all\",\"randomize\":true}")
-        mixer.blend(cc.ContentNode, parent=level2, kind=slideshow(), title="SLIDESHOW 1", extra_fields="{}")
->>>>>>> 101175ff
+        mixer.blend(cc.ContentNode, parent=level2, kind=slideshow(), title="SLIDESHOW 1", extra_fields={})
 
         video_file = fileobj_video()
         video_file.contentnode = leaf
