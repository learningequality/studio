--- conflicted
+++ resolved
@@ -60,7 +60,7 @@
     queryset = ContentTag.objects.all()
     serializer_class = serializers.TagSerializer
 
-    def batch_save_tags(self, request, *args, **kwargs):
+    def batch_add_tags(self, request, *args, **kwargs):
         """
         endpoint for api method
         """
@@ -96,12 +96,8 @@
     url(r'^admin/', include(admin.site.urls)),
     url(r'^api/', include(router.urls)),
     url(r'^api/', include(bulkrouter.urls)),
-<<<<<<< HEAD
-    url(r'^api/add_tags/', TagViewSet.as_view({'post': 'batch_save_tags'})),
-=======
-    url(r'^api/save_tags/', TagViewSet.as_view({'post': 'batch_save_tags'})),
+    url(r'^api/add_tags/', TagViewSet.as_view({'post': 'batch_add_tags'})),
     url(r'^api/copy_node/$', views.copy_node, name='copy_node'),
->>>>>>> 46a39954
     url(r'^api-auth/', include('rest_framework.urls', namespace='rest_framework')),
     url(r'exercises/$', views.exercise_list, name='exercise_list'),
     url(r'exercises/(?P<exercise_id>\w+)', views.exercise, name='exercise'),
