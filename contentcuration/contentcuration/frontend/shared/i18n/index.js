--- conflicted
+++ resolved
@@ -7,26 +7,17 @@
   LTR: 'ltr',
   RTL: 'rtl',
 };
-<<<<<<< HEAD
-=======
-
->>>>>>> 75fb5b52
+
 const defaultLanguage = {
   id: 'en',
   lang_name: 'English',
   lang_direction: languageDirections.LTR,
 };
-<<<<<<< HEAD
+
 const languageValidator = language => {
   return ['id', 'lang_name', 'lang_direction'].reduce((valid, key) => valid && language[key], true);
 };
-=======
-
-const languageValidator = language => {
-  return ['id', 'lang_name', 'lang_direction'].reduce((valid, key) => valid && language[key], true);
-};
-
->>>>>>> 75fb5b52
+
 const getContentLangDir = language => {
   return (language || {}).lang_direction || languageDirections.LTR;
 };
