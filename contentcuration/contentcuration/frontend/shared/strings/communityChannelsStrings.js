import { createTranslator } from 'shared/i18n';

export const communityChannelsStrings = createTranslator('CommunityChannelsStrings', {
  // Publishing panel strings
  publishChannel: {
    message: 'Publish channel',
    context: 'The title of the panel to publish a channel',
  },
  publishAction: {
    message: 'Publish',
    context: 'The action button to publish a channel',
  },
  saveDraft: {
    message: 'Save draft',
    context: 'The action button to save a channel as a draft',
  },
  modeLive: {
    message: 'Live',
    context: 'Label to select live publishing mode',
  },
  modeDraft: {
    message: 'Draft (staging)',
    context: 'Label to select draft publishing mode',
  },
  versionNotesLabel: {
    message: "Describe what's new in this channel version",
    context: 'Label for the version notes text area',
  },
  versionDescriptionLabel: {
    message: 'Version description',
    context: 'Label for the version description text area',
  },
  modeLiveDescription: {
    message: 'This edition will be accessible to the public through the Kolibri public library.',
    context: 'Description for the live publishing mode',
  },
  modeDraftDescription: {
    message:
      'Your channel will be saved as a draft, allowing you to review or conduct quality checks without altering the published version on Kolibri public library.',
    context: 'Description for the draft publishing mode',
  },
  publishingInfo: {
    message: "You're publishing: Version {version}",
    context: 'Information about the version being published',
  },
  channelVersion: {
    message: '{name} v{version}',
    context: 'Formatted channel title that includes the channel name and its version;',
  },
  incompleteResourcesWarning: {
    message:
      '{count, number} {count, plural, one {incomplete resource} other {incomplete resources}}',
    context: 'Warning about incomplete resources',
  },
  incompleteResourcesDescription1: {
    message:
      'Incomplete resources will not be published and made available for download in Kolibri.',
    context: 'Description for incomplete resources',
  },
  incompleteResourcesDescription2: {
    message: "Click 'Publish' to confirm that you would like to publish anyway.",
    context: 'Confirmation message for publishing incomplete resources',
  },
  cancelAction: {
    message: 'Cancel',
    context: 'The action button to cancel an ongoing operation',
  },
  languageLabel: {
    message: 'Language',
    context: 'Label for the language selection dropdown',
  },
  languageRequiredMessage: {
    message: 'Language is required',
    context: 'Error message when language selection is required',
  },
  pendingStatus: {
    message: 'Submitted',
    context: 'Status indicating that an Community Library submission is pending',
  },
  approvedStatus: {
    message: 'Approved',
    context: 'Status indicating that an Community Library submission is approved',
  },
  flaggedStatus: {
    message: 'Flagged',
    context: 'Status indicating that an Community Library submission is rejected',
  },
  // Submit to Community Library panel strings
  submitToCommunityLibrary: {
    message: 'Submit to Community Library',
    context: 'The title of the "Submit to Community Library" panel',
  },
  publishingMessage: {
    message: 'Channel is being published',
    context:
      'Shown in the Submit to Community Library side panel when the channel is currently publishing',
  },
  submittedPrimaryInfo: {
    message:
      'A previous version is still pending review. Reviewers will see the latest submission first.',
    context:
      'Information shown in the "Submit to Community Library" panel when a previous version is pending review',
  },
  approvedPrimaryInfo: {
    message:
      'A previous version is live in the Community Library. Reviewers will see the latest submission first.',
    context:
      'Information shown in the "Submit to Community Library" panel when a previous version is approved and live',
  },
  flaggedPrimaryInfo: {
    message:
      'A previous version was flagged for review. Ensure you have fixed all highlighted issues before submitting.',
    context:
      'Information shown in the "Submit to Community Library" panel when a previous version was flagged',
  },
  nonePrimaryInfo: {
    message: 'Your published channel will be added to the Community Library review queue.',
    context:
      'Information shown in the "Submit to Community Library" panel when there are no previous submissions',
  },
  moreDetailsButton: {
    message: 'More details',
    context:
      'Button in the "Submit to Community Library" panel to show more details about the Community Library',
  },
  lessDetailsButton: {
    message: 'Less details',
    context:
      'Button in the "Submit to Community Library" panel to hide details about the Community Library',
  },
  moreDetails: {
    message:
      "The Kolibri Community Library features channels created by the community. Share your openly licensed work for review, and once it's approved, it will be available to users in your selected region or language.",
    context:
      'Detailed description of the Community Library shown in the "Submit to Community Library" panel',
  },
  notPublishedWarningTitle: {
    message: "This channel isn't published to Kolibri Studio yet",
    context:
      'Title of warning shown in the "Submit to Community Library" panel when the channel is not published',
  },
  notPublishedWarningDescription: {
    message: 'Publish to Studio first, then submit to the Community Library.',
    context:
      'Description of warning shown in the "Submit to Community Library" panel when the channel is not published',
  },
  publicWarningTitle: {
    message: 'This channel is currently public in the Content Library.',
    context:
      'Title of warning shown in the "Submit to Community Library" panel when the channel is public',
  },
  publicWarningDescription: {
    message: 'It is not possible to submit public channels to the Community Library.',
    context:
      'Description of warning shown in the "Submit to Community Library" panel when the channel is public',
  },
  alreadySubmittedWarningTitle: {
    message: 'This version of the channel has already been submitted to the Community Library.',
    context:
      'Title of warning shown in the "Submit to Community Library" panel when the current version is already submitted',
  },
  alreadySubmittedWarningDescription: {
    message:
      'Please wait for review or make changes and publish a new version before submitting again.',
    context:
      'Description of warning shown in the "Submit to Community Library" panel when the current version is already submitted',
  },
  descriptionLabel: {
    message: "Describe what's new in this submission",
    context:
      'Label for the submission description field in the "Submit to Community Library" panel',
  },
  descriptionRequired: {
    message: 'Description is required',
    context:
      'Error message shown in the "Submit to Community Library" panel when description is required but empty',
  },
  submitButton: {
    message: 'Submit for review',
    context: 'Button in the "Submit to Community Library" panel to submit channel for review',
  },
  submittingSnackbar: {
    message: 'Submitting channel to Community Library...',
    context: 'Snackbar message shown while submitting from the "Submit to Community Library" panel',
  },
  submittedSnackbar: {
    message: 'Channel submitted to Community Library',
    context:
      'Snackbar message shown after successful submission from the "Submit to Community Library" panel',
  },
  errorSnackbar: {
    message: 'There was an error submitting the channel',
    context:
      'Snackbar message shown when submission fails from the "Submit to Community Library" panel',
  },
  countryLabel: {
    message: 'Country',
    context: 'Label for the country selection field in the "Submit to Community Library" panel',
  },
  languagesDetected: {
    message: 'Language(s) detected',
    context: 'Label for detected languages in the "Submit to Community Library" panel',
  },
  licensesDetected: {
    message: 'License(s) detected',
    context: 'Label for detected licenses in the "Submit to Community Library" panel',
  },
  categoriesDetected: {
    message: 'Categories',
    context: 'Label for detected categories in the "Submit to Community Library" panel',
  },
  confirmReplacementText: {
    message: 'I understand this will replace my earlier submission on the review queue',
    context: 'Checkbox text shown when there is a pending submission to confirm replacement',
  },
<<<<<<< HEAD
  checkingChannelCompatibility: {
    message: 'Checking channel compatibility for submission...',
    context:
      'Message shown in the "Submit to Community Library" panel while the license audit is in progress',
  },
  checkingChannelCompatibilitySecondary: {
    message: 'This usually takes a few seconds...',
    context:
      'Secondary message shown below the main checking message to indicate the expected duration',
  },
  licenseCheckPassed: {
    message: 'License check passed',
    context: 'Title shown when license audit passes (no invalid licenses found)',
  },
  allLicensesCompatible: {
    message: 'All licenses are compatible with Community Library.',
    context: 'Message shown after listing compatible licenses when license check passes',
  },
  incompatibleLicensesDetected: {
    message: 'Incompatible license(s) detected',
    context: 'Title shown when invalid licenses are detected in the channel',
  },
  channelCannotBeDistributed: {
    message: 'this channel cannot be distributed via Kolibri.',
    context: 'Message explaining that channels with incompatible licenses cannot be distributed',
  },
  fixLicensingBeforeSubmission: {
    message: 'Please fix licensing before submitting a new version.',
    context: 'Call to action message when incompatible licenses are detected',
  },
  specialPermissionsDetected: {
    message: 'Special Permissions license(s) detected',
    context: 'Title shown when special permissions licenses are detected in the channel',
  },
  confirmDistributionRights: {
    message: 'Please confirm you have the right to distribute this content via Kolibri.',
    context:
      'Message asking user to confirm they have distribution rights for special permissions content',
  },
  previousPage: {
    message: 'Previous',
    context: 'Button text to navigate to the previous page in pagination',
  },
  nextPage: {
    message: 'Next',
    context: 'Button text to navigate to the next page in pagination',
=======
  resubmitModalTitle: {
    message: 'Resubmit channel for Community library review?',
    context:
      'Title of the modal shown after publishing a channel that already has Community Library submissions',
  },
  resubmitModalBodyFirst: {
    message: '{channelName} v{version} is also published to the Community Library.',
    context:
      'First sentence of the body text of the modal shown after publishing a channel that already has Community Library submissions',
  },
  resubmitModalBodySecond: {
    message:
      'Would you like to resubmit this version with your changes for community library review?',
    context:
      'Second sentence of the body text of the modal shown after publishing a channel that already has Community Library submissions',
  },
  resubmitAction: {
    message: 'Resubmit',
    context: 'Action in the resubmit modal to open the submit to Community Library side panel',
  },
  dismissAction: {
    message: 'Dismiss',
    context: 'Action in the resubmit modal to dismiss the modal',
>>>>>>> a1d4c0fd
  },
});<|MERGE_RESOLUTION|>--- conflicted
+++ resolved
@@ -213,7 +213,6 @@
     message: 'I understand this will replace my earlier submission on the review queue',
     context: 'Checkbox text shown when there is a pending submission to confirm replacement',
   },
-<<<<<<< HEAD
   checkingChannelCompatibility: {
     message: 'Checking channel compatibility for submission...',
     context:
@@ -260,7 +259,6 @@
   nextPage: {
     message: 'Next',
     context: 'Button text to navigate to the next page in pagination',
-=======
   resubmitModalTitle: {
     message: 'Resubmit channel for Community library review?',
     context:
@@ -284,6 +282,5 @@
   dismissAction: {
     message: 'Dismiss',
     context: 'Action in the resubmit modal to dismiss the modal',
->>>>>>> a1d4c0fd
   },
 });