--- conflicted
+++ resolved
@@ -36,21 +36,13 @@
                 <KIconButton
                   disabled="true"
                   icon="person"
-<<<<<<< HEAD
-                  color="white"
-=======
                   color="black"
->>>>>>> 75fb5b52
                 />
                 <span class="mx-2 subheading">{{ user.first_name }}</span>
                 <KIconButton
                   disabled="true"
                   icon="dropdown"
-<<<<<<< HEAD
-                  color="white"
-=======
                   color="black"
->>>>>>> 75fb5b52
                 />
               </VBtn>
             </template>
