<template>
  <div class="checkbox-container">
    <KCheckbox
      :value="value"
      :label="label"
      :showLabel="showLabel"
      :indeterminate="indeterminate"
      :disabled="disabled"
      :description="description"
      :checked="isChecked"
      :labelDir="labelDir"
      @change="handleChange"
    >
      <slot></slot>
    </KCheckbox>
  </div>
</template>

<script>
  import KCheckbox from 'kolibri-design-system/lib/KCheckbox';

  export default {
    name: 'Checkbox',
    components: {
      KCheckbox,
    },
    model: {
      prop: 'inputValue',
      event: 'input',
    },
    props: {
      /*
       * The label to show next to the checkbox
       */
      label: {
        type: String,
        default: null,
      },
      /*
       * Whether to show the label next to the checkbox
       */
      showLabel: {
        type: Boolean,
        default: true,
      },
      /*
       * The value of the checkbox.
       * If the checkbox is used with a v-model of array type,
       * then this value would be added/removed from the array based on the checkbox state.
       * If the checkbox is used with a v-model of any other type, then the v-model would
       * be set to this value when the checkbox is checked and set to null when unchecked.
       */
      value: {
        type: [String, Number],
        default: null,
      },
      /*
       * Whether the checkbox is disabled
       */
      disabled: {
        type: Boolean,
        default: false,
      },
      /*
       * The description to show below the checkbox
       */
      description: {
        type: String,
        default: null,
      },
      /*
       * Whether the checkbox is in indeterminate state
       */
      indeterminate: {
        type: Boolean,
        default: false,
      },
      /*
       * The reactive state of the checkbox which is used with v-model.
       * It is changed with the "input" event.
       * If used as an array, "value" prop is added/removed from it based on the checkbox state.
       * If used as a boolean, it is set to true when checked and false when unchecked.
       * If used as any other type, it is set to "value" prop when checked and null when unchecked.
       */
      inputValue: {
        type: [Array, Boolean, Number, String, Object],
        default: false,
      },
      /**
       * RTL dir of the text label
       * Options: 'auto', 'ltr', 'rtl', null.
       */
      labelDir: {
        type: String,
        default: 'auto',
      },
    },
    computed: {
      isChecked: {
        get() {
          if (Array.isArray(this.inputValue)) {
            return this.inputValue.includes(this.value);
          }

          if (typeof this.inputValue === 'boolean') {
            return this.inputValue;
          }

          return Boolean(this.inputValue);
        },
        set(checked) {
          if (Array.isArray(this.inputValue)) {
            const index = this.inputValue.indexOf(this.value);
            if (checked && index === -1) {
              this.updateInputValue([this.value, ...this.inputValue]);
            } else if (!checked && index !== -1) {
              const newInputValue = [...this.inputValue];
              newInputValue.splice(index, 1);
              this.updateInputValue(newInputValue);
            }
            return;
          }

          if (typeof this.inputValue === 'boolean') {
            this.updateInputValue(checked);
            return;
          }

          if (checked) {
            this.updateInputValue(this.value);
          } else {
            this.updateInputValue(null);
          }
        },
      },
    },
    methods: {
      handleChange(checked, e) {
        e.stopPropagation();
        this.isChecked = checked;
      },
      updateInputValue(newValue) {
        this.$emit('input', newValue);
      },
    },
  };
</script>

<<<<<<< HEAD
<style lang="less" scoped>
  /* Wrapper for better alignment control */
  .checkbox-container {
    display: flex;
    align-items: center;
  }

  /* Base styling for labels */
  /deep/ label.theme--light {
=======

<style lang="scss" scoped>

  ::v-deep label.theme--light {
>>>>>>> 888322f4
    padding: 0 8px;
    color: var(--v-text);
    display: flex;
    align-items: center;
  }

  /* Main checkbox styling with slight downward shift */
  /deep/ .checkbox-icon {
    width: 28px !important;
    height: 28px !important;
    flex-shrink: 0;
    position: relative !important;
    top: 1.7px !important; /* Added downward shift */
  }

  /* Ensure consistent text alignment */
  /deep/ .checkbox-label {
    display: flex;
    align-items: center;
  }

  /* For nested items in different contexts */
  .content-item /deep/ .checkbox-label,
  /deep/ .content-item .checkbox-label {
    display: flex;
    align-items: center;
  }

  /* Consistent spacing */
  /deep/ input[type="checkbox"] {
    margin-right: 8px;
  }

  /* Fix for specific hardcoded selector if needed */
  /deep/ [data-v-4219cdf2] {
    width: 28px !important;
    height: 28px !important;
    top: 1.7px !important; /* Added downward shift */
  }
</style><|MERGE_RESOLUTION|>--- conflicted
+++ resolved
@@ -146,7 +146,7 @@
   };
 </script>
 
-<<<<<<< HEAD
+
 <style lang="less" scoped>
   /* Wrapper for better alignment control */
   .checkbox-container {
@@ -156,12 +156,6 @@
 
   /* Base styling for labels */
   /deep/ label.theme--light {
-=======
-
-<style lang="scss" scoped>
-
-  ::v-deep label.theme--light {
->>>>>>> 888322f4
     padding: 0 8px;
     color: var(--v-text);
     display: flex;
