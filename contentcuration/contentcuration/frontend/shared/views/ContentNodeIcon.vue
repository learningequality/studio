--- conflicted
+++ resolved
@@ -1,30 +1,19 @@
 <template>
 
-<<<<<<< HEAD
   <span v-if="icon">
-=======
-  <span>
->>>>>>> f490b64e
     <VChip
       v-if="showColor"
       label
       :color="kind"
       :textColor="fontColor"
       small
-<<<<<<< HEAD
-=======
       class="ma-0 pa-0"
       :class="{iconOnly: !includeText}"
->>>>>>> f490b64e
     >
       <Icon small :color="fontColor" v-bind="$attrs">
         {{ icon }}
       </Icon>
-<<<<<<< HEAD
-      <span v-if="includeText">{{ text }}</span>
-=======
       <span v-if="includeText" class="ml-2">{{ text }}</span>
->>>>>>> f490b64e
     </VChip>
     <span v-else>
       <Icon :color="fontColor" v-bind="$attrs">
@@ -60,14 +49,6 @@
         type: Boolean,
         default: true,
       },
-      includeText: {
-        type: Boolean,
-        default: false,
-      },
-      showColor: {
-        type: Boolean,
-        default: true,
-      },
     },
     computed: {
       fontColor() {
@@ -91,29 +72,6 @@
             return 'widgets';
           default:
             return 'error_outline';
-<<<<<<< HEAD
-        }
-      },
-      text() {
-        switch (this.kind) {
-          case 'topic':
-            return this.$tr('topic');
-          case 'video':
-            return this.$tr('video');
-          case 'audio':
-            return this.$tr('audio');
-          case 'slideshow':
-            return this.$tr('slideshow');
-          case 'exercise':
-            return this.$tr('exercise');
-          case 'document':
-            return this.$tr('document');
-          case 'html5':
-            return this.$tr('html5');
-          default:
-            return this.$tr('unsupported');
-=======
->>>>>>> f490b64e
         }
       },
       text() {
@@ -147,36 +105,15 @@
       html5: 'HTML5 App',
       unsupported: 'Unsupported',
     },
-    $trs: {
-      topic: 'Topic',
-      video: 'Video',
-      audio: 'Audio',
-      exercise: 'Exercise',
-      document: 'Document',
-      slideshow: 'Slideshow',
-      html5: 'HTML5 App',
-      unsupported: 'Unsupported',
-    },
   };
 
 </script>
 
 <style lang="less" scoped>
 
-<<<<<<< HEAD
-  .v-chip {
-    margin: 0;
-    margin-right: 10px;
-    /deep/ .v-chip__content {
-      padding: 0 10px;
-    }
-    span {
-      padding-left: 5px;
-=======
   .iconOnly {
     /deep/ .v-chip__content {
       padding: 0 5px;
->>>>>>> f490b64e
     }
   }
 
