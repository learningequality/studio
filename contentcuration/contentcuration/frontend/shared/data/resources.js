--- conflicted
+++ resolved
@@ -1034,10 +1034,6 @@
         .filter(f => !f[GENERATING])
         .toArray();
     });
-<<<<<<< HEAD
-
-=======
->>>>>>> 8c4b7718
     return new Promise((resolve, reject) => {
       const subscription = observable.subscribe({
         next(result) {
