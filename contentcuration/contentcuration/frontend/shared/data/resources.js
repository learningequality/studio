--- conflicted
+++ resolved
@@ -1085,17 +1085,6 @@
     });
   },
 
-<<<<<<< HEAD
-  sync(
-    id,
-    {
-      titles_and_descriptions = false,
-      resource_details = false,
-      files = false,
-      assessment_items = false,
-    } = {}
-  ) {
-=======
   deploy(id) {
     const change = {
       key: id,
@@ -1134,8 +1123,15 @@
     });
   },
 
-  sync(id, { attributes = false, tags = false, files = false, assessment_items = false } = {}) {
->>>>>>> 2fd01d1f
+  sync(
+    id,
+    {
+      titles_and_descriptions = false,
+      resource_details = false,
+      files = false,
+      assessment_items = false,
+    } = {}
+  ) {
     const change = {
       key: id,
       titles_and_descriptions,
