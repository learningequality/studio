// eslint-disable-next-line import/no-named-as-default
import Dexie, { liveQuery } from 'dexie';
import Mutex from 'mutex-js';
import findIndex from 'lodash/findIndex';
import flatMap from 'lodash/flatMap';
import isArray from 'lodash/isArray';
import isString from 'lodash/isString';
import matches from 'lodash/matches';
import overEvery from 'lodash/overEvery';
import sortBy from 'lodash/sortBy';
import compact from 'lodash/compact';
import uniq from 'lodash/uniq';
import uniqBy from 'lodash/uniqBy';

import { v4 as uuidv4 } from 'uuid';
import {
  CHANGE_TYPES,
  CHANGES_TABLE,
  PAGINATION_TABLE,
  RELATIVE_TREE_POSITIONS,
  TABLE_NAMES,
  COPYING_STATUS,
  COPYING_STATUS_VALUES,
  TASK_ID,
  CURRENT_USER,
  MAX_REV_KEY,
  LAST_FETCHED,
  CREATION_CHANGE_TYPES,
  TREE_CHANGE_TYPES,
} from './constants';
import applyChanges, { applyMods, collectChanges } from './applyRemoteChanges';
import mergeAllChanges from './mergeChanges';
import db, { channelScope, CLIENTID, Collection } from './db';
import { API_RESOURCES, INDEXEDDB_RESOURCES, changeRevs } from './registry';
import {
  CreatedChange,
  UpdatedChange,
  DeletedChange,
  MovedChange,
  CopiedChange,
  PublishedChange,
  SyncedChange,
  DeployedChange,
  UpdatedDescendantsChange,
  PublishedNextChange,
} from './changes';
import urls from 'shared/urls';
import { currentLanguage } from 'shared/i18n';
import client, { paramsSerializer } from 'shared/client';
import { DELAYED_VALIDATION, fileErrors, NEW_OBJECT } from 'shared/constants';
import { ContentKindsNames } from 'shared/leUtils/ContentKinds';
import { getMergedMapFields } from 'shared/utils/helpers';

// Number of seconds after which data is considered stale.
const REFRESH_INTERVAL = 5;

const QUERY_SUFFIXES = {
  IN: 'in',
  GT: 'gt',
  GTE: 'gte',
  LT: 'lt',
  LTE: 'lte',
};

const ORDER_FIELD = 'ordering';
const PAGINATION_FIELD = 'max_results';

const VALID_SUFFIXES = new Set(Object.values(QUERY_SUFFIXES));

const SUFFIX_SEPERATOR = '__';
const validPositions = new Set(Object.values(RELATIVE_TREE_POSITIONS));

const EMPTY_ARRAY = Symbol('EMPTY_ARRAY');

let vuexStore;

export function injectVuexStore(store) {
  vuexStore = store;
}

function getUserIdFromStore() {
  if (vuexStore) {
    return vuexStore.getters.currentUserId;
  }
  throw ReferenceError(
    ```
  Attempted to get the user_id from the store to set on a change object,
  but the store has not been injected into the resources.js module using injectVuexStore function
  ```,
  );
}

// Custom uuid4 function to match our dashless uuids on the server side
export function uuid4() {
  return uuidv4().replace(/-/g, '');
}

export function formatUUID4(uuid) {
  if (!uuid || typeof uuid !== 'string') {
    return uuid;
  }
  const cleanId = uuid.replace(/-/g, '');
  if (cleanId.length !== 32) {
    return uuid;
  }
  return `${cleanId.slice(0, 8)}-${cleanId.slice(8, 12)}-${cleanId.slice(12, 16)}-${cleanId.slice(
    16,
    20,
  )}-${cleanId.slice(20)}`;
}

/*
 * Code to allow multiple inheritance in JS
 * modified from https://hacks.mozilla.org/2015/08/es6-in-depth-subclassing/
 */

function mix(...mixins) {
  // Inherit from the last class to allow constructor inheritance
  class Mix extends mixins.slice(-1)[0] {}

  // Programmatically add all the methods and accessors
  // of the mixins to class Mix.
  for (const mixin of mixins) {
    copyProperties(Mix, mixin);
    copyProperties(Mix.prototype, mixin.prototype);
  }
  return Mix;
}

function copyProperties(target, source) {
  for (const key of Reflect.ownKeys(source)) {
    if (key !== 'constructor' && key !== 'prototype' && key !== 'name') {
      const desc = Object.getOwnPropertyDescriptor(source, key);
      Object.defineProperty(target, key, desc);
    }
  }
}

function objectsAreStale(objs) {
  const now = Date.now();
  return objs.some(obj => {
    const refresh = obj[LAST_FETCHED] + REFRESH_INTERVAL * 1000;
    return refresh < now;
  });
}

class APIResource {
  constructor({ urlName, ...options }) {
    this.urlName = urlName;
    copyProperties(this, options);
    API_RESOURCES[urlName] = this;
  }

  getUrlFunction(endpoint) {
    return urls[`${this.urlName}_${endpoint}`];
  }

  modelUrl(id) {
    // Leveraging Django REST Framework generated URL patterns.
    return this.getUrlFunction('detail')(id);
  }

  collectionUrl() {
    // Leveraging Django REST Framework generated URL patterns.
    return this.getUrlFunction('list')();
  }

  fetchModel(id) {
    return client.get(this.modelUrl(id));
  }

  fetchCollection(params) {
    return client.get(this.collectionUrl(), { params });
  }
}

class IndexedDBResource {
  constructor({
    tableName,
    idField = 'id',
    uuid = true,
    indexFields = [],
    syncable = false,
    ...options
  } = {}) {
    this.tableName = tableName;
    // Don't allow resources with a compound index to have uuids
    this.uuid = uuid && idField.split('+').length === 1;
    this.schema = [idField, ...indexFields].join(',');
    this.rawIdField = idField;
    this.indexFields = new Set([idField, ...indexFields]);

    INDEXEDDB_RESOURCES[tableName] = this;
    copyProperties(this, options);
    // By default these resources do not sync changes to the backend.
    this.syncable = syncable;
  }

  get table() {
    if (process.env.NODE_ENV !== 'production' && !db[this.tableName]) {
      /* eslint-disable no-console */
      console.error(
        `Tried to access table ${this.tableName} but it does not exist. Either requires a migration or clearing indexedDB`,
      );
      /* eslint-enable */
    }
    return db[this.tableName];
  }

  get idField() {
    return this.table.schema.primKey.keyPath;
  }

  getIdValue(datum) {
    if (typeof this.idField === 'string') {
      return datum[this.idField];
    }
    return this.idField.map(f => datum[f]);
  }

  /*
   * Transaction method used to invoke updates, creates and deletes
   * in a way that doesn't trigger listeners from the client that
   * initiated it by setting the CLIENTID.
   */
  transaction({ mode = 'rw', source = null } = {}, ...extraTables) {
    const callback = extraTables.pop();
    if (source === null) {
      source = CLIENTID;
    }
    return db.transaction(mode, this.tableName, ...extraTables, () => {
      Dexie.currentTransaction.source = source;
      return callback();
    });
  }

  /**
   * Search the "updated descendants" changes of the current resource and its
   * parents to find any changes that should be applied to the current resource.
   * And it transforms these "updated descendants" changes into "updated" changes
   * to the current resource.
   * @returns
   */
  async getInheritedChanges(itemData = []) {
    if (this.tableName !== TABLE_NAMES.CONTENTNODE || !itemData.length) {
      return Promise.resolve([]);
    }

    const updatedDescendantsChanges = await db[CHANGES_TABLE].where('type')
      .equals(CHANGE_TYPES.UPDATED_DESCENDANTS)
      .toArray();
    if (!updatedDescendantsChanges.length) {
      return Promise.resolve([]);
    }

    const inheritedChanges = [];
    const parentIds = [...new Set(itemData.map(item => item.parent).filter(Boolean))];
    const ancestorsPromises = parentIds.map(parentId => this.getAncestors(parentId));
    const parentsAncestors = await Promise.all(ancestorsPromises);

    parentsAncestors.forEach(ancestors => {
      const parent = ancestors[ancestors.length - 1];
      const ancestorsIds = ancestors.map(ancestor => ancestor.id);
      const parentChanges = updatedDescendantsChanges.filter(change =>
        ancestorsIds.includes(change.key),
      );
      if (!parentChanges.length) {
        return;
      }

      itemData
        .filter(item => item.parent === parent.id)
        .forEach(item => {
          inheritedChanges.push(
            ...parentChanges.map(change => ({
              ...change,
              mods: {
                ...change.mods,
                ...getMergedMapFields(item, change.mods),
              },
              key: item.id,
              type: CHANGE_TYPES.UPDATED,
            })),
          );
        });
    });

    return inheritedChanges;
  }

  mergeDescendantsChanges(changes, inheritedChanges, itemData) {
    if (inheritedChanges.length) {
      changes.push(...inheritedChanges);
      changes = sortBy(changes, 'rev');
    }
    changes
      .filter(change => change.type === CHANGE_TYPES.UPDATED_DESCENDANTS)
      .forEach(change => {
        change.type = CHANGE_TYPES.UPDATED;
        const item = itemData.find(i => i.id === change.key);
        if (!item) {
          return;
        }
        change.mods = {
          ...change.mods,
          ...getMergedMapFields(item, change.mods),
        };
      });

    return changes;
  }

  setData(itemData) {
    const now = Date.now();
    // Directly write to the table, rather than using the add/update methods
    // to avoid creating change events that we would sync back to the server.
    return this.transaction({ mode: 'rw' }, this.tableName, CHANGES_TABLE, () => {
      // Get any relevant changes that would be overwritten by this bulkPut
      const changesPromise = db[CHANGES_TABLE].where('[table+key]')
        .anyOf(itemData.map(datum => [this.tableName, this.getIdValue(datum)]))
        .sortBy('rev');
      const inheritedChangesPromise = this.getInheritedChanges(itemData);
      const currentPromise = this.table
        .where(this.idField)
        .anyOf(itemData.map(datum => this.getIdValue(datum)))
        .toArray();

      return Promise.all([changesPromise, inheritedChangesPromise, currentPromise]).then(
        ([changes, inheritedChanges, currents]) => {
          changes = this.mergeDescendantsChanges(changes, inheritedChanges, itemData);
          changes = mergeAllChanges(changes, true);
          const collectedChanges = collectChanges(changes)[this.tableName] || {};
          for (const changeType of Object.keys(collectedChanges)) {
            const map = {};
            for (const change of collectedChanges[changeType]) {
              map[change.key] = change;
            }
            collectedChanges[changeType] = map;
          }
          const currentMap = {};
          for (const currentObj of currents) {
            currentMap[this.getIdValue(currentObj)] = currentObj;
          }
          const data = itemData
            .map(datum => {
              const id = this.getIdValue(datum);
              datum[LAST_FETCHED] = now;
              // Persist TASK_ID and COPYING_STATUS attributes when directly
              // fetching from the server
              if (currentMap[id] && currentMap[id][TASK_ID]) {
                datum[TASK_ID] = currentMap[id][TASK_ID];
              }
              if (currentMap[id] && currentMap[id][COPYING_STATUS]) {
                datum[COPYING_STATUS] = currentMap[id][COPYING_STATUS];
              }
              // If we have an updated change, apply the modifications here
              if (
                collectedChanges[CHANGE_TYPES.UPDATED] &&
                collectedChanges[CHANGE_TYPES.UPDATED][id]
              ) {
                applyMods(datum, collectedChanges[CHANGE_TYPES.UPDATED][id].mods);
              }
              return datum;
              // If we have a deleted change, just filter out this object so we don't reput it
            })
            .filter(
              datum =>
                !collectedChanges[CHANGE_TYPES.DELETED] ||
                !collectedChanges[CHANGE_TYPES.DELETED][this.getIdValue(datum)],
            );
          return this.table.bulkPut(data).then(() => {
            // Move changes need to be reapplied on top of fetched data in case anything
            // has happened on the backend.
            return applyChanges(Object.values(collectedChanges[CHANGE_TYPES.MOVED] || {})).then(
              results => {
                if (!results || !results.length) {
                  return data;
                }
                const resultsMap = {};
                for (const result of results) {
                  const id = this.getIdValue(result);
                  resultsMap[id] = result;
                }
                return data
                  .map(datum => {
                    const id = this.getIdValue(datum);
                    if (resultsMap[id]) {
                      applyMods(datum, resultsMap[id]);
                    }
                    return datum;
                    // Concatenate any unsynced created objects onto
                    // the end of the returned objects
                  })
                  .concat(Object.values(collectedChanges[CHANGE_TYPES.CREATED]).map(c => c.obj));
              },
            );
          });
        },
      );
    });
  }

  async where(params = {}) {
    const table = db[this.tableName];
    // Indexed parameters
    const whereParams = {};
    // Non-indexed parameters
    const filterParams = {};
    // Array parameters - ones that are filtering by 'in'
    const arrayParams = {};
    // Suffixed parameters - ones that are filtering by [gt/lt](e)
    const suffixedParams = {};
    // Field to sort by
    let sortBy;
    let reverse;

    // Check for pagination
    const maxResults = Number(params[PAGINATION_FIELD]);
    const paginationActive = !isNaN(maxResults);
    if (paginationActive && !params[ORDER_FIELD]) {
      params[ORDER_FIELD] = this.defaultOrdering;
    }
    for (const key of Object.keys(params)) {
      if (key === PAGINATION_FIELD) {
        // Don't filter by parameters that are used for pagination
        continue;
      }
      // Partition our parameters
      const [rootParam, suffix] = key.split(SUFFIX_SEPERATOR);
      if (suffix && VALID_SUFFIXES.has(suffix) && suffix !== QUERY_SUFFIXES.IN) {
        // We have a suffix and it is for an operation that isn't IN
        suffixedParams[rootParam] = suffixedParams[rootParam] || {};
        suffixedParams[rootParam][suffix] = params[key];
      } else if (this.indexFields.has(rootParam)) {
        if (suffix === QUERY_SUFFIXES.IN) {
          // We have a suffix for an IN operation
          arrayParams[rootParam] = params[key];
        } else if (!suffix) {
          whereParams[rootParam] = params[key];
        }
      } else if (key === ORDER_FIELD) {
        const ordering = params[key];
        if (ordering.indexOf('-') === 0) {
          sortBy = ordering.substring(1);
          reverse = true;
        } else {
          sortBy = ordering;
        }
      } else {
        filterParams[rootParam] = params[key];
      }
    }
    let collection;
    if (Object.keys(arrayParams).length !== 0) {
      if (Object.keys(arrayParams).length === 1) {
        const anyOf = Object.values(arrayParams)[0];
        if (anyOf.length === 0) {
          if (process.env.NODE_ENV !== 'production') {
            /* eslint-disable no-console */
            console.warn(`Tried to query ${Object.keys(arrayParams)[0]} with no values`);
          }
          return Promise.resolve(EMPTY_ARRAY);
        }
        const keyPath = Object.keys(arrayParams)[0];
        collection = table.where(keyPath).anyOf(Object.values(arrayParams)[0]);
        if (process.env.NODE_ENV !== 'production') {
          // Flag a warning if we tried to filter by an Array and other where params
          if (Object.keys(whereParams).length > 1) {
            /* eslint-disable no-console */
            console.warn(
              `Tried to query ${Object.keys(whereParams).join(
                ', ',
              )} alongside array parameters which is not currently supported`,
            );
            /* eslint-enable */
          }
        }
        Object.assign(filterParams, whereParams);
        if (sortBy === keyPath) {
          sortBy = null;
        }
      } else if (Object.keys(arrayParams).length > 1) {
        if (process.env.NODE_ENV !== 'production') {
          // Flag a warning if we tried to filter by an Array and other where params
          /* eslint-disable no-console */
          console.warn(
            `Tried to query multiple __in params ${Object.keys(arrayParams).join(
              ', ',
            )} which is not currently supported`,
          );
          /* eslint-enable */
        }
      }
    } else if (Object.keys(whereParams).length > 0) {
      collection = table.where(whereParams);
      if (whereParams[sortBy] && Object.keys(whereParams).length === 1) {
        // If there is only one where parameter, then the collection should already be sorted
        // by the index that it was queried by.
        // https://dexie.org/docs/Collection/Collection.sortBy()#remarks
        sortBy = null;
      }
    } else {
      if (sortBy && this.indexFields.has(sortBy)) {
        collection = table.orderBy(sortBy);
        if (reverse) {
          collection = collection.reverse();
        }
        sortBy = null;
      } else {
        collection = table.toCollection();
      }
    }
    let filterFn;
    if (Object.keys(filterParams).length !== 0) {
      filterFn = matches(filterParams);
    }
    if (Object.keys(suffixedParams).length !== 0) {
      // Reassign the filterFn to be a combination of all the suffixed parameter filters
      // we are applying here, so require that the item passes all the operations
      // hence, overEvery.
      filterFn = overEvery(
        [
          // First generate a flat array of all suffix parameter filter functions
          ...flatMap(
            Object.keys(suffixedParams),
            // First we iterate over the specific parameters we are filtering over
            key => {
              // Then we iterate over the suffixes that we are filtering over
              return Object.keys(suffixedParams[key]).map(suffix => {
                // For each suffix, we have a specific value
                const value = suffixedParams[key][suffix];
                // Now return a filter function depending on the specific
                // suffix that we have passed.
                if (suffix === QUERY_SUFFIXES.LT) {
                  return item => item[key] < value;
                } else if (suffix === QUERY_SUFFIXES.LTE) {
                  return item => item[key] <= value;
                } else if (suffix === QUERY_SUFFIXES.GT) {
                  return item => item[key] > value;
                } else if (suffix === QUERY_SUFFIXES.GTE) {
                  return item => item[key] >= value;
                }
                // Because of how we are initially generating these
                // we should never get to here and returning undefined
              });
            },
          ),
          // If there are filter Params, this will be defined
          filterFn,
          // If there were not, it will be undefined and filtered by the final filter
          // In addition, in the unlikely case that the suffix was not recognized,
          // this will filter out those cases too.
        ].filter(f => f),
      );
    }
    if (filterFn) {
      collection = collection.filter(filterFn);
    }
    if (paginationActive) {
      // Default pagination field is 'lft'
      let paginationField = 'lft';
      if (params.ordering) {
        paginationField = params.ordering.replace(/^-/, '');
      }
      // Determine the operator based on the ordering direction.
      const operator = params.ordering && params.ordering.startsWith('-') ? 'lt' : 'gt';

      let results;
      if (sortBy) {
        // If we still have a sortBy value here, then we have not sorted using orderBy
        // so we need to sort here.
        if (reverse) {
          collection = collection.reverse();
        }
        results = (await collection.sortBy(sortBy)).slice(0, maxResults + 1);
      } else {
        results = await collection.limit(maxResults + 1).toArray();
      }
      const hasMore = results.length > maxResults;
      return {
        results: results.slice(0, maxResults),
        more: hasMore
          ? {
              ...params,
              // Dynamically set the pagination cursor based on the pagination field and operator.
              [`${paginationField}__${operator}`]: results[maxResults - 1][paginationField],
            }
          : null,
      };
    }
    if (sortBy) {
      if (reverse) {
        collection = collection.reverse();
      }
      collection = collection.sortBy(sortBy);
    }
    return collection.toArray();
  }

  whereLiveQuery(params = {}) {
    return liveQuery(() => this.where(params));
  }

  get(id) {
    return this.table.get(id);
  }

  /**
   * Method to remove the NEW_OBJECT and DELAYED_VALIDATION symbols
   * property so we don't commit it to IndexedDB
   * @param {Object} obj
   * @return {Object}
   */
  _cleanNew(obj) {
    const out = {
      ...obj,
    };
    delete out[NEW_OBJECT];
    delete out[DELAYED_VALIDATION];
    return out;
  }

  _saveAndQueueChange(change) {
    return change.saveChange().then(rev => {
      if (rev !== null) {
        changeRevs.push(rev);
      }
    });
  }

  async _updateChange(id, changes, oldObj = null) {
    if (!this.syncable) {
      return Promise.resolve();
    }
    if (!oldObj) {
      oldObj = await this.table.get(id);
    }
    if (!oldObj) {
      return Promise.resolve();
    }
    const change = new UpdatedChange({
      key: id,
      table: this.tableName,
      oldObj,
      changes,
      source: CLIENTID,
    });
    return this._saveAndQueueChange(change);
  }

  update(id, changes) {
    return this.transaction({ mode: 'rw' }, CHANGES_TABLE, () => {
      changes = this._cleanNew(changes);
      // Do the update change first so that we can diff against the
      // non-updated object.
      return this._updateChange(id, changes).then(() => {
        return this.table.update(id, changes);
      });
    });
  }

  /**
   * @param {Object|Collection} query
   * @return {Promise<mixed[]>}
   */
  _resolveQuery(query) {
    return new Promise(resolve => {
      if (query instanceof Collection) {
        resolve(query.toArray());
      } else if (query instanceof Dexie.Promise || query instanceof Promise || isArray(query)) {
        resolve(query);
      } else {
        resolve(this.where(query));
      }
    });
  }
  /**
   * Method to synchronously return a new object
   * suitable for insertion into IndexedDB but
   * without actually inserting it
   * @param {Object} obj
   * @return {Object}
   */
  createObj(obj) {
    return {
      ...this._prepareAdd(obj),
      [NEW_OBJECT]: true,
    };
  }

  _prepareAdd(obj) {
    const idMap = this._prepareCopy({});
    return this._cleanNew({
      ...idMap,
      ...obj,
    });
  }

  _createChange(id, obj) {
    if (!this.syncable) {
      return Promise.resolve();
    }
    const change = new CreatedChange({
      key: id,
      table: this.tableName,
      obj,
      source: CLIENTID,
    });
    return this._saveAndQueueChange(change);
  }

  /**
   * @param {Object} obj
   * @return {Promise<string>}
   */
  add(obj) {
    return this.transaction({ mode: 'rw' }, CHANGES_TABLE, () => {
      obj = this._prepareAdd(obj);
      return this.table.add(obj).then(id => {
        return this._createChange(id, obj).then(() => id);
      });
    });
  }

  /**
   * @param {Object} original
   * @return {Object}
   * @private
   */
  _prepareCopy(original) {
    const id = this.uuid ? { [this.idField]: uuid4() } : {};

    return this._cleanNew({
      ...original,
      ...id,
    });
  }

  _deleteChange(id) {
    if (!this.syncable) {
      return Promise.resolve();
    }
    return this.table.get(id).then(oldObj => {
      if (!oldObj) {
        return Promise.resolve();
      }
      const change = new DeletedChange({
        key: id,
        table: this.tableName,
        oldObj,
        source: CLIENTID,
      });
      return this._saveAndQueueChange(change);
    });
  }

  delete(id) {
    return this.transaction({ mode: 'rw' }, CHANGES_TABLE, () => {
      // Generate delete change first so that we can look up the existing object
      return this._deleteChange(id).then(() => {
        return this.table.delete(id);
      });
    });
  }

  /**
   * Return the channel_id for a change, given the object
   * @param {Object} obj
   * @returns {Object}
   */
  getChannelId() {
    return;
  }

  /**
   * Return the user_id for a change, given the object
   * @param {Object} obj
   * @returns {Object}
   */
  getUserId() {
    return;
  }
}

class Resource extends mix(APIResource, IndexedDBResource) {
  constructor({ urlName, syncable = true, ...options } = {}) {
    super(options);
    this.urlName = urlName;
    API_RESOURCES[urlName] = this;
    // Overwrite the false default for IndexedDBResource
    this.syncable = syncable;
    // A map of stringified request params to a last fetched time and a promise
    this._requests = {};
  }

  savePagination(queryString, more) {
    return this.transaction({ mode: 'rw' }, PAGINATION_TABLE, () => {
      // Always save the pagination even if null, so we know we have fetched it
      return db[PAGINATION_TABLE].put({ table: this.tableName, queryString, more });
    });
  }

  loadPagination(queryString) {
    return db[PAGINATION_TABLE].get([this.tableName, queryString]).then(pagination => {
      return pagination ? pagination.more : null;
    });
  }

  fetchCollection(params) {
    const now = Date.now();
    const queryString = paramsSerializer(params);
    const cachedRequest = this._requests[queryString];
    if (
      cachedRequest &&
      cachedRequest[LAST_FETCHED] &&
      cachedRequest[LAST_FETCHED] + REFRESH_INTERVAL * 1000 > now &&
      cachedRequest.promise
    ) {
      return cachedRequest.promise;
    }
    const promise = client.get(this.collectionUrl(), { params }).then(response => {
      let itemData;
      let pageData;
      let more;
      if (Array.isArray(response.data)) {
        itemData = response.data;
      } else if (response.data && response.data.results) {
        pageData = response.data;
        itemData = pageData.results;
        more = pageData.more;
      } else {
        // eslint-disable-next-line no-console
        console.error(`Unexpected response from ${this.urlName}`, response);
        itemData = [];
      }
      const paginationPromise = pageData
        ? this.savePagination(queryString, more)
        : Promise.resolve();
      return Promise.all([this.setData(itemData), paginationPromise]).then(([data]) => {
        // setData also applies any outstanding local change events to the data
        // so we return the data returned from setData to make sure the most up to date
        // representation is returned from the fetch.
        if (pageData) {
          pageData.results = data;
        }
        // If someone has requested a paginated response,
        // they will be expecting the page data object,
        // not the results object.
        return pageData ? pageData : data;
      });
    });
    this._requests[queryString] = {
      [LAST_FETCHED]: now,
      promise,
    };
    return promise;
  }

  conditionalFetch(objs, params, doRefresh) {
    if (objs === EMPTY_ARRAY) {
      return [];
    }
    // if there are no objects, and it's also not an empty paginated response (objs.results),
    // or we mean to refresh
    if ((!objs.length && !objs.results?.length) || doRefresh) {
      let refresh = Promise.resolve(true);
      // ContentNode tree operations are the troublemakers causing the logic below
      if (this.tableName === TABLE_NAMES.CONTENTNODE) {
        // Only fetch new updates if we don't have pending changes to ContentNode that
        // affect local tree structure
        refresh = db[CHANGES_TABLE].where('table')
          .equals(TABLE_NAMES.CONTENTNODE)
          .filter(c => {
            if (!TREE_CHANGE_TYPES.includes(c.type)) {
              return false;
            }
            let parent = c.parent;
            if (c.type === CHANGE_TYPES.CREATED) {
              parent = c.obj.parent;
            }
            return (
              params.parent === parent ||
              params.parent === c.key ||
              (params.id__in || []).includes(c.key)
            );
          })
          .count()
          .then(pendingCount => pendingCount === 0);
      }

      const fetch = refresh.then(shouldFetch => {
        const emptyResults = isArray(objs) ? [] : { results: [] };
        return shouldFetch ? this.fetchCollection(params) : emptyResults;
      });
      // Be sure to return the fetch promise to relay fetched objects in this condition
      if (!objs.length && !objs.results?.length) {
        return fetch;
      }
    }
    return objs;
  }

  /**
   * @param {Object} params
   * @param {Boolean} [doRefresh=true] -- Whether or not to refresh async from server
   * @return {Promise<Object[]>}
   */
  where(params = {}, doRefresh = true) {
    if (process.env.NODE_ENV !== 'production' && process.env.NODE_ENV !== 'test') {
      /* eslint-disable no-console */
      console.groupCollapsed(`Getting data for ${this.tableName} table with params: `, params);
      console.trace();
      console.groupEnd();
      /* eslint-enable */
    }
    const paginationLoadPromise = params[PAGINATION_FIELD]
      ? this.loadPagination(paramsSerializer(params))
      : Promise.resolve(null);
    return Promise.all([super.where(params), paginationLoadPromise]).then(([objs, more]) => {
      objs = this.conditionalFetch(objs, params, doRefresh);
      if (!isArray(objs) && !objs.more && more) {
        objs.more = more;
      }
      return objs;
    });
  }

  whereLiveQuery(params = {}, doRefresh = true) {
    if (process.env.NODE_ENV !== 'production' && process.env.NODE_ENV !== 'test') {
      /* eslint-disable no-console */
      console.groupCollapsed(`Getting liveQuery for ${this.tableName} table with params: `, params);
      console.trace();
      console.groupEnd();
      /* eslint-enable */
    }
    const observable = liveQuery(() => super.where(params));
    let fetched = false;
    observable.subscribe({
      next: objs => {
        if (!fetched) {
          fetched = true;
          this.conditionalFetch(objs, params, doRefresh);
        }
      },
    });
    return observable;
  }

  headModel(id) {
    // If the resource identified by `id` has just been created, but we haven't verified
    // the server has applied the change yet, we skip making the HEAD request for it
    return db[CHANGES_TABLE].where('[table+key]')
      .equals([this.tableName, id])
      .filter(c => CREATION_CHANGE_TYPES.includes(c.type))
      .count()
      .then(pendingCount => {
        if (pendingCount === 0) {
          return client.head(this.modelUrl(id));
        }
      });
  }

  fetchModel(id) {
    return client.get(this.modelUrl(id)).then(response => {
      return this.setData([response.data]).then(data => data[0]);
    });
  }

  /**
   * @param {String} id
   * @param {Boolean} [doRefresh=true] -- Whether or not to refresh async from server
   * @return {Promise<{}|null>}
   */
  get(id, doRefresh = true) {
    if (!isString(id)) {
      return Promise.reject('Only string ID format is supported');
    }

    if (process.env.NODE_ENV !== 'production' && process.env.NODE_ENV !== 'test') {
      /* eslint-disable no-console */
      console.groupCollapsed(`Getting instance for ${this.tableName} table with id: ${id}`);
      console.trace();
      console.groupEnd();
      /* eslint-enable */
    }
    return this.table.get(id).then(obj => {
      if (!obj || doRefresh) {
        const request = this.fetchModel(id);
        if (!obj) {
          return request;
        }
      }

      return obj;
    });
  }
}

/**
 * Resource that allows directly creating through the API,
 * rather than through IndexedDB. API must explicitly support this.
 */
class CreateModelResource extends Resource {
  createModel(data) {
    return client.post(this.collectionUrl(), data).then(response => {
      const now = Date.now();
      const data = response.data;
      data[LAST_FETCHED] = now;
      // Directly write to the table, rather than using the add method
      // to avoid creating change events that we would sync back to the server.
      return this.transaction({ mode: 'rw' }, () => {
        return this.table.put(data).then(() => {
          return data;
        });
      });
    });
  }
}

/**
 * Tree resources mixin
 */
export class TreeResource extends Resource {
  constructor(...args) {
    super(...args);
    this._locks = {};
  }

  /**
   * Locks a treeId so we can be sure nothing changes while we're computing a new tree position
   *
   * @param {Number} id
   * @param {Function} callback
   * @return {Promise}
   */
  treeLock(id, callback) {
    if (!(id in this._locks)) {
      this._locks[id] = new Mutex();
    }

    return this._locks[id].lock(callback);
  }

  /**
   * @param {string} id
   * @param {string} target
   * @param {string} position
   * @param {Object[]} siblings
   * @return {null|number}
   */
  getNewSortOrder(id, target, position, siblings) {
    if (!siblings.length) {
      return 1;
    }

    // Check if this is a no-op
    siblings = sortBy(siblings, 'lft');
    const targetNodeIndex = findIndex(siblings, { id: target });

    if (
      // We are trying to move it to the first child, and it is already the first child
      // when sorted by lft
      (position === RELATIVE_TREE_POSITIONS.FIRST_CHILD && siblings[0].id === id) ||
      // We are trying to move it to the last child, and it is already the last child
      // when sorted by lft
      (position === RELATIVE_TREE_POSITIONS.LAST_CHILD && siblings.slice(-1)[0].id === id) ||
      // We are trying to move it to the immediate left of the target node,
      // but it is already to the immediate left of the target node.
      (position === RELATIVE_TREE_POSITIONS.LEFT &&
        targetNodeIndex > 0 &&
        siblings[targetNodeIndex - 1].id === id) ||
      // We are trying to move it to the immediate right of the target node,
      // but it is already to the immediate right of the target node.
      (position === RELATIVE_TREE_POSITIONS.RIGHT &&
        targetNodeIndex < siblings.length - 1 &&
        siblings[targetNodeIndex + 1].id === id)
    ) {
      return null;
    }

    if (position === RELATIVE_TREE_POSITIONS.FIRST_CHILD) {
      // For first child, just halve the first child sort order.
      return siblings[0].lft / 2;
    } else if (position === RELATIVE_TREE_POSITIONS.LAST_CHILD) {
      // For the last child, just add one to the final child sort order.
      return siblings.slice(-1)[0].lft + 1;
    } else if (position === RELATIVE_TREE_POSITIONS.LEFT) {
      // For left insertion, either find the middle value between the node that would be to
      // the left of the newly inserted node and the node that we are inserting to the
      // left of.
      // If the node we are inserting to the left of is already the leftmost node of this
      // parent, then we fallback to the same calculation as a first child insert.
      const leftSort = siblings[targetNodeIndex - 1] ? siblings[targetNodeIndex - 1].lft : 0;
      return (leftSort + siblings[targetNodeIndex].lft) / 2;
    } else if (position === RELATIVE_TREE_POSITIONS.RIGHT) {
      // For right insertion, similarly to left insertion, we find the middle value between
      // the node that will be to the right of the inserted node and the node we are
      // inserting to the right of.
      // If there is no node to the right, and the target node is already the rightmost
      // node, we produce a sort order value that is the same as we would calculate for a
      // last child insertion.
      const rightSort = siblings[targetNodeIndex + 1]
        ? siblings[targetNodeIndex + 1].lft
        : siblings[targetNodeIndex].lft + 2;
      return (siblings[targetNodeIndex].lft + rightSort) / 2;
    }

    return null;
  }
}

export const Session = new IndexedDBResource({
  tableName: TABLE_NAMES.SESSION,
  idField: CURRENT_USER,
  uuid: false,
  get currentChannel() {
    return window.CHANNEL_EDIT_GLOBAL || {};
  },
  get currentChannelId() {
    return this.currentChannel.channel_id || null;
  },
  async setChannelScope() {
    const channelId = this.currentChannelId;
    if (channelId) {
      channelScope.id = channelId;
      const channelRev = (window.CHANNEL_EDIT_GLOBAL || {}).channel_rev || 0;
      // N.B. key paths produce nested updates in Dexie.js when using the update method,
      // as in the `updateSession` method below.
      await this.updateSession({
        [`${MAX_REV_KEY}.${channelId}`]: channelRev,
      });
    }
  },
  async clearChannelScope() {
    if (channelScope.id) {
      await this.updateSession({
        [`${MAX_REV_KEY}.${channelScope.id}`]: null,
      });
      channelScope.id = null;
    }
  },
  async getSession() {
    return this.get(CURRENT_USER);
  },
  async setSession(currentUser) {
    return this.transaction({ mode: 'rw' }, CHANGES_TABLE, async () => {
      const current = await this.getSession();
      if (current) {
        return this.updateSession(currentUser);
      }
      return this.table.put({ CURRENT_USER, ...currentUser });
    });
  },
  async updateSession(currentUser) {
    return this.update(CURRENT_USER, currentUser);
  },
});

export const Bookmark = new Resource({
  tableName: TABLE_NAMES.BOOKMARK,
  urlName: 'bookmark',
  idField: 'channel',
  getUserId: getUserIdFromStore,
});

export const Channel = new CreateModelResource({
  tableName: TABLE_NAMES.CHANNEL,
  urlName: 'channel',
  indexFields: ['name', 'language'],
  searchCatalog(params) {
    params.page_size = params.page_size || 100;
    params.public = true;
    // Because this is a heavily cached endpoint, we can just directly request
    // it and rely on browser caching to prevent excessive requests to the server.
    return client.get(urls.catalog_list(), { params }).then(response => {
      return response.data;
    });
  },
  getCatalogChannel(id) {
    // Because this is a heavily cached endpoint, we can just directly request
    // it and rely on browser caching to prevent excessive requests to the server.
    return client.get(urls.catalog_detail(id)).then(response => {
      return response.data;
    });
  },

  /**
   * Ensure we merge content defaults when calling `update`
   *
   * @param {String} id
   * @param {Object} [content_defaults]
   * @param {Object} changes
   * @return {Promise}
   */
  update(id, { content_defaults = {}, ...changes }) {
    return this.transaction({ mode: 'rw' }, CHANGES_TABLE, () => {
      return this.table.get(id).then(channel => {
        if (Object.keys(content_defaults).length) {
          const mergedContentDefaults = {};
          Object.assign(mergedContentDefaults, channel.content_defaults || {}, content_defaults);
          changes.content_defaults = mergedContentDefaults;
        }
        // Create the update change for consistency with the super update method
        // although we could do it after as we are explicity passing in
        // the pre change channel object
        return this._updateChange(id, changes, channel).then(() => {
          return this.table.update(id, changes);
        });
      });
    });
  },

  updateAsAdmin(id, changes) {
    return client.patch(window.Urls.adminChannelsDetail(id), changes).then(() => {
      return this.transaction({ mode: 'rw' }, () => {
        return this.table.update(id, changes);
      });
    });
  },

  publish(id, version_notes) {
    return this.transaction({ mode: 'rw' }, () => {
      return this.table.update(id, { publishing: true });
    }).then(() => {
      return this.table.get(id).then(channel => {
        const change = new PublishedChange({
          key: id,
          version_notes,
          language: currentLanguage || channel.language,
          table: this.tableName,
          source: CLIENTID,
        });
        return this.transaction({ mode: 'rw' }, CHANGES_TABLE, TABLE_NAMES.CONTENTNODE, () => {
          return Promise.all([
            this._saveAndQueueChange(change),
            ContentNode.table.where({ channel_id: id }).modify({
              changed: false,
              published: true,
              has_new_descendants: false,
              has_updated_descendants: false,
            }),
          ]);
        });
      });
    });
  },

  publishDraft(id, opts = {}) {
    const { use_staging_tree = false } = opts;

    return this.transaction({ mode: 'rw' }, () => {
      return this.table.update(id, {
        publishing: true,
        publishing_draft: true,
      });
    })
      .then(() => {
        const change = new PublishedNextChange({
          key: id,
          use_staging_tree,
          table: this.tableName,
          source: CLIENTID,
        });
        return this.transaction({ mode: 'rw' }, CHANGES_TABLE, () => {
          return this._saveAndQueueChange(change);
        });
      })
      .then(() => {
        this._monitorDraftCompletion(id);
        return Promise.resolve();
      });
  },

  _monitorDraftCompletion(channelId) {
    const observable = liveQuery(() => {
      return this.table.db
        .table(CHANGES_TABLE)
        .where('table')
        .equals(TABLE_NAMES.CHANNEL)
        .and(change => change.key === channelId && change.type === CHANGE_TYPES.PUBLISHED_NEXT)
        .toArray();
    });
<<<<<<< HEAD

    const subscription = observable.subscribe({
      next: async changes => {
        if (changes.length === 0) {
          subscription.unsubscribe();
          await this.transaction({ mode: 'rw' }, () => {
            return this.table.update(channelId, {
              publishing: false,
              publishing_draft: false,
            });
          });
        }
      },
=======
    return this.transaction({ mode: 'rw' }, CHANGES_TABLE, () => {
      return this._saveAndQueueChange(change);
    }).then(() => change);
  },

  waitForPublishingDraft(publishDraftChange) {
    const observable = liveQuery(() => {
      return db[CHANGES_TABLE].where('rev')
        .equals(publishDraftChange.rev)
        .and(change => change.type === publishDraftChange.type)
        .and(change => change.channel_id === publishDraftChange.channel_id)
        .toArray();
    });

    return new Promise((resolve, reject) => {
      const subscription = observable.subscribe({
        next(result) {
          // Successfully applied change will be removed.
          if (result.length === 0) {
            subscription.unsubscribe();
            resolve();
          } else {
            if (result[0].disallowed || result[0].errored) {
              subscription.unsubscribe();
              reject('Publish draft failed');
            }
          }
        },
        error() {
          subscription.unsubscribe();
          reject('Live query failed');
        },
      });
>>>>>>> 687f744e
    });

    setTimeout(() => {
      subscription.unsubscribe();
    }, 300000);
  },

  deploy(id) {
    const change = new DeployedChange({
      key: id,
      source: CLIENTID,
      table: this.tableName,
    });
    return this.transaction({ mode: 'rw' }, CHANGES_TABLE, () => {
      return this._saveAndQueueChange(change);
    });
  },

  waitForDeploying(id) {
    const observable = liveQuery(() => {
      return this.table
        .where('id')
        .equals(id)
        .filter(channel => !channel['staging_root_id'] || channel['staging_root_id'] === null)
        .toArray();
    });

    return new Promise((resolve, reject) => {
      const subscription = observable.subscribe({
        next(result) {
          if (result.length === 1) {
            subscription.unsubscribe();
            resolve(result[0].root_id);
          }
        },
        error() {
          subscription.unsubscribe();
          reject();
        },
      });
    });
  },

  sync(
    id,
    {
      titles_and_descriptions = false,
      resource_details = false,
      files = false,
      assessment_items = false,
    } = {},
  ) {
    const change = new SyncedChange({
      key: id,
      titles_and_descriptions,
      resource_details,
      files,
      assessment_items,
      table: this.tableName,
      source: CLIENTID,
    });
    return this.transaction({ mode: 'rw' }, CHANGES_TABLE, () => {
      return this._saveAndQueueChange(change);
    });
  },

  softDelete(id) {
    const modelUrl = this.modelUrl(id);
    // Call endpoint directly in case we need to navigate to new page
    return this.transaction({ mode: 'rw' }, () => {
      return this.table.update(id, { deleted: true });
    }).then(() => {
      // make sure transaction is closed before calling a non-Dexie async function
      // see here: https://bit.ly/3dJtsIe
      return client.delete(modelUrl);
    });
  },
  getChannelId(obj) {
    // For channels, the appropriate channel_id for a change is just the key
    return obj.id;
  },
  async languageExistsInResources(id) {
    let langExists = await this.transaction(
      { mode: 'r' },
      TABLE_NAMES.CHANNEL,
      TABLE_NAMES.CONTENTNODE,
      () => {
        return Channel.table.get(id).then(async channel => {
          return (
            (await ContentNode.table
              .where({
                channel_id: id,
                language: channel.language,
              })
              .count()) > 0
          );
        });
      },
    );
    if (!langExists) {
      langExists = await client
        .get(this.getUrlFunction('language_exists')(id))
        .then(response => response.data.exists);
    }
    return langExists;
  },
  async languagesInResources(id) {
    const localLanguages = await this.transaction({ mode: 'r' }, TABLE_NAMES.CONTENTNODE, () => {
      return ContentNode.table
        .where({ channel_id: id })
        .filter(node => node.language !== null)
        .toArray()
        .then(nodes => nodes.map(node => node.language));
    });
    const remoteLanguages = await client
      .get(this.getUrlFunction('languages')(id))
      .then(response => response.data.languages);
    return uniq(compact(localLanguages.concat(remoteLanguages)));
  },
});

function getChannelFromChannelScope() {
  const channel_id = channelScope.id;
  if (channel_id) {
    return channel_id;
  }
  throw ReferenceError(
    'Attempted to get the channel_id from the channelScope object, but it has not been set.',
  );
}

export const ContentNodePrerequisite = new IndexedDBResource({
  tableName: TABLE_NAMES.CONTENTNODE_PREREQUISITE,
  indexFields: ['target_node', 'prerequisite'],
  idField: '[target_node+prerequisite]',
  uuid: false,
  syncable: true,
  getChannelId: getChannelFromChannelScope,
});

export const ContentNode = new TreeResource({
  tableName: TABLE_NAMES.CONTENTNODE,
  urlName: 'contentnode',
  indexFields: [
    'title',
    'language',
    'parent',
    'channel_id',
    'node_id',
    'root_id',
    'lft',
    '[root_id+parent]',
    '[node_id+channel_id]',
  ],
  defaultOrdering: 'lft',

  addPrerequisite(target_node, prerequisite) {
    if (target_node === prerequisite) {
      return Promise.reject('No self referential prerequisites');
    }
    // First check we have no local record of the inverse
    return ContentNodePrerequisite.get([prerequisite, target_node]).then(entry => {
      if (entry) {
        return Promise.reject('No cyclic prerequisites');
      }
      return ContentNodePrerequisite.add({
        target_node,
        prerequisite,
      });
    });
  },

  removePrerequisite(target_node, prerequisite) {
    return ContentNodePrerequisite.delete([target_node, prerequisite]);
  },

  queryRequisites(ids) {
    return ContentNodePrerequisite.table
      .where('target_node')
      .anyOf(ids)
      .or('prerequisite')
      .anyOf(ids)
      .toArray();
  },

  recurseRequisites(ids, visited = null) {
    if (visited === null) {
      visited = new Set([ids]);
    } else {
      visited = new Set(Array.from(visited).concat(ids));
    }
    return this.queryRequisites(ids).then(entries => {
      const entryIds = uniq(flatMap(entries, e => [e.target_node, e.prerequisite])).filter(
        id => !visited.has(id),
      );
      if (entryIds.length) {
        return this.recurseRequisites(entryIds, visited).then(nextEntries => {
          return entries.concat(nextEntries);
        });
      }
      return entries;
    });
  },

  getRequisites(id) {
    if (process.env.NODE_ENV !== 'production' && process.env.NODE_ENV !== 'test') {
      /* eslint-disable no-console */
      console.groupCollapsed(`Getting prerequisite data for ${this.tableName} table with id: `, id);
      console.trace();
      console.groupEnd();
      /* eslint-enable */
    }

    const fetchPromise = this.fetchRequisites(id);
    return this.recurseRequisites([id]).then(entries => {
      if (entries.length) {
        return uniqBy(entries, e => e.target_node + e.prerequisite);
      }
      return fetchPromise;
    });
  },

  fetchRequisites(id) {
    return client.get(this.getUrlFunction('requisites')(id)).then(response => {
      return ContentNodePrerequisite.setData(response.data).then(() => {
        return response.data;
      });
    });
  },

  /**
   * @param {string} id -- The node PK
   * @returns {{ size: Number, stale: Boolean, changes: [{key: string}]}}
   */
  getResourceSize(id) {
    return client.get(this.getUrlFunction('size')(id)).then(response => response.data);
  },

  /**
   * Resolves target ID string into parent object, based off position, for tree inserts
   *
   * @param {string} target
   * @param {string} position
   * @return {Promise<Object>}
   */
  resolveParent(target, position) {
    if (!validPositions.has(position)) {
      return Promise.reject(new TypeError(`"${position}" is an invalid position`));
    }

    return this.get(target, false)
      .then(node => {
        if (
          position === RELATIVE_TREE_POSITIONS.FIRST_CHILD ||
          position === RELATIVE_TREE_POSITIONS.LAST_CHILD
        ) {
          return node;
        }

        target = node.parent;
        return node ? this.get(target, false) : null;
      })
      .then(node => {
        if (!node) {
          throw new RangeError(`Target ${target} does not exist`);
        }

        return node;
      });
  },

  /**
   * Resolves data required for a tree insert operation and passes it to the callback, which should
   * perform the update and return a Promise.
   *
   * The tree operation references a node by `id`, which will be inserted to `position` of `target`.
   * If the node is being explicitly created (not moved), then pass `isCreate=true`. Lastly, the
   * callback is passed the results of the resolving the tree insert, while locking the tree
   * locally so we can ensure we have orderly operations
   *
   * @template {Object} ContentNode
   * @param {string} id
   * @param {string} target
   * @param {string} position
   * @param {Boolean} isCreate
   * @param {Object} [sourceNode]
   * @param {Function<Promise<ContentNode>>} callback
   * @return {Promise<ContentNode>}
   */
  resolveTreeInsert({ id, target, position, isCreate, sourceNode = null }, callback) {
    // First, resolve parent so we can determine the sort order, but also to determine
    // the tree so we can temporarily lock it while we determine those values locally
    return this.resolveParent(target, position).then(parent => {
      if (id === parent.id) {
        throw new RangeError(`Cannot set node as child of itself`);
      }

      // Using root_id, we'll keep this locked while we handle this, so no other operations
      // happen while we're potentially waiting for some data we need (siblings, source node)
      return this.treeLock(parent.root_id, () => {
        // Resolve to sourceNode passed in if a create
        let getNode = Promise.resolve(sourceNode);
        if (!sourceNode) {
          // Don't trigger fetch, if this is specified as a creation
          getNode = isCreate ? this.table.get(id) : this.get(id, false);
        }

        // Preload the ID we're referencing, and get siblings to determine sort order
        return Promise.all([getNode, this.where({ parent: parent.id }, false)]).then(
          ([node, siblings]) => {
            let lft = 1;
            // if isCreate is true and target === id, it means it is inserting a node after the
            // same node (duplicating it), so we will need this node among the siblings to get
            // the right sort order
            if (!isCreate || target !== id) {
              siblings = siblings.filter(s => s.id !== id);
            }
            if (siblings.length) {
              // If we're creating, we don't need to worry about passing the ID
              lft = this.getNewSortOrder(isCreate ? null : id, target, position, siblings);
            } else {
              // if there are no siblings, overwrite
              target = parent.id;
              position = RELATIVE_TREE_POSITIONS.LAST_CHILD;
            }

            if (lft === null) {
              return Promise.reject(new RangeError('New lft value evaluated to null'));
            }

            // Prep the bare minimum update payload
            const payload = {
              id: isCreate ? uuid4() : id,
              parent: parent.id,
              root_id: parent.root_id,
              lft,
              changed: true,
            };

            // Prep the change data tracked in the changes table
            const changeData = {
              key: payload.id,
              from_key: isCreate ? id : null,
              target,
              position,
              // Regardless of the specific target/position
              // always record the resolved parent for the tree insert
              // so that we can avoid doing fetches while such changes
              // are pending.
              parent: parent.id,
              oldObj: isCreate ? null : node,
              table: this.tableName,
              source: CLIENTID,
            };

            return callback({
              node,
              parent,
              payload,
              changeData,
            });
          },
        );
      });
    });
  },

  // Retain super's add method that does not handle tree insertion
  _add: TreeResource.prototype.add,

  /**
   * @param {Object} obj
   * @return {Promise<string>}
   */
  add(obj) {
    const prepared = this._prepareAdd(obj);

    return this.resolveTreeInsert(
      {
        id: prepared.id,
        target: prepared.parent,
        position: RELATIVE_TREE_POSITIONS.LAST_CHILD,
        isCreate: true,
      },
      data => {
        return this.transaction({ mode: 'rw' }, CHANGES_TABLE, () => {
          const obj = { ...prepared, ...data.payload };
          return this.table.add(obj).then(id => {
            return this._createChange(id, obj).then(() => id);
          });
        });
      },
    );
  },

  move(id, target, position = RELATIVE_TREE_POSITIONS.FIRST_CHILD) {
    return this.resolveTreeInsert({ id, target, position, isCreate: false }, data => {
      return this.transaction({ mode: 'rw' }, CHANGES_TABLE, async () => {
        const payload = await this.tableMove(data);
        const change = new MovedChange(data.changeData);
        await this._saveAndQueueChange(change);
        return payload;
      });
    });
  },

  async tableMove({ node, parent, payload }) {
    // Do direct table writes here rather than using add/update methods to avoid
    // creating unnecessary additional change events.
    const updated = await this.table.update(node.id, payload);
    // Update didn't succeed, this node probably doesn't exist, do a put instead,
    // but need to add in other parent info.
    if (!updated) {
      payload = {
        ...payload,
        root_id: parent.root_id,
      };
      await this.table.put(payload);
    }
    // Set old parent to changed
    if (node.parent !== parent.id) {
      await this.table.update(node.parent, { changed: true });
    }
    return payload;
  },

  /**
   * @param {string} id The ID of the node to treeCopy
   * @param {string} target The ID of the target node used for positioning
   * @param {string} position The position relative to `target`
   * @param {Object|null} [excluded_descendants] a map of node_ids to exclude from the copy
   * @param {Object|null} [sourceNode] a source node to use for the copy instead of fetching
   * @return {Promise}
   */
  copy(
    id,
    target,
    position = RELATIVE_TREE_POSITIONS.LAST_CHILD,
    excluded_descendants = null,
    sourceNode = null,
  ) {
    if (process.env.NODE_ENV !== 'production' && process.env.NODE_ENV !== 'test') {
      /* eslint-disable no-console */
      console.groupCollapsed(`Copying contentnode from ${id} with target ${target}`);
      console.trace();
      console.groupEnd();
      /* eslint-enable */
    }

    return this.resolveTreeInsert({ id, target, position, isCreate: true, sourceNode }, data => {
      data.changeData.excluded_descendants = excluded_descendants;
      data.changeData.mods = {};

      return this.transaction({ mode: 'rw' }, CHANGES_TABLE, async () => {
        const payload = await this.tableCopy(data);
        const change = new CopiedChange(data.changeData);
        await this._saveAndQueueChange(change);
        return payload;
      });
    });
  },

  /**
   * Figures out the new target and position for the failed copy node.
   * And then queues a CopyChange object for syncing to the backend.
   * @param {string} id
   * @returns {Promise}
   */
  retryCopyChange(id) {
    // Get the latest change for contentnode `id` that has an error and is of copy type.
    const change = db[CHANGES_TABLE].orderBy('rev')
      .filter(
        change =>
          change.key === id &&
          change.table === this.tableName &&
          (change.errors || change.errors === '') &&
          change.type === CHANGE_TYPES.COPIED,
      )
      .last();

    // Figure out the new target and position.
    return this.table.get(id).then(failedCopyNode => {
      const target = this.table
        .orderBy('lft')
        .filter(
          node =>
            node.id !== id &&
            node.parent === failedCopyNode.parent &&
            node.lft <= failedCopyNode.lft &&
            node[COPYING_STATUS] !== COPYING_STATUS_VALUES.FAILED &&
            node[COPYING_STATUS] !== COPYING_STATUS_VALUES.COPYING,
        )
        .last();

      return Promise.all([change, target]).then(([change, target]) => {
        if (target) {
          change.target = target.id;
          change.position = RELATIVE_TREE_POSITIONS.RIGHT;
        } else {
          change.target = failedCopyNode.parent;
          change.position = RELATIVE_TREE_POSITIONS.FIRST_CHILD;
        }

        // Fire up the change object to sync.
        this._saveAndQueueChange(new CopiedChange(change));
      });
    });
  },

  async tableCopy({ node, parent, payload }) {
    payload = {
      ...node,
      ...payload,
      published: false,
      // Placeholder node_id, we should receive the new value from backend result
      node_id: uuid4(),
      original_source_node_id: node.original_source_node_id || node.node_id,
      original_channel_id: node.original_channel_id || node.channel_id,
      source_channel_id: node.channel_id,
      source_node_id: node.node_id,
      channel_id: parent.channel_id,
      root_id: parent.root_id,
      // Set this node as copying until we get confirmation from the
      // backend that it has finished copying
      [COPYING_STATUS]: COPYING_STATUS_VALUES.COPYING,
      // Set to null, but this should update to a task id to track the copy
      // task once it has been initiated
      [TASK_ID]: null,
    };

    // Manually put our changes into the tree changes for syncing table
    // rather than use add/update methods to avoid creating unnecessary
    // additional change events.
    await this.table.put(payload);
    return payload;
  },

  /**
   * Resolves with an array of all ancestors, including the node itself, in descending order
   *
   * @param {String} id
   * @return {Promise<[{}]>}
   */
  getAncestors(id) {
    return this.table.get(id).then(node => {
      if (node) {
        if (node.parent) {
          return this.getAncestors(node.parent).then(nodes => {
            nodes.push(node);

            return nodes;
          });
        }
        return [node];
      }
      // If node wasn't found, we fetch from the server
      return this.fetchCollection({ ancestors_of: id });
    });
  },

  /**
   * Calls `updateCallback` on each ancestor, and calls `.update` for that ancestor
   * with the return value from `updateCallback`
   *
   * @param {String} id
   * @param {Boolean} includeSelf
   * @param {Boolean} ignoreChanges - Ignore generating change events for the updates
   * @param {Function} updateCallback
   * @return {Promise<void>}
   */
  async updateAncestors({ id, includeSelf = false, ignoreChanges = false }, updateCallback) {
    // getAncestors invokes a non-Dexie API, so it must be called outside the transaction.
    // Invoking it within a transaction can lead to transaction-related issues, including premature
    // commit errors, which are a common problem when mixing non-Dexie API calls with transactions.
    // See: https://dexie.org/docs/DexieErrors/Dexie.PrematureCommitError
    const ancestors = await this.getAncestors(id);

    return await this.transaction({ mode: 'rw' }, async () => {
      for (const ancestor of ancestors) {
        if (ancestor.id === id && !includeSelf) {
          continue;
        }
        if (ignoreChanges) {
          await this.table.update(ancestor.id, updateCallback(ancestor));
        } else {
          await this.update(ancestor.id, updateCallback(ancestor));
        }
      }
    });
  },

  /**
   * Uses local IndexedDB index on node_id+channel_id, otherwise specifically requests the
   * collection using the same params since GET detail endpoint doesn't support that the params
   *
   * @param {String} nodeId
   * @param {String} channelId
   * @return {Promise<{}|null>}
   */
  getByNodeIdChannelId(nodeId, channelId) {
    const values = [nodeId, channelId];
    return this.table.get({ '[node_id+channel_id]': values }).then(node => {
      if (!node) {
        return this.fetchCollection({ '[node_id+channel_id]__in': [values] }).then(
          nodes => nodes[0],
        );
      }
      return node;
    });
  },
  getChannelId: getChannelFromChannelScope,

  /**
   * Waits for copying of contentnode to complete for id referenced in `id`.
   * @param {string} id
   * @param {Number} startingRev -- the revision from which we start looking for
   *                                success or failure change objects.
   * @returns {Promise<void>}
   */
  waitForCopying(id, startingRev) {
    const observable = liveQuery(async () => {
      let copy_success_flag = 0;
      let change_error_flag = 0;

      copy_success_flag = await this.table
        .where('id')
        .equals(id)
        .filter(node => node[COPYING_STATUS] === COPYING_STATUS_VALUES.SUCCESS)
        .count();

      if (copy_success_flag === 1) {
        return {
          copy_success_flag,
          change_error_flag,
        };
      }

      change_error_flag = await db[CHANGES_TABLE].where('[table+key]')
        .equals([this.tableName, id])
        .filter(change => {
          if (
            (change['errors'] || change['errors'] === '') &&
            change['type'] === CHANGE_TYPES.COPIED
          ) {
            if (!startingRev || change['rev'] > startingRev) {
              return true;
            }
          }
          return false;
        })
        .count();

      return {
        copy_success_flag,
        change_error_flag,
      };
    });

    return new Promise((resolve, reject) => {
      const subscription = observable.subscribe({
        next(result) {
          if (result.copy_success_flag) {
            subscription.unsubscribe();
            resolve();
          } else if (result.change_error_flag) {
            subscription.unsubscribe();
            reject();
          }
        },
        error() {
          subscription.unsubscribe();
          reject();
        },
      });
    });
  },
  async _updateDescendantsChange(id, changes) {
    const oldObj = await this.table.get(id);
    if (!oldObj) {
      return Promise.resolve();
    }

    const change = new UpdatedDescendantsChange({
      key: id,
      table: this.tableName,
      oldObj,
      changes,
      source: CLIENTID,
    });
    return this._saveAndQueueChange(change);
  },
  /**
   * Load descendants of a content node that are already in IndexedDB.
   * It also returns the node itself.
   * @param {string} id
   * @returns {Promise<string[]>}
   *
   */
  async getLoadedDescendants(id) {
    const [node] = await this.table.where({ id }).toArray();
    if (!node) {
      return [];
    }
    const children = await this.table.where({ parent: id }).toArray();
    if (!children.length) {
      return [node];
    }
    const descendants = await Promise.all(
      children.map(child => {
        if (child.kind === ContentKindsNames.TOPIC) {
          return this.getLoadedDescendants(child.id);
        }
        return child;
      }),
    );
    return [node].concat(flatMap(descendants, d => d));
  },
  async applyChangesToLoadedDescendants(id, changes) {
    const descendants = await this.getLoadedDescendants(id);
    return Promise.all(
      descendants.map(descendant => {
        return this.table.update(descendant.id, {
          ...changes,
          ...getMergedMapFields(descendant, changes),
        });
      }),
    );
  },
  /**
   * Update a node and all its descendants that are already loaded in IndexedDB
   * @param {*} id parent node to update
   * @param {*} changes actual changes to made
   * @returns {Promise<any>}
   */
  updateDescendants(id, changes) {
    return this.transaction({ mode: 'rw' }, CHANGES_TABLE, async () => {
      changes = this._cleanNew(changes);

      await this.applyChangesToLoadedDescendants(id, changes);

      return this._updateDescendantsChange(id, changes);
    });
  },
});

export const ChannelSet = new CreateModelResource({
  tableName: TABLE_NAMES.CHANNELSET,
  urlName: 'channelset',
  getUserId: getUserIdFromStore,
});

export const Invitation = new Resource({
  tableName: TABLE_NAMES.INVITATION,
  urlName: 'invitation',
  indexFields: ['channel'],

  accept(id) {
    const changes = { accepted: true };
    return this._handleInvitation(id, window.Urls.invitationAccept(id), changes);
  },
  decline(id) {
    const changes = { declined: true };
    return this._handleInvitation(id, window.Urls.invitationDecline(id), changes);
  },
  _handleInvitation(id, url, changes) {
    return client.post(url).then(() => {
      return this.transaction({ mode: 'rw' }, () => {
        return this.table.update(id, changes);
      });
    });
  },
  getChannelId(obj) {
    return obj.channel;
  },
  getUserId(obj) {
    return obj.invited;
  },
});

export const SavedSearch = new Resource({
  tableName: TABLE_NAMES.SAVEDSEARCH,
  urlName: 'savedsearch',

  getUserId(obj) {
    return obj.saved_by;
  },
});

export const User = new Resource({
  tableName: TABLE_NAMES.USER,
  urlName: 'user',
  uuid: false,

  updateAsAdmin(id, changes) {
    return client.patch(window.Urls.adminUsersDetail(id), changes).then(() => {
      return this.transaction({ mode: 'rw' }, () => {
        return this.table.update(id, changes);
      });
    });
  },

  // Used when get_storage_used endpoint polling returns
  updateDiskSpaceUsed(id, disk_space_used) {
    return this.transaction({ mode: 'rw' }, () => {
      return this.table.update(id, { disk_space_used });
    });
  },
  getUserId(obj) {
    return obj.id;
  },
});

export const EditorM2M = new IndexedDBResource({
  tableName: TABLE_NAMES.EDITOR_M2M,
  indexFields: ['channel'],
  idField: '[user+channel]',
  uuid: false,
  syncable: true,
  getChannelId(obj) {
    return obj.channel;
  },
  getUserId(obj) {
    return obj.user;
  },
});

export const ViewerM2M = new IndexedDBResource({
  tableName: TABLE_NAMES.VIEWER_M2M,
  indexFields: ['channel'],
  idField: '[user+channel]',
  uuid: false,
  syncable: true,
  getChannelId(obj) {
    return obj.channel;
  },
  getUserId(obj) {
    return obj.user;
  },
});

export const ChannelUser = new APIResource({
  urlName: 'channeluser',
  makeEditor(channel, user) {
    return ViewerM2M.delete([user, channel]).then(() => {
      return EditorM2M.add({ user, channel });
    });
  },
  removeViewer(channel, user) {
    const modelUrl = urls.channeluser_remove_self(user);
    const params = { channel_id: channel };
    return ViewerM2M.delete([user, channel])
      .then(() => client.delete(modelUrl, { params }))
      .then(() => Channel.table.delete(channel))
      .catch(err => {
        throw err;
      });
  },
  fetchCollection(params) {
    return client.get(this.collectionUrl(), { params }).then(response => {
      const now = Date.now();
      const itemData = response.data;
      const userData = [];
      const editorM2M = [];
      const viewerM2M = [];
      for (const datum of itemData) {
        const userDatum = {
          ...datum,
        };
        userDatum[LAST_FETCHED] = now;
        delete userDatum.can_edit;
        delete userDatum.can_view;
        userData.push(userDatum);
        const m2mDatum = {
          [LAST_FETCHED]: now,
          user: datum.id,
          channel: params.channel,
        };
        if (datum.can_edit) {
          editorM2M.push(m2mDatum);
        } else if (datum.can_view) {
          viewerM2M.push(m2mDatum);
        }
      }

      return db.transaction('rw', User.tableName, EditorM2M.tableName, ViewerM2M.tableName, () => {
        return Promise.all([
          EditorM2M.table.bulkPut(editorM2M),
          ViewerM2M.table.bulkPut(viewerM2M),
          User.table.bulkPut(userData),
        ]).then(() => {
          return itemData;
        });
      });
    });
  },
  where({ channel }) {
    if (!channel) {
      throw TypeError('Not a valid channelId');
    }
    const params = {
      channel,
    };
    const editorCollection = EditorM2M.table.where(params);
    const viewerCollection = ViewerM2M.table.where(params);
    return Promise.all([editorCollection.toArray(), viewerCollection.toArray()]).then(
      ([editors, viewers]) => {
        if (!editors.length && !viewers.length) {
          return this.fetchCollection(params);
        }
        if (objectsAreStale(editors) || objectsAreStale(viewers)) {
          // Do a synchronous refresh instead of background refresh here.
          return this.fetchCollection(params);
        }
        const editorSet = new Set(editors.map(editor => editor.user));
        const viewerSet = new Set(viewers.map(viewer => viewer.user));
        // Directly query indexeddb here, to avoid triggering
        // an additional request if the user data is stale but the M2M table data is not.
        return User.table
          .where('id')
          .anyOf(...editorSet.values(), ...viewerSet.values())
          .toArray(users => {
            return users.map(user => {
              const can_edit = editorSet.has(user.id);
              const can_view = viewerSet.has(user.id);
              return {
                ...user,
                can_edit,
                can_view,
              };
            });
          });
      },
    );
  },
});

export const AssessmentItem = new Resource({
  tableName: TABLE_NAMES.ASSESSMENTITEM,
  urlName: 'assessmentitem',
  idField: '[contentnode+assessment_id]',
  indexFields: ['contentnode'],
  uuid: false,
  /**
   * @param {Object} original
   * @return {Object}
   * @private
   */
  _prepareCopy(original) {
    const id = { assessment_id: uuid4() };

    return this._cleanNew({
      ...original,
      ...id,
    });
  },
  modifyAssessmentItemCount(nodeId, increment) {
    // Update assessment item count
    return this.transaction({ mode: 'rw' }, TABLE_NAMES.CONTENTNODE, () => {
      return ContentNode.table.get(nodeId).then(node => {
        if (node) {
          return ContentNode.table.update(node.id, {
            assessment_item_count: Math.max((node.assessment_item_count || 0) + increment, 0),
          });
        }
        return null;
      });
    });
  },
  // Retain super's delete method
  _delete: Resource.prototype.delete,
  delete(id) {
    const nodeId = id[0];
    return this._delete(id).then(data => {
      return this.modifyAssessmentItemCount(nodeId, -1).then(() => {
        return data;
      });
    });
  },
  // Retain super's add method
  _add: Resource.prototype.add,
  add(obj) {
    return this._add(obj).then(id => {
      return this.modifyAssessmentItemCount(obj.contentnode, 1).then(() => {
        return id;
      });
    });
  },
  getChannelId: getChannelFromChannelScope,
});

export const File = new Resource({
  tableName: TABLE_NAMES.FILE,
  urlName: 'file',
  indexFields: ['contentnode'],
  uploadUrl({ checksum, size, type, name, file_format, preset, duration = null }) {
    return client
      .post(this.getUrlFunction('upload_url')(), {
        checksum,
        size,
        type,
        name,
        file_format,
        preset,
        duration,
      })
      .then(response => {
        if (!response) {
          return Promise.reject(fileErrors.UPLOAD_FAILED);
        }
        return this.transaction({ mode: 'rw' }, () => {
          return this.table.put(response.data.file).then(() => {
            return response.data;
          });
        });
      });
  },
  getChannelId: getChannelFromChannelScope,
});

export const Clipboard = new TreeResource({
  tableName: TABLE_NAMES.CLIPBOARD,
  urlName: 'clipboard',
  indexFields: ['parent'],
  deleteLegacyNodes(ids) {
    // Use this to delete nodes from the frontend while
    // they are being moved in the backend
    // don't want to propagate this deletion
    // to the backend because that would affect the moved
    // nodes.
    return db.transaction('rw', this.tableName, () => {
      return this.table.bulkDelete(ids);
    });
  },

  copy(node_id, channel_id, clipboardRootId, extra_fields = null) {
    return Promise.all([
      ContentNode.getByNodeIdChannelId(node_id, channel_id),
      this.where({ parent: clipboardRootId }),
    ]).then(([node, siblings]) => {
      if (!node) {
        return Promise.reject(new RangeError(`Cannot load source node`));
      }

      const lft = this.getNewSortOrder(
        null,
        clipboardRootId,
        RELATIVE_TREE_POSITIONS.LAST_CHILD,
        siblings,
      );

      // Next, we'll add the new node immediately
      const data = {
        id: uuid4(),
        lft,
        source_channel_id: channel_id,
        source_node_id: node_id,
        root_id: clipboardRootId,
        kind: node.kind,
        parent: clipboardRootId,
        extra_fields,
      };

      return this.transaction({ mode: 'rw' }, CHANGES_TABLE, () => {
        return this.table.add(data).then(id => {
          return this._createChange(id, data).then(() => data);
        });
      });
    });
  },
  getUserId: getUserIdFromStore,
});

export const Task = new IndexedDBResource({
  tableName: TABLE_NAMES.TASK,
  idField: 'task_id',
  setTasks(tasks) {
    for (const task of tasks) {
      // Coerce channel_id to be a simple hex string
      task.channel_id = task.channel_id.replace('-', '');
    }
    return this.transaction({ mode: 'rw' }, () => {
      return this.table
        .where(this.idField)
        .noneOf(tasks.map(t => t[this.idField]))
        .delete()
        .then(() => {
          return this.table.bulkPut(tasks);
        });
    });
  },
});

export const Recommendation = new APIResource({
  urlName: 'recommendations',
  fetchCollection(params) {
    return client.post(window.Urls.recommendations(), params).then(response => {
      return response.data || [];
    });
  },
});<|MERGE_RESOLUTION|>--- conflicted
+++ resolved
@@ -1280,7 +1280,6 @@
         .and(change => change.key === channelId && change.type === CHANGE_TYPES.PUBLISHED_NEXT)
         .toArray();
     });
-<<<<<<< HEAD
 
     const subscription = observable.subscribe({
       next: async changes => {
@@ -1294,41 +1293,6 @@
           });
         }
       },
-=======
-    return this.transaction({ mode: 'rw' }, CHANGES_TABLE, () => {
-      return this._saveAndQueueChange(change);
-    }).then(() => change);
-  },
-
-  waitForPublishingDraft(publishDraftChange) {
-    const observable = liveQuery(() => {
-      return db[CHANGES_TABLE].where('rev')
-        .equals(publishDraftChange.rev)
-        .and(change => change.type === publishDraftChange.type)
-        .and(change => change.channel_id === publishDraftChange.channel_id)
-        .toArray();
-    });
-
-    return new Promise((resolve, reject) => {
-      const subscription = observable.subscribe({
-        next(result) {
-          // Successfully applied change will be removed.
-          if (result.length === 0) {
-            subscription.unsubscribe();
-            resolve();
-          } else {
-            if (result[0].disallowed || result[0].errored) {
-              subscription.unsubscribe();
-              reject('Publish draft failed');
-            }
-          }
-        },
-        error() {
-          subscription.unsubscribe();
-          reject('Live query failed');
-        },
-      });
->>>>>>> 687f744e
     });
 
     setTimeout(() => {
