import Dexie from 'dexie';
import Mutex from 'mutex-js';
import findIndex from 'lodash/findIndex';
import flatMap from 'lodash/flatMap';
import isArray from 'lodash/isArray';
import isNumber from 'lodash/isNumber';
import isString from 'lodash/isString';
import matches from 'lodash/matches';
import overEvery from 'lodash/overEvery';
import pick from 'lodash/pick';
import sortBy from 'lodash/sortBy';
import uniq from 'lodash/uniq';
import uniqBy from 'lodash/uniqBy';

import { v4 as uuidv4 } from 'uuid';
import {
  CHANGE_TYPES,
  CHANGES_TABLE,
  RELATIVE_TREE_POSITIONS,
  TABLE_NAMES,
  COPYING_STATUS,
  COPYING_STATUS_VALUES,
  TASK_ID,
  CURRENT_USER,
  MAX_REV_KEY,
  LAST_FETCHED,
  CREATION_CHANGE_TYPES,
  TREE_CHANGE_TYPES,
} from './constants';
import applyChanges, { applyMods, collectChanges } from './applyRemoteChanges';
import mergeAllChanges from './mergeChanges';
import db, { channelScope, CLIENTID, Collection } from './db';
import { API_RESOURCES, INDEXEDDB_RESOURCES, changeRevs } from './registry';
import {
  CreatedChange,
  UpdatedChange,
  DeletedChange,
  MovedChange,
  CopiedChange,
  PublishedChange,
  SyncedChange,
  DeployedChange,
  UpdatedDescendantsChange,
} from './changes';
import urls from 'shared/urls';
import { currentLanguage } from 'shared/i18n';
import client, { paramsSerializer } from 'shared/client';
import { DELAYED_VALIDATION, fileErrors, NEW_OBJECT } from 'shared/constants';
import { ContentKindsNames } from 'shared/leUtils/ContentKinds';

// Number of seconds after which data is considered stale.
const REFRESH_INTERVAL = 5;

const QUERY_SUFFIXES = {
  IN: 'in',
  GT: 'gt',
  GTE: 'gte',
  LT: 'lt',
  LTE: 'lte',
};

const ORDER_FIELD = 'ordering';

const VALID_SUFFIXES = new Set(Object.values(QUERY_SUFFIXES));

const SUFFIX_SEPERATOR = '__';
const validPositions = new Set(Object.values(RELATIVE_TREE_POSITIONS));

const EMPTY_ARRAY = Symbol('EMPTY_ARRAY');

class Paginator {
  constructor(params) {
    // Get parameters for page number based pagination
    Object.assign(this, pick(params, 'page', 'page_size'));
    // At a minimum, this pagination style requires a page_size
    // parameter, so we check to see if that exists.
    if (this.page_size) {
      this.pageNumberType = true;
      this.page = this.page || 1;
    }
    // Get parameters for limit offset pagination
    Object.assign(this, pick(params, 'limit', 'offset'));
    // At a minimum, this pagination style requires a limit
    // parameter, so we check to see if that exists.
    if (this.limit) {
      this.limitOffsetType = true;
      this.offset = this.offset || 0;
    }
    if (this.pageNumberType && this.limitOffsetType) {
      console.warn(
        'Specified both page number type pagination and limit offset may get unexpected results'
      );
    }
  }
  paginate(collection) {
    let offset;
    let limit;
    if (this.pageNumberType) {
      offset = (this.page - 1) * this.page_size;
      limit = this.page_size;
    }
    if (this.limitOffsetType) {
      offset = this.offset;
      limit = this.limit;
    }
    if (isNumber(offset) && isNumber(limit)) {
      const countPromise = collection.count();
      const resultPromise = collection
        .offset(offset)
        .limit(limit)
        .toArray();
      return Promise.all([countPromise, resultPromise]).then(([count, results]) => {
        const out = { count, results };
        if (this.pageNumberType) {
          out.total_pages = Math.ceil(count / this.page_size);
          out.page = this.page;
        }
        return out;
      });
    }
    return collection.toArray();
  }
}

let vuexStore;

export function injectVuexStore(store) {
  vuexStore = store;
}

function getUserIdFromStore() {
  if (vuexStore) {
    return vuexStore.getters.currentUserId;
  }
  throw ReferenceError(
    ```
  Attempted to get the user_id from the store to set on a change object,
  but the store has not been injected into the resources.js module using injectVuexStore function
  ```
  );
}

// Custom uuid4 function to match our dashless uuids on the server side
export function uuid4() {
  return uuidv4().replace(/-/g, '');
}

/*
 * Code to allow multiple inheritance in JS
 * modified from https://hacks.mozilla.org/2015/08/es6-in-depth-subclassing/
 */

function mix(...mixins) {
  // Inherit from the last class to allow constructor inheritance
  class Mix extends mixins.slice(-1)[0] {}

  // Programmatically add all the methods and accessors
  // of the mixins to class Mix.
  for (const mixin of mixins) {
    copyProperties(Mix, mixin);
    copyProperties(Mix.prototype, mixin.prototype);
  }
  return Mix;
}

function copyProperties(target, source) {
  for (const key of Reflect.ownKeys(source)) {
    if (key !== 'constructor' && key !== 'prototype' && key !== 'name') {
      const desc = Object.getOwnPropertyDescriptor(source, key);
      Object.defineProperty(target, key, desc);
    }
  }
}

function objectsAreStale(objs) {
  const now = Date.now();
  return objs.some(obj => {
    const refresh = obj[LAST_FETCHED] + REFRESH_INTERVAL * 1000;
    return refresh < now;
  });
}

class APIResource {
  constructor({ urlName, ...options }) {
    this.urlName = urlName;
    copyProperties(this, options);
    API_RESOURCES[urlName] = this;
  }

  getUrlFunction(endpoint) {
    return urls[`${this.urlName}_${endpoint}`];
  }

  modelUrl(id) {
    // Leveraging Django REST Framework generated URL patterns.
    return this.getUrlFunction('detail')(id);
  }

  collectionUrl() {
    // Leveraging Django REST Framework generated URL patterns.
    return this.getUrlFunction('list')();
  }

  fetchModel(id) {
    return client.get(this.modelUrl(id));
  }

  fetchCollection(params) {
    return client.get(this.collectionUrl(), { params });
  }
}

class IndexedDBResource {
  constructor({
    tableName,
    idField = 'id',
    uuid = true,
    indexFields = [],
    syncable = false,
    ...options
  } = {}) {
    this.tableName = tableName;
    // Don't allow resources with a compound index to have uuids
    this.uuid = uuid && idField.split('+').length === 1;
    this.schema = [idField, ...indexFields].join(',');
    this.rawIdField = idField;
    this.indexFields = new Set([idField, ...indexFields]);

    INDEXEDDB_RESOURCES[tableName] = this;
    copyProperties(this, options);
    // By default these resources do not sync changes to the backend.
    this.syncable = syncable;
  }

  get table() {
    if (process.env.NODE_ENV !== 'production' && !db[this.tableName]) {
      /* eslint-disable no-console */
      console.error(
        `Tried to access table ${this.tableName} but it does not exist. Either requires a migration or clearing indexedDB`
      );
      /* eslint-enable */
    }
    return db[this.tableName];
  }

  get idField() {
    return this.table.schema.primKey.keyPath;
  }

  getIdValue(datum) {
    if (typeof this.idField === 'string') {
      return datum[this.idField];
    }
    return this.idField.map(f => datum[f]);
  }

  /*
   * Transaction method used to invoke updates, creates and deletes
   * in a way that doesn't trigger listeners from the client that
   * initiated it by setting the CLIENTID.
   */
  transaction({ mode = 'rw', source = null } = {}, ...extraTables) {
    const callback = extraTables.pop();
    if (source === null) {
      source = CLIENTID;
    }
    return db.transaction(mode, this.tableName, ...extraTables, () => {
      Dexie.currentTransaction.source = source;
      return callback();
    });
  }

  /**
   * Search the "updated descendants" changes of the current resource and its
   * parents to find any changes that should be applied to the current resource.
   * And it transforms these "updated descendants" changes into "updated" changes
   * to the current resource.
   * @returns
   */
  async getInheritedChanges(itemData = []) {
    if (this.tableName !== TABLE_NAMES.CONTENTNODE || !itemData.length) {
      return Promise.resolve([]);
    }

    const updatedDescendantsChanges = await db[CHANGES_TABLE].where('type')
      .equals(CHANGE_TYPES.UPDATED_DESCENDANTS)
      .toArray();
    if (!updatedDescendantsChanges.length) {
      return Promise.resolve([]);
    }

    const inheritedChanges = [];
    const parentIds = [...new Set(itemData.map(item => item.parent).filter(Boolean))];
    const ancestorsPromises = parentIds.map(parentId => this.getAncestors(parentId));
    const parentsAncestors = await Promise.all(ancestorsPromises);

    parentsAncestors.forEach(ancestors => {
      const parent = ancestors[ancestors.length - 1];
      const ancestorsIds = ancestors.map(ancestor => ancestor.id);
      const parentChanges = updatedDescendantsChanges.filter(change =>
        ancestorsIds.includes(change.key)
      );
      if (!parentChanges.length) {
        return;
      }

      itemData
        .filter(item => item.parent === parent.id)
        .forEach(item => {
          inheritedChanges.push(
            ...parentChanges.map(change => ({
              ...change,
              key: item.id,
              type: CHANGE_TYPES.UPDATED,
            }))
          );
        });
    });

    return inheritedChanges;
  }

  mergeDescendantsChanges(changes, inheritedChanges) {
    if (inheritedChanges.length) {
      changes.push(...inheritedChanges);
      changes = sortBy(changes, 'rev');
    }
    changes
      .filter(change => change.type === CHANGE_TYPES.UPDATED_DESCENDANTS)
      .forEach(change => (change.type = CHANGE_TYPES.UPDATED));

    return changes;
  }

  setData(itemData) {
    const now = Date.now();
    // Directly write to the table, rather than using the add/update methods
    // to avoid creating change events that we would sync back to the server.
    return this.transaction({ mode: 'rw' }, this.tableName, CHANGES_TABLE, () => {
      // Get any relevant changes that would be overwritten by this bulkPut
      const changesPromise = db[CHANGES_TABLE].where('[table+key]')
        .anyOf(itemData.map(datum => [this.tableName, this.getIdValue(datum)]))
        .sortBy('rev');
      const inheritedChangesPromise = this.getInheritedChanges(itemData);
      const currentPromise = this.table
        .where(this.idField)
        .anyOf(itemData.map(datum => this.getIdValue(datum)))
        .toArray();

<<<<<<< HEAD
      return Promise.all([changesPromise, inheritedChangesPromise, currentPromise]).then(
        ([changes, inheritedChanges, currents]) => {
          changes = this.mergeDescendantsChanges(changes, inheritedChanges);
          changes = mergeAllChanges(changes, true);
          const collectedChanges = collectChanges(changes)[this.tableName] || {};
          for (const changeType of Object.keys(collectedChanges)) {
            const map = {};
            for (const change of collectedChanges[changeType]) {
              map[change.key] = change;
=======
      return Promise.all([changesPromise, currentPromise]).then(([changes, currents]) => {
        changes = mergeAllChanges(changes, true);
        const collectedChanges = collectChanges(changes)[this.tableName] || {};
        for (const changeType of Object.keys(collectedChanges)) {
          const map = {};
          for (const change of collectedChanges[changeType]) {
            map[change.key] = change;
          }
          collectedChanges[changeType] = map;
        }
        const currentMap = {};
        for (const currentObj of currents) {
          currentMap[this.getIdValue(currentObj)] = currentObj;
        }
        const data = itemData
          .map(datum => {
            const id = this.getIdValue(datum);
            datum[LAST_FETCHED] = now;
            // Persist TASK_ID and COPYING_STATUS attributes when directly fetching from the server
            if (currentMap[id] && currentMap[id][TASK_ID]) {
              datum[TASK_ID] = currentMap[id][TASK_ID];
            }
            if (currentMap[id] && currentMap[id][COPYING_STATUS]) {
              datum[COPYING_STATUS] = currentMap[id][COPYING_STATUS];
>>>>>>> cd704922
            }
            collectedChanges[changeType] = map;
          }
          const currentMap = {};
          for (const currentObj of currents) {
            currentMap[this.getIdValue(currentObj)] = currentObj;
          }
          const data = itemData
            .map(datum => {
              const id = this.getIdValue(datum);
              datum[LAST_FETCHED] = now;
              // Persist TASK_ID and COPYING_FLAG attributes when directly fetching from the server
              if (currentMap[id] && currentMap[id][TASK_ID]) {
                datum[TASK_ID] = currentMap[id][TASK_ID];
              }
              if (currentMap[id] && currentMap[id][COPYING_FLAG]) {
                datum[COPYING_FLAG] = currentMap[id][COPYING_FLAG];
              }
              // If we have an updated change, apply the modifications here
              if (
                collectedChanges[CHANGE_TYPES.UPDATED] &&
                collectedChanges[CHANGE_TYPES.UPDATED][id]
              ) {
                applyMods(datum, collectedChanges[CHANGE_TYPES.UPDATED][id].mods);
              }
              return datum;
              // If we have a deleted change, just filter out this object so we don't reput it
            })
            .filter(
              datum =>
                !collectedChanges[CHANGE_TYPES.DELETED] ||
                !collectedChanges[CHANGE_TYPES.DELETED][this.getIdValue(datum)]
            );
          return this.table.bulkPut(data).then(() => {
            // Move changes need to be reapplied on top of fetched data in case anything
            // has happened on the backend.
            return applyChanges(Object.values(collectedChanges[CHANGE_TYPES.MOVED] || {})).then(
              results => {
                if (!results || !results.length) {
                  return data;
                }
                const resultsMap = {};
                for (const result of results) {
                  const id = this.getIdValue(result);
                  resultsMap[id] = result;
                }
                return data
                  .map(datum => {
                    const id = this.getIdValue(datum);
                    if (resultsMap[id]) {
                      applyMods(datum, resultsMap[id]);
                    }
                    return datum;
                    // Concatenate any unsynced created objects onto
                    // the end of the returned objects
                  })
                  .concat(Object.values(collectedChanges[CHANGE_TYPES.CREATED]).map(c => c.obj));
              }
            );
          });
        }
      );
    });
  }

  where(params = {}) {
    const table = db[this.tableName];
    // Indexed parameters
    const whereParams = {};
    // Non-indexed parameters
    const filterParams = {};
    // Array parameters - ones that are filtering by 'in'
    const arrayParams = {};
    // Suffixed parameters - ones that are filtering by [gt/lt](e)
    const suffixedParams = {};
    // Field to sort by
    let sortBy;
    let reverse;

    // Setup paginator.
    const paginator = new Paginator(params);
    for (const key of Object.keys(params)) {
      // Partition our parameters
      const [rootParam, suffix] = key.split(SUFFIX_SEPERATOR);
      if (suffix && VALID_SUFFIXES.has(suffix) && suffix !== QUERY_SUFFIXES.IN) {
        // We have a suffix and it is for an operation that isn't IN
        suffixedParams[rootParam] = suffixedParams[rootParam] || {};
        suffixedParams[rootParam][suffix] = params[key];
      } else if (this.indexFields.has(rootParam)) {
        if (suffix === QUERY_SUFFIXES.IN) {
          // We have a suffix for an IN operation
          arrayParams[rootParam] = params[key];
        } else if (!suffix) {
          whereParams[rootParam] = params[key];
        }
      } else if (key === ORDER_FIELD) {
        const ordering = params[key];
        if (ordering.indexOf('-') === 0) {
          sortBy = ordering.substring(1);
          reverse = true;
        } else {
          sortBy = ordering;
        }
      } else if (!paginator[key]) {
        // Don't filter by parameters that are used for pagination
        filterParams[rootParam] = params[key];
      }
    }
    let collection;
    if (Object.keys(arrayParams).length !== 0) {
      if (Object.keys(arrayParams).length === 1) {
        const anyOf = Object.values(arrayParams)[0];
        if (anyOf.length === 0) {
          if (process.env.NODE_ENV !== 'production') {
            /* eslint-disable no-console */
            console.warn(`Tried to query ${Object.keys(arrayParams)[0]} with no values`);
          }
          return Promise.resolve(EMPTY_ARRAY);
        }
        const keyPath = Object.keys(arrayParams)[0];
        collection = table.where(keyPath).anyOf(Object.values(arrayParams)[0]);
        if (process.env.NODE_ENV !== 'production') {
          // Flag a warning if we tried to filter by an Array and other where params
          if (Object.keys(whereParams).length > 1) {
            /* eslint-disable no-console */
            console.warn(
              `Tried to query ${Object.keys(whereParams).join(
                ', '
              )} alongside array parameters which is not currently supported`
            );
            /* eslint-enable */
          }
        }
        Object.assign(filterParams, whereParams);
        if (sortBy === keyPath) {
          sortBy = null;
        }
      } else if (Object.keys(arrayParams).length > 1) {
        if (process.env.NODE_ENV !== 'production') {
          // Flag a warning if we tried to filter by an Array and other where params
          /* eslint-disable no-console */
          console.warn(
            `Tried to query multiple __in params ${Object.keys(arrayParams).join(
              ', '
            )} which is not currently supported`
          );
          /* eslint-enable */
        }
      }
    } else if (Object.keys(whereParams).length > 0) {
      collection = table.where(whereParams);
      if (whereParams[sortBy] && Object.keys(whereParams).length === 1) {
        // If there is only one where parameter, then the collection should already be sorted
        // by the index that it was queried by.
        // https://dexie.org/docs/Collection/Collection.sortBy()#remarks
        sortBy = null;
      }
    } else {
      if (sortBy && this.indexFields.has(sortBy) && !reverse) {
        collection = table.orderBy(sortBy);
        sortBy = null;
      } else {
        collection = table.toCollection();
      }
    }
    let filterFn;
    if (Object.keys(filterParams).length !== 0) {
      filterFn = matches(filterParams);
    }
    if (Object.keys(suffixedParams).length !== 0) {
      // Reassign the filterFn to be a combination of all the suffixed parameter filters
      // we are applying here, so require that the item passes all the operations
      // hence, overEvery.
      filterFn = overEvery(
        [
          // First generate a flat array of all suffix parameter filter functions
          ...flatMap(
            Object.keys(suffixedParams),
            // First we iterate over the specific parameters we are filtering over
            key => {
              // Then we iterate over the suffixes that we are filtering over
              return Object.keys(suffixedParams[key]).map(suffix => {
                // For each suffix, we have a specific value
                const value = suffixedParams[key][suffix];
                // Now return a filter function depending on the specific
                // suffix that we have passed.
                if (suffix === QUERY_SUFFIXES.LT) {
                  return item => item[key] < value;
                } else if (suffix === QUERY_SUFFIXES.LTE) {
                  return item => item[key] <= value;
                } else if (suffix === QUERY_SUFFIXES.GT) {
                  return item => item[key] > value;
                } else if (suffix === QUERY_SUFFIXES.GTE) {
                  return item => item[key] >= value;
                }
                // Because of how we are initially generating these
                // we should never get to here and returning undefined
              });
            }
          ),
          // If there are filter Params, this will be defined
          filterFn,
          // If there were not, it will be undefined and filtered by the final filter
          // In addition, in the unlikely case that the suffix was not recognized,
          // this will filter out those cases too.
        ].filter(f => f)
      );
    }
    if (filterFn) {
      collection = collection.filter(filterFn);
    }
    if (sortBy) {
      if (reverse) {
        collection = collection.reverse();
      }
      collection = collection.sortBy(sortBy);
    }
    return paginator.paginate(collection);
  }

  get(id) {
    return this.table.get(id);
  }

  /**
   * Method to remove the NEW_OBJECT and DELAYED_VALIDATION symbols
   * property so we don't commit it to IndexedDB
   * @param {Object} obj
   * @return {Object}
   */
  _cleanNew(obj) {
    const out = {
      ...obj,
    };
    delete out[NEW_OBJECT];
    delete out[DELAYED_VALIDATION];
    return out;
  }

  _saveAndQueueChange(change) {
    return change.saveChange().then(rev => {
      if (rev !== null) {
        changeRevs.push(rev);
      }
    });
  }

  async _updateChange(id, changes, oldObj = null) {
    if (!this.syncable) {
      return Promise.resolve();
    }
    if (!oldObj) {
      oldObj = await this.table.get(id);
    }
    if (!oldObj) {
      return Promise.resolve();
    }
    const change = new UpdatedChange({
      key: id,
      table: this.tableName,
      oldObj,
      changes,
      source: CLIENTID,
    });
    return this._saveAndQueueChange(change);
  }

  update(id, changes) {
    return this.transaction({ mode: 'rw' }, CHANGES_TABLE, () => {
      changes = this._cleanNew(changes);
      // Do the update change first so that we can diff against the
      // non-updated object.
      return this._updateChange(id, changes).then(() => {
        return this.table.update(id, changes);
      });
    });
  }

  /**
   * @param {Object|Collection} query
   * @return {Promise<mixed[]>}
   */
  _resolveQuery(query) {
    return new Promise(resolve => {
      if (query instanceof Collection) {
        resolve(query.toArray());
      } else if (query instanceof Dexie.Promise || query instanceof Promise || isArray(query)) {
        resolve(query);
      } else {
        resolve(this.where(query));
      }
    });
  }
  /**
   * Method to synchronously return a new object
   * suitable for insertion into IndexedDB but
   * without actually inserting it
   * @param {Object} obj
   * @return {Object}
   */
  createObj(obj) {
    return {
      ...this._prepareAdd(obj),
      [NEW_OBJECT]: true,
    };
  }

  _prepareAdd(obj) {
    const idMap = this._prepareCopy({});
    return this._cleanNew({
      ...idMap,
      ...obj,
    });
  }

  _createChange(id, obj) {
    if (!this.syncable) {
      return Promise.resolve();
    }
    const change = new CreatedChange({
      key: id,
      table: this.tableName,
      obj,
      source: CLIENTID,
    });
    return this._saveAndQueueChange(change);
  }

  /**
   * @param {Object} obj
   * @return {Promise<string>}
   */
  add(obj) {
    return this.transaction({ mode: 'rw' }, CHANGES_TABLE, () => {
      obj = this._prepareAdd(obj);
      return this.table.add(obj).then(id => {
        return this._createChange(id, obj).then(() => id);
      });
    });
  }

  /**
   * @param {Object} original
   * @return {Object}
   * @private
   */
  _prepareCopy(original) {
    const id = this.uuid ? { [this.idField]: uuid4() } : {};

    return this._cleanNew({
      ...original,
      ...id,
    });
  }

  _deleteChange(id) {
    if (!this.syncable) {
      return Promise.resolve();
    }
    return this.table.get(id).then(oldObj => {
      if (!oldObj) {
        return Promise.resolve();
      }
      const change = new DeletedChange({
        key: id,
        table: this.tableName,
        oldObj,
        source: CLIENTID,
      });
      return this._saveAndQueueChange(change);
    });
  }

  delete(id) {
    return this.transaction({ mode: 'rw' }, CHANGES_TABLE, () => {
      // Generate delete change first so that we can look up the existing object
      return this._deleteChange(id).then(() => {
        return this.table.delete(id);
      });
    });
  }

  /**
   * Return the channel_id for a change, given the object
   * @param {Object} obj
   * @returns {Object}
   */
  getChannelId() {
    return;
  }

  /**
   * Return the user_id for a change, given the object
   * @param {Object} obj
   * @returns {Object}
   */
  getUserId() {
    return;
  }
}

class Resource extends mix(APIResource, IndexedDBResource) {
  constructor({ urlName, syncable = true, ...options } = {}) {
    super(options);
    this.urlName = urlName;
    API_RESOURCES[urlName] = this;
    // Overwrite the false default for IndexedDBResource
    this.syncable = syncable;
    // A map of stringified request params to a last fetched time and a promise
    this._requests = {};
  }

  fetchCollection(params) {
    const now = Date.now();
    const queryString = paramsSerializer(params);
    const cachedRequest = this._requests[queryString];
    if (
      cachedRequest &&
      cachedRequest[LAST_FETCHED] &&
      cachedRequest[LAST_FETCHED] + REFRESH_INTERVAL * 1000 > now &&
      cachedRequest.promise
    ) {
      return cachedRequest.promise;
    }
    const promise = client.get(this.collectionUrl(), { params }).then(response => {
      let itemData;
      let pageData;
      if (Array.isArray(response.data)) {
        itemData = response.data;
      } else if (response.data && response.data.results) {
        pageData = response.data;
        itemData = pageData.results;
      } else {
        console.error(`Unexpected response from ${this.urlName}`, response);
        itemData = [];
      }
      return this.setData(itemData).then(data => {
        // setData also applies any outstanding local change events to the data
        // so we return the data returned from setData to make sure the most up to date
        // representation is returned from the fetch.
        if (pageData) {
          pageData.results = data;
        }
        // If someone has requested a paginated response,
        // they will be expecting the page data object,
        // not the results object.
        return pageData ? pageData : data;
      });
    });
    this._requests[queryString] = {
      [LAST_FETCHED]: now,
      promise,
    };
    return promise;
  }

  /**
   * @param {Object} params
   * @param {Boolean} [doRefresh=true] -- Whether or not to refresh async from server
   * @return {Promise<Object[]>}
   */
  where(params = {}, doRefresh = true) {
    if (process.env.NODE_ENV !== 'production' && process.env.NODE_ENV !== 'test') {
      /* eslint-disable no-console */
      console.groupCollapsed(`Getting data for ${this.tableName} table with params: `, params);
      console.trace();
      console.groupEnd();
      /* eslint-enable */
    }
    return super.where(params).then(objs => {
      if (objs === EMPTY_ARRAY) {
        return [];
      }
      // if there are no objects, and it's also not an empty paginated response (objs.count),
      // or we mean to refresh
      if ((!objs.length && !objs.count) || doRefresh) {
        let refresh = Promise.resolve(true);
        // ContentNode tree operations are the troublemakers causing the logic below
        if (this.tableName === TABLE_NAMES.CONTENTNODE) {
          // Only fetch new updates if we don't have pending changes to ContentNode that
          // affect local tree structure
          refresh = db[CHANGES_TABLE].where('table')
            .equals(TABLE_NAMES.CONTENTNODE)
            .filter(c => {
              if (!TREE_CHANGE_TYPES.includes(c.type)) {
                return false;
              }
              let parent = c.parent;
              if (c.type === CHANGE_TYPES.CREATED) {
                parent = c.obj.parent;
              }
              return (
                params.parent === parent ||
                params.parent === c.key ||
                (params.id__in || []).includes(c.key)
              );
            })
            .count()
            .then(pendingCount => pendingCount === 0);
        }

        const fetch = refresh.then(shouldFetch => {
          return shouldFetch ? this.fetchCollection(params) : [];
        });
        // Be sure to return the fetch promise to relay fetched objects in this condition
        if (!objs.length && !objs.count) {
          return fetch;
        }
      }
      return objs;
    });
  }

  headModel(id) {
    // If the resource identified by `id` has just been created, but we haven't verified
    // the server has applied the change yet, we skip making the HEAD request for it
    return db[CHANGES_TABLE].where('[table+key]')
      .equals([this.tableName, id])
      .filter(c => CREATION_CHANGE_TYPES.includes(c.type))
      .count()
      .then(pendingCount => {
        if (pendingCount === 0) {
          return client.head(this.modelUrl(id));
        }
      });
  }

  fetchModel(id) {
    return client.get(this.modelUrl(id)).then(response => {
      return this.setData([response.data]).then(data => data[0]);
    });
  }

  createModel(data) {
    return client.post(this.collectionUrl(), data).then(response => {
      const now = Date.now();
      const data = response.data;
      data[LAST_FETCHED] = now;
      // Directly write to the table, rather than using the add method
      // to avoid creating change events that we would sync back to the server.
      return this.transaction({ mode: 'rw' }, () => {
        return this.table.put(data).then(() => {
          return data;
        });
      });
    });
  }

  deleteModel(id) {
    return client.delete(this.modelUrl(id)).then(() => {
      // Directly write to the table, rather than using the delete method
      // to avoid creating change events that we would sync back to the server.
      return this.transaction({ mode: 'rw' }, () => {
        return this.table.delete(id).then(() => {
          return true;
        });
      });
    });
  }

  /**
   * @param {String} id
   * @param {Boolean} [doRefresh=true] -- Whether or not to refresh async from server
   * @return {Promise<{}|null>}
   */
  get(id, doRefresh = true) {
    if (!isString(id)) {
      return Promise.reject('Only string ID format is supported');
    }

    if (process.env.NODE_ENV !== 'production' && process.env.NODE_ENV !== 'test') {
      /* eslint-disable no-console */
      console.groupCollapsed(`Getting instance for ${this.tableName} table with id: ${id}`);
      console.trace();
      console.groupEnd();
      /* eslint-enable */
    }
    return this.table.get(id).then(obj => {
      if (!obj || doRefresh) {
        const request = this.fetchModel(id);
        if (!obj) {
          return request;
        }
      }

      return obj;
    });
  }
}

/**
 * Tree resources mixin
 */
export class TreeResource extends Resource {
  constructor(...args) {
    super(...args);
    this._locks = {};
  }

  /**
   * Locks a treeId so we can be sure nothing changes while we're computing a new tree position
   *
   * @param {Number} id
   * @param {Function} callback
   * @return {Promise}
   */
  treeLock(id, callback) {
    if (!(id in this._locks)) {
      this._locks[id] = new Mutex();
    }

    return this._locks[id].lock(callback);
  }

  /**
   * @param {string} id
   * @param {string} target
   * @param {string} position
   * @param {Object[]} siblings
   * @return {null|number}
   */
  getNewSortOrder(id, target, position, siblings) {
    if (!siblings.length) {
      return 1;
    }

    // Check if this is a no-op
    siblings = sortBy(siblings, 'lft');
    const targetNodeIndex = findIndex(siblings, { id: target });

    if (
      // We are trying to move it to the first child, and it is already the first child
      // when sorted by lft
      (position === RELATIVE_TREE_POSITIONS.FIRST_CHILD && siblings[0].id === id) ||
      // We are trying to move it to the last child, and it is already the last child
      // when sorted by lft
      (position === RELATIVE_TREE_POSITIONS.LAST_CHILD && siblings.slice(-1)[0].id === id) ||
      // We are trying to move it to the immediate left of the target node,
      // but it is already to the immediate left of the target node.
      (position === RELATIVE_TREE_POSITIONS.LEFT &&
        targetNodeIndex > 0 &&
        siblings[targetNodeIndex - 1].id === id) ||
      // We are trying to move it to the immediate right of the target node,
      // but it is already to the immediate right of the target node.
      (position === RELATIVE_TREE_POSITIONS.RIGHT &&
        targetNodeIndex < siblings.length - 1 &&
        siblings[targetNodeIndex + 1].id === id)
    ) {
      return null;
    }

    if (position === RELATIVE_TREE_POSITIONS.FIRST_CHILD) {
      // For first child, just halve the first child sort order.
      return siblings[0].lft / 2;
    } else if (position === RELATIVE_TREE_POSITIONS.LAST_CHILD) {
      // For the last child, just add one to the final child sort order.
      return siblings.slice(-1)[0].lft + 1;
    } else if (position === RELATIVE_TREE_POSITIONS.LEFT) {
      // For left insertion, either find the middle value between the node that would be to
      // the left of the newly inserted node and the node that we are inserting to the
      // left of.
      // If the node we are inserting to the left of is already the leftmost node of this
      // parent, then we fallback to the same calculation as a first child insert.
      const leftSort = siblings[targetNodeIndex - 1] ? siblings[targetNodeIndex - 1].lft : 0;
      return (leftSort + siblings[targetNodeIndex].lft) / 2;
    } else if (position === RELATIVE_TREE_POSITIONS.RIGHT) {
      // For right insertion, similarly to left insertion, we find the middle value between
      // the node that will be to the right of the inserted node and the node we are
      // inserting to the right of.
      // If there is no node to the right, and the target node is already the rightmost
      // node, we produce a sort order value that is the same as we would calculate for a
      // last child insertion.
      const rightSort = siblings[targetNodeIndex + 1]
        ? siblings[targetNodeIndex + 1].lft
        : siblings[targetNodeIndex].lft + 2;
      return (siblings[targetNodeIndex].lft + rightSort) / 2;
    }

    return null;
  }
}

export const Session = new IndexedDBResource({
  tableName: TABLE_NAMES.SESSION,
  idField: CURRENT_USER,
  uuid: false,
  get currentChannel() {
    return window.CHANNEL_EDIT_GLOBAL || {};
  },
  get currentChannelId() {
    return this.currentChannel.channel_id || null;
  },
  async setChannelScope() {
    const channelId = this.currentChannelId;
    if (channelId) {
      channelScope.id = channelId;
      const channelRev = (window.CHANNEL_EDIT_GLOBAL || {}).channel_rev || 0;
      // N.B. key paths produce nested updates in Dexie.js when using the update method,
      // as in the `updateSession` method below.
      await this.updateSession({
        [`${MAX_REV_KEY}.${channelId}`]: channelRev,
      });
    }
  },
  async clearChannelScope() {
    if (channelScope.id) {
      await this.updateSession({
        [`${MAX_REV_KEY}.${channelScope.id}`]: null,
      });
      channelScope.id = null;
    }
  },
  async getSession() {
    return this.get(CURRENT_USER);
  },
  setSession(currentUser) {
    return this.table.put({ CURRENT_USER, ...currentUser });
  },
  updateSession(currentUser) {
    return this.update(CURRENT_USER, currentUser);
  },
});

export const Bookmark = new Resource({
  tableName: TABLE_NAMES.BOOKMARK,
  urlName: 'bookmark',
  idField: 'channel',
  getUserId: getUserIdFromStore,
});

export const Channel = new Resource({
  tableName: TABLE_NAMES.CHANNEL,
  urlName: 'channel',
  indexFields: ['name', 'language'],
  searchCatalog(params) {
    params.page_size = params.page_size || 100;
    params.public = true;
    // Because this is a heavily cached endpoint, we can just directly request
    // it and rely on browser caching to prevent excessive requests to the server.
    return client.get(urls.catalog_list(), { params }).then(response => {
      return response.data;
    });
  },
  getCatalogChannel(id) {
    // Because this is a heavily cached endpoint, we can just directly request
    // it and rely on browser caching to prevent excessive requests to the server.
    return client.get(urls.catalog_detail(id)).then(response => {
      return response.data;
    });
  },

  /**
   * Ensure we merge content defaults when calling `update`
   *
   * @param {String} id
   * @param {Object} [content_defaults]
   * @param {Object} changes
   * @return {Promise}
   */
  update(id, { content_defaults = {}, ...changes }) {
    return this.transaction({ mode: 'rw' }, CHANGES_TABLE, () => {
      return this.table.get(id).then(channel => {
        if (Object.keys(content_defaults).length) {
          const mergedContentDefaults = {};
          Object.assign(mergedContentDefaults, channel.content_defaults || {}, content_defaults);
          changes.content_defaults = mergedContentDefaults;
        }
        // Create the update change for consistency with the super update method
        // although we could do it after as we are explicity passing in
        // the pre change channel object
        return this._updateChange(id, changes, channel).then(() => {
          return this.table.update(id, changes);
        });
      });
    });
  },

  updateAsAdmin(id, changes) {
    return client.patch(window.Urls.adminChannelsDetail(id), changes).then(() => {
      return this.transaction({ mode: 'rw' }, () => {
        return this.table.update(id, changes);
      });
    });
  },

  publish(id, version_notes) {
    return this.transaction({ mode: 'rw' }, () => {
      return this.table.update(id, { publishing: true });
    }).then(() => {
      const change = new PublishedChange({
        key: id,
        version_notes,
        language: currentLanguage,
        table: this.tableName,
        source: CLIENTID,
      });
      return this.transaction({ mode: 'rw' }, CHANGES_TABLE, TABLE_NAMES.CONTENTNODE, () => {
        return Promise.all([
          this._saveAndQueueChange(change),
          ContentNode.table.where({ channel_id: id }).modify({
            changed: false,
            published: true,
            has_new_descendants: false,
            has_updated_descendants: false,
          }),
        ]);
      });
    });
  },

  deploy(id) {
    const change = new DeployedChange({
      key: id,
      source: CLIENTID,
      table: this.tableName,
    });
    return this.transaction({ mode: 'rw' }, CHANGES_TABLE, () => {
      return this._saveAndQueueChange(change);
    });
  },

  waitForDeploying(id) {
    const observable = Dexie.liveQuery(() => {
      return this.table
        .where('id')
        .equals(id)
        .filter(channel => !channel['staging_root_id'] || channel['staging_root_id'] === null)
        .toArray();
    });

    return new Promise((resolve, reject) => {
      const subscription = observable.subscribe({
        next(result) {
          if (result.length === 1) {
            subscription.unsubscribe();
            resolve(result[0].root_id);
          }
        },
        error() {
          subscription.unsubscribe();
          reject();
        },
      });
    });
  },

  sync(
    id,
    {
      titles_and_descriptions = false,
      resource_details = false,
      files = false,
      assessment_items = false,
    } = {}
  ) {
    const change = new SyncedChange({
      key: id,
      titles_and_descriptions,
      resource_details,
      files,
      assessment_items,
      table: this.tableName,
      source: CLIENTID,
    });
    return this.transaction({ mode: 'rw' }, CHANGES_TABLE, () => {
      return this._saveAndQueueChange(change);
    });
  },

  softDelete(id) {
    const modelUrl = this.modelUrl(id);
    // Call endpoint directly in case we need to navigate to new page
    return this.transaction({ mode: 'rw' }, () => {
      return this.table.update(id, { deleted: true });
    }).then(() => {
      // make sure transaction is closed before calling a non-Dexie async function
      // see here: https://bit.ly/3dJtsIe
      return client.delete(modelUrl);
    });
  },
  getChannelId(obj) {
    // For channels, the appropriate channel_id for a change is just the key
    return obj.id;
  },
});

function getChannelFromChannelScope() {
  const channel_id = channelScope.id;
  if (channel_id) {
    return channel_id;
  }
  throw ReferenceError(
    'Attempted to get the channel_id from the channelScope object, but it has not been set.'
  );
}

export const ContentNodePrerequisite = new IndexedDBResource({
  tableName: TABLE_NAMES.CONTENTNODE_PREREQUISITE,
  indexFields: ['target_node', 'prerequisite'],
  idField: '[target_node+prerequisite]',
  uuid: false,
  syncable: true,
  getChannelId: getChannelFromChannelScope,
});

export const ContentNode = new TreeResource({
  tableName: TABLE_NAMES.CONTENTNODE,
  urlName: 'contentnode',
  indexFields: [
    'title',
    'language',
    'parent',
    'channel_id',
    'node_id',
    'root_id',
    'lft',
    '[root_id+parent]',
    '[node_id+channel_id]',
  ],

  addPrerequisite(target_node, prerequisite) {
    if (target_node === prerequisite) {
      return Promise.reject('No self referential prerequisites');
    }
    // First check we have no local record of the inverse
    return ContentNodePrerequisite.get([prerequisite, target_node]).then(entry => {
      if (entry) {
        return Promise.reject('No cyclic prerequisites');
      }
      return ContentNodePrerequisite.add({
        target_node,
        prerequisite,
      });
    });
  },

  removePrerequisite(target_node, prerequisite) {
    return ContentNodePrerequisite.delete([target_node, prerequisite]);
  },

  queryRequisites(ids) {
    return ContentNodePrerequisite.table
      .where('target_node')
      .anyOf(ids)
      .or('prerequisite')
      .anyOf(ids)
      .toArray();
  },

  recurseRequisites(ids, visited = null) {
    if (visited === null) {
      visited = new Set([ids]);
    } else {
      visited = new Set(Array.from(visited).concat(ids));
    }
    return this.queryRequisites(ids).then(entries => {
      const entryIds = uniq(flatMap(entries, e => [e.target_node, e.prerequisite])).filter(
        id => !visited.has(id)
      );
      if (entryIds.length) {
        return this.recurseRequisites(entryIds, visited).then(nextEntries => {
          return entries.concat(nextEntries);
        });
      }
      return entries;
    });
  },

  getRequisites(id) {
    if (process.env.NODE_ENV !== 'production' && process.env.NODE_ENV !== 'test') {
      /* eslint-disable no-console */
      console.groupCollapsed(`Getting prerequisite data for ${this.tableName} table with id: `, id);
      console.trace();
      console.groupEnd();
      /* eslint-enable */
    }

    const fetchPromise = this.fetchRequisites(id);
    return this.recurseRequisites([id]).then(entries => {
      if (entries.length) {
        return uniqBy(entries, e => e.target_node + e.prerequisite);
      }
      return fetchPromise;
    });
  },

  fetchRequisites(id) {
    return client.get(this.getUrlFunction('requisites')(id)).then(response => {
      return ContentNodePrerequisite.setData(response.data).then(() => {
        return response.data;
      });
    });
  },

  /**
   * @param {string} id -- The node PK
   * @returns {{ size: Number, stale: Boolean, changes: [{key: string}]}}
   */
  getResourceSize(id) {
    return client.get(this.getUrlFunction('size')(id)).then(response => response.data);
  },

  /**
   * Resolves target ID string into parent object, based off position, for tree inserts
   *
   * @param {string} target
   * @param {string} position
   * @return {Promise<Object>}
   */
  resolveParent(target, position) {
    if (!validPositions.has(position)) {
      return Promise.reject(new TypeError(`"${position}" is an invalid position`));
    }

    return this.get(target, false)
      .then(node => {
        if (
          position === RELATIVE_TREE_POSITIONS.FIRST_CHILD ||
          position === RELATIVE_TREE_POSITIONS.LAST_CHILD
        ) {
          return node;
        }

        target = node.parent;
        return node ? this.get(target, false) : null;
      })
      .then(node => {
        if (!node) {
          throw new RangeError(`Target ${target} does not exist`);
        }

        return node;
      });
  },

  /**
   * Resolves data required for a tree insert operation and passes it to the callback, which should
   * perform the update and return a Promise.
   *
   * The tree operation references a node by `id`, which will be inserted to `position` of `target`.
   * If the node is being explicitly created (not moved), then pass `isCreate=true`. Lastly, the
   * callback is passed the results of the resolving the tree insert, while locking the tree
   * locally so we can ensure we have orderly operations
   *
   * @template {Object} ContentNode
   * @param {string} id
   * @param {string} target
   * @param {string} position
   * @param {Boolean} isCreate
   * @param {Object} [sourceNode]
   * @param {Function<Promise<ContentNode>>} callback
   * @return {Promise<ContentNode>}
   */
  resolveTreeInsert({ id, target, position, isCreate, sourceNode = null }, callback) {
    // First, resolve parent so we can determine the sort order, but also to determine
    // the tree so we can temporarily lock it while we determine those values locally
    return this.resolveParent(target, position).then(parent => {
      if (id === parent.id) {
        throw new RangeError(`Cannot set node as child of itself`);
      }

      // Using root_id, we'll keep this locked while we handle this, so no other operations
      // happen while we're potentially waiting for some data we need (siblings, source node)
      return this.treeLock(parent.root_id, () => {
        // Resolve to sourceNode passed in if a create
        let getNode = Promise.resolve(sourceNode);
        if (!sourceNode) {
          // Don't trigger fetch, if this is specified as a creation
          getNode = isCreate ? this.table.get(id) : this.get(id, false);
        }

        // Preload the ID we're referencing, and get siblings to determine sort order
        return Promise.all([getNode, this.where({ parent: parent.id }, false)]).then(
          ([node, siblings]) => {
            let lft = 1;
            if (siblings.length) {
              // If we're creating, we don't need to worry about passing the ID
              lft = this.getNewSortOrder(isCreate ? null : id, target, position, siblings);
            } else {
              // if there are no siblings, overwrite
              target = parent.id;
              position = RELATIVE_TREE_POSITIONS.LAST_CHILD;
            }

            if (lft === null) {
              return Promise.reject(new RangeError('New lft value evaluated to null'));
            }

            // Prep the bare minimum update payload
            const payload = {
              id: isCreate ? uuid4() : id,
              parent: parent.id,
              root_id: parent.root_id,
              lft,
              changed: true,
            };

            // Prep the change data tracked in the changes table
            const changeData = {
              key: payload.id,
              from_key: isCreate ? id : null,
              target,
              position,
              // Regardless of the specific target/position
              // always record the resolved parent for the tree insert
              // so that we can avoid doing fetches while such changes
              // are pending.
              parent: parent.id,
              oldObj: isCreate ? null : node,
              table: this.tableName,
              source: CLIENTID,
            };

            return callback({
              node,
              parent,
              payload,
              changeData,
            });
          }
        );
      });
    });
  },

  // Retain super's add method that does not handle tree insertion
  _add: TreeResource.prototype.add,

  /**
   * @param {Object} obj
   * @return {Promise<string>}
   */
  add(obj) {
    const prepared = this._prepareAdd(obj);

    return this.resolveTreeInsert(
      {
        id: prepared.id,
        target: prepared.parent,
        position: RELATIVE_TREE_POSITIONS.LAST_CHILD,
        isCreate: true,
      },
      data => {
        return this.transaction({ mode: 'rw' }, CHANGES_TABLE, () => {
          const obj = { ...prepared, ...data.payload };
          return this.table.add(obj).then(id => {
            return this._createChange(id, obj).then(() => id);
          });
        });
      }
    );
  },

  move(id, target, position = RELATIVE_TREE_POSITIONS.FIRST_CHILD) {
    return this.resolveTreeInsert({ id, target, position, isCreate: false }, data => {
      return this.transaction({ mode: 'rw' }, CHANGES_TABLE, async () => {
        const payload = await this.tableMove(data);
        const change = new MovedChange(data.changeData);
        await this._saveAndQueueChange(change);
        return payload;
      });
    });
  },

  async tableMove({ node, parent, payload }) {
    // Do direct table writes here rather than using add/update methods to avoid
    // creating unnecessary additional change events.
    const updated = await this.table.update(node.id, payload);
    // Update didn't succeed, this node probably doesn't exist, do a put instead,
    // but need to add in other parent info.
    if (!updated) {
      payload = {
        ...payload,
        root_id: parent.root_id,
      };
      await this.table.put(payload);
    }
    // Set old parent to changed
    if (node.parent !== parent.id) {
      await this.table.update(node.parent, { changed: true });
    }
    return payload;
  },

  /**
   * @param {string} id The ID of the node to treeCopy
   * @param {string} target The ID of the target node used for positioning
   * @param {string} position The position relative to `target`
   * @param {Object|null} [excluded_descendants] a map of node_ids to exclude from the copy
   * @param {Object|null} [sourceNode] a source node to use for the copy instead of fetching
   * @return {Promise}
   */
  copy(
    id,
    target,
    position = RELATIVE_TREE_POSITIONS.LAST_CHILD,
    excluded_descendants = null,
    sourceNode = null
  ) {
    if (process.env.NODE_ENV !== 'production' && process.env.NODE_ENV !== 'test') {
      /* eslint-disable no-console */
      console.groupCollapsed(`Copying contentnode from ${id} with target ${target}`);
      console.trace();
      console.groupEnd();
      /* eslint-enable */
    }

    return this.resolveTreeInsert({ id, target, position, isCreate: true, sourceNode }, data => {
      data.changeData.excluded_descendants = excluded_descendants;
      data.changeData.mods = {};

      return this.transaction({ mode: 'rw' }, CHANGES_TABLE, async () => {
        const payload = await this.tableCopy(data);
        const change = new CopiedChange(data.changeData);
        await this._saveAndQueueChange(change);
        return payload;
      });
    });
  },

  /**
   * Figures out the new target and position for the failed copy node.
   * And then queues a CopyChange object for syncing to the backend.
   * @param {string} id
   * @returns {Promise}
   */
  retryCopyChange(id) {
    // Get the latest change for contentnode `id` that has an error and is of copy type.
    const change = db[CHANGES_TABLE].orderBy('rev')
      .filter(
        change =>
          change.key === id &&
          change.table === this.tableName &&
          (change.errors || change.errors === '') &&
          change.type === CHANGE_TYPES.COPIED
      )
      .last();

    // Figure out the new target and position.
    return this.table.get(id).then(failedCopyNode => {
      const target = this.table
        .orderBy('lft')
        .filter(
          node =>
            node.id !== id &&
            node.parent === failedCopyNode.parent &&
            node.lft <= failedCopyNode.lft &&
            node[COPYING_STATUS] !== COPYING_STATUS_VALUES.FAILED &&
            node[COPYING_STATUS] !== COPYING_STATUS_VALUES.COPYING
        )
        .last();

      return Promise.all([change, target]).then(([change, target]) => {
        if (target) {
          change.target = target.id;
          change.position = RELATIVE_TREE_POSITIONS.RIGHT;
        } else {
          change.target = failedCopyNode.parent;
          change.position = RELATIVE_TREE_POSITIONS.FIRST_CHILD;
        }

        // Fire up the change object to sync.
        this._saveAndQueueChange(new CopiedChange(change));
      });
    });
  },

  async tableCopy({ node, parent, payload }) {
    payload = {
      ...node,
      ...payload,
      published: false,
      // Placeholder node_id, we should receive the new value from backend result
      node_id: uuid4(),
      original_source_node_id: node.original_source_node_id || node.node_id,
      original_channel_id: node.original_channel_id || node.channel_id,
      source_channel_id: node.channel_id,
      source_node_id: node.node_id,
      channel_id: parent.channel_id,
      root_id: parent.root_id,
      // Set this node as copying until we get confirmation from the
      // backend that it has finished copying
      [COPYING_STATUS]: COPYING_STATUS_VALUES.COPYING,
      // Set to null, but this should update to a task id to track the copy
      // task once it has been initiated
      [TASK_ID]: null,
    };

    // Manually put our changes into the tree changes for syncing table
    // rather than use add/update methods to avoid creating unnecessary
    // additional change events.
    await this.table.put(payload);
    return payload;
  },

  /**
   * Resolves with an array of all ancestors, including the node itself, in descending order
   *
   * @param {String} id
   * @return {Promise<[{}]>}
   */
  getAncestors(id) {
    return this.table.get(id).then(node => {
      if (node) {
        if (node.parent) {
          return this.getAncestors(node.parent).then(nodes => {
            nodes.push(node);

            return nodes;
          });
        }
        return [node];
      }
      // If node wasn't found, we fetch from the server
      return this.fetchCollection({ ancestors_of: id });
    });
  },

  /**
   * Calls `updateCallback` on each ancestor, and calls `.update` for that ancestor
   * with the return value from `updateCallback`
   *
   * @param {String} id
   * @param {Boolean} includeSelf
   * @param {Boolean} ignoreChanges - Ignore generating change events for the updates
   * @param {Function} updateCallback
   * @return {Promise<void>}
   */
  updateAncestors({ id, includeSelf = false, ignoreChanges = false }, updateCallback) {
    return this.transaction({ mode: 'rw' }, async () => {
      const ancestors = await this.getAncestors(id);
      for (const ancestor of ancestors) {
        if (ancestor.id === id && !includeSelf) {
          continue;
        }
        if (ignoreChanges) {
          await this.table.update(ancestor.id, updateCallback(ancestor));
        } else {
          await this.update(ancestor.id, updateCallback(ancestor));
        }
      }
    });
  },

  /**
   * Uses local IndexedDB index on node_id+channel_id, otherwise specifically requests the
   * collection using the same params since GET detail endpoint doesn't support that the params
   *
   * @param {String} nodeId
   * @param {String} channelId
   * @return {Promise<{}|null>}
   */
  getByNodeIdChannelId(nodeId, channelId) {
    const values = [nodeId, channelId];
    return this.table.get({ '[node_id+channel_id]': values }).then(node => {
      if (!node) {
        return this.fetchCollection({ _node_id_channel_id_: values }).then(nodes => nodes[0]);
      }
      return node;
    });
  },
  getChannelId: getChannelFromChannelScope,

  /**
   * Waits for copying of contentnode to complete for id referenced in `id`.
   * @param {string} id
   * @param {Number} startingRev -- the revision from which we start looking for
   *                                success or failure change objects.
   * @returns {Promise<void>}
   */
  waitForCopying(id, startingRev) {
    const observable = Dexie.liveQuery(async () => {
      let copy_success_flag = 0;
      let change_error_flag = 0;

      copy_success_flag = await this.table
        .where('id')
        .equals(id)
        .filter(node => node[COPYING_STATUS] === COPYING_STATUS_VALUES.SUCCESS)
        .count();

      if (copy_success_flag === 1) {
        return {
          copy_success_flag,
          change_error_flag,
        };
      }

      change_error_flag = await db[CHANGES_TABLE].where('[table+key]')
        .equals([this.tableName, id])
        .filter(change => {
          if (
            (change['errors'] || change['errors'] === '') &&
            change['type'] === CHANGE_TYPES.COPIED
          ) {
            if (!startingRev || change['rev'] > startingRev) {
              return true;
            }
          }
          return false;
        })
        .count();

      return {
        copy_success_flag,
        change_error_flag,
      };
    });

    return new Promise((resolve, reject) => {
      const subscription = observable.subscribe({
        next(result) {
          if (result.copy_success_flag) {
            subscription.unsubscribe();
            resolve();
          } else if (result.change_error_flag) {
            subscription.unsubscribe();
            reject();
          }
        },
        error() {
          subscription.unsubscribe();
          reject();
        },
      });
    });
  },
  async _updateDescendantsChange(id, changes) {
    const oldObj = await this.table.get(id);
    if (!oldObj) {
      return Promise.resolve();
    }

    const change = new UpdatedDescendantsChange({
      key: id,
      table: this.tableName,
      oldObj,
      changes,
      source: CLIENTID,
    });
    return this._saveAndQueueChange(change);
  },
  /**
   * Load descendants of a content node that are already in IndexedDB.
   * It also returns the node itself.
   * @param {string} id
   * @returns {Promise<string[]>}
   *
   */
  async getLoadedDescendantsIds(id) {
    const children = await this.table.where({ parent: id }).toArray();
    if (!children.length) {
      return [id];
    }
    const descendants = await Promise.all(
      children.map(child => {
        if (child.kind === ContentKindsNames.TOPIC) {
          return this.getLoadedDescendantsIds(child.id);
        }
        return child.id;
      })
    );
    return [id].concat(flatMap(descendants, d => d));
  },
  /**
   * Update a node and all its descendants that are already loaded in IndexedDB
   * @param {*} id parent node to update
   * @param {*} changes actual changes to made
   * @returns {Promise<any>}
   */
  updateDescendants(id, changes) {
    return this.transaction({ mode: 'rw' }, CHANGES_TABLE, async () => {
      changes = this._cleanNew(changes);

      // Update node descendants that are already loaded
      const ids = await this.getLoadedDescendantsIds(id);
      await this.table
        .where('id')
        .anyOf(...ids)
        .modify(changes);

      return this._updateDescendantsChange(id, changes);
    });
  },
});

export const ChannelSet = new Resource({
  tableName: TABLE_NAMES.CHANNELSET,
  urlName: 'channelset',
  getUserId: getUserIdFromStore,
});

export const Invitation = new Resource({
  tableName: TABLE_NAMES.INVITATION,
  urlName: 'invitation',
  indexFields: ['channel'],

  accept(id) {
    const changes = { accepted: true };
    return client.patch(window.Urls.invitationDetail(id), changes).then(() => {
      return this.transaction({ mode: 'rw' }, () => {
        return this.table.update(id, changes);
      });
    });
  },
  getChannelId(obj) {
    return obj.channel;
  },
  getUserId(obj) {
    return obj.invited;
  },
});

export const SavedSearch = new Resource({
  tableName: TABLE_NAMES.SAVEDSEARCH,
  urlName: 'savedsearch',
});

export const User = new Resource({
  tableName: TABLE_NAMES.USER,
  urlName: 'user',
  uuid: false,

  updateAsAdmin(id, changes) {
    return client.patch(window.Urls.adminUsersDetail(id), changes).then(() => {
      return this.transaction({ mode: 'rw' }, () => {
        return this.table.update(id, changes);
      });
    });
  },

  // Used when get_storage_used endpoint polling returns
  updateDiskSpaceUsed(id, disk_space_used) {
    return this.transaction({ mode: 'rw' }, () => {
      return this.table.update(id, { disk_space_used });
    });
  },
  getUserId(obj) {
    return obj.id;
  },
});

export const EditorM2M = new IndexedDBResource({
  tableName: TABLE_NAMES.EDITOR_M2M,
  indexFields: ['channel'],
  idField: '[user+channel]',
  uuid: false,
  syncable: true,
  getChannelId(obj) {
    return obj.channel;
  },
  getUserId(obj) {
    return obj.user;
  },
});

export const ViewerM2M = new IndexedDBResource({
  tableName: TABLE_NAMES.VIEWER_M2M,
  indexFields: ['channel'],
  idField: '[user+channel]',
  uuid: false,
  syncable: true,
  getChannelId(obj) {
    return obj.channel;
  },
  getUserId(obj) {
    return obj.user;
  },
});

export const ChannelUser = new APIResource({
  urlName: 'channeluser',
  makeEditor(channel, user) {
    return ViewerM2M.delete([user, channel]).then(() => {
      return EditorM2M.add({ user, channel });
    });
  },
  removeViewer(channel, user) {
    return ViewerM2M.delete([user, channel]);
  },
  fetchCollection(params) {
    return client.get(this.collectionUrl(), { params }).then(response => {
      const now = Date.now();
      const itemData = response.data;
      const userData = [];
      const editorM2M = [];
      const viewerM2M = [];
      for (const datum of itemData) {
        const userDatum = {
          ...datum,
        };
        userDatum[LAST_FETCHED] = now;
        delete userDatum.can_edit;
        delete userDatum.can_view;
        userData.push(userDatum);
        const m2mDatum = {
          [LAST_FETCHED]: now,
          user: datum.id,
          channel: params.channel,
        };
        if (datum.can_edit) {
          editorM2M.push(m2mDatum);
        } else if (datum.can_view) {
          viewerM2M.push(m2mDatum);
        }
      }

      return db.transaction('rw', User.tableName, EditorM2M.tableName, ViewerM2M.tableName, () => {
        return Promise.all([
          EditorM2M.table.bulkPut(editorM2M),
          ViewerM2M.table.bulkPut(viewerM2M),
          User.table.bulkPut(userData),
        ]).then(() => {
          return itemData;
        });
      });
    });
  },
  where({ channel }) {
    if (!channel) {
      throw TypeError('Not a valid channelId');
    }
    const params = {
      channel,
    };
    const editorCollection = EditorM2M.table.where(params);
    const viewerCollection = ViewerM2M.table.where(params);
    return Promise.all([editorCollection.toArray(), viewerCollection.toArray()]).then(
      ([editors, viewers]) => {
        if (!editors.length && !viewers.length) {
          return this.fetchCollection(params);
        }
        if (objectsAreStale(editors) || objectsAreStale(viewers)) {
          // Do a synchronous refresh instead of background refresh here.
          return this.fetchCollection(params);
        }
        const editorSet = new Set(editors.map(editor => editor.user));
        const viewerSet = new Set(viewers.map(viewer => viewer.user));
        // Directly query indexeddb here, to avoid triggering
        // an additional request if the user data is stale but the M2M table data is not.
        return User.table
          .where('id')
          .anyOf(...editorSet.values(), ...viewerSet.values())
          .toArray(users => {
            return users.map(user => {
              const can_edit = editorSet.has(user.id);
              const can_view = viewerSet.has(user.id);
              return {
                ...user,
                can_edit,
                can_view,
              };
            });
          });
      }
    );
  },
});

export const AssessmentItem = new Resource({
  tableName: TABLE_NAMES.ASSESSMENTITEM,
  urlName: 'assessmentitem',
  idField: '[contentnode+assessment_id]',
  indexFields: ['contentnode'],
  uuid: false,
  /**
   * @param {Object} original
   * @return {Object}
   * @private
   */
  _prepareCopy(original) {
    const id = { assessment_id: uuid4() };

    return this._cleanNew({
      ...original,
      ...id,
    });
  },
  modifyAssessmentItemCount(nodeId, increment) {
    // Update assessment item count
    return this.transaction({ mode: 'rw' }, TABLE_NAMES.CONTENTNODE, () => {
      return ContentNode.table.get(nodeId).then(node => {
        if (node) {
          return ContentNode.table.update(node.id, {
            assessment_item_count: Math.max((node.assessment_item_count || 0) + increment, 0),
          });
        }
        return null;
      });
    });
  },
  // Retain super's delete method
  _delete: Resource.prototype.delete,
  delete(id) {
    const nodeId = id[0];
    return this._delete(id).then(data => {
      return this.modifyAssessmentItemCount(nodeId, -1).then(() => {
        return data;
      });
    });
  },
  // Retain super's add method
  _add: Resource.prototype.add,
  add(obj) {
    return this._add(obj).then(id => {
      return this.modifyAssessmentItemCount(obj.contentnode, 1).then(() => {
        return id;
      });
    });
  },
  getChannelId: getChannelFromChannelScope,
});

export const File = new Resource({
  tableName: TABLE_NAMES.FILE,
  urlName: 'file',
  indexFields: ['contentnode'],
  uploadUrl({ checksum, size, type, name, file_format, preset, duration = null }) {
    return client
      .post(this.getUrlFunction('upload_url')(), {
        checksum,
        size,
        type,
        name,
        file_format,
        preset,
        duration,
      })
      .then(response => {
        if (!response) {
          return Promise.reject(fileErrors.UPLOAD_FAILED);
        }
        return this.transaction({ mode: 'rw' }, () => {
          return this.table.put(response.data.file).then(() => {
            return response.data;
          });
        });
      });
  },
  getChannelId: getChannelFromChannelScope,
});

export const Clipboard = new TreeResource({
  tableName: TABLE_NAMES.CLIPBOARD,
  urlName: 'clipboard',
  indexFields: ['parent'],
  deleteLegacyNodes(ids) {
    // Use this to delete nodes from the frontend while
    // they are being moved in the backend
    // don't want to propagate this deletion
    // to the backend because that would affect the moved
    // nodes.
    return db.transaction('rw', this.tableName, () => {
      return this.table.bulkDelete(ids);
    });
  },

  copy(node_id, channel_id, clipboardRootId, extra_fields = null) {
    return Promise.all([
      ContentNode.getByNodeIdChannelId(node_id, channel_id),
      this.where({ parent: clipboardRootId }),
    ]).then(([node, siblings]) => {
      if (!node) {
        return Promise.reject(new RangeError(`Cannot load source node`));
      }

      const lft = this.getNewSortOrder(
        null,
        clipboardRootId,
        RELATIVE_TREE_POSITIONS.LAST_CHILD,
        siblings
      );

      // Next, we'll add the new node immediately
      const data = {
        id: uuid4(),
        lft,
        source_channel_id: channel_id,
        source_node_id: node_id,
        root_id: clipboardRootId,
        kind: node.kind,
        parent: clipboardRootId,
        extra_fields,
      };

      return this.transaction({ mode: 'rw' }, CHANGES_TABLE, () => {
        return this.table.add(data).then(id => {
          return this._createChange(id, data).then(() => data);
        });
      });
    });
  },
  getUserId: getUserIdFromStore,
});

export const Task = new IndexedDBResource({
  tableName: TABLE_NAMES.TASK,
  idField: 'task_id',
  setTasks(tasks) {
    for (const task of tasks) {
      // Coerce channel_id to be a simple hex string
      task.channel_id = task.channel_id.replace('-', '');
    }
    return this.transaction({ mode: 'rw' }, () => {
      return this.table
        .where(this.idField)
        .noneOf(tasks.map(t => t[this.idField]))
        .delete()
        .then(() => {
          return this.table.bulkPut(tasks);
        });
    });
  },
});<|MERGE_RESOLUTION|>--- conflicted
+++ resolved
@@ -347,7 +347,6 @@
         .anyOf(itemData.map(datum => this.getIdValue(datum)))
         .toArray();
 
-<<<<<<< HEAD
       return Promise.all([changesPromise, inheritedChangesPromise, currentPromise]).then(
         ([changes, inheritedChanges, currents]) => {
           changes = this.mergeDescendantsChanges(changes, inheritedChanges);
@@ -357,32 +356,6 @@
             const map = {};
             for (const change of collectedChanges[changeType]) {
               map[change.key] = change;
-=======
-      return Promise.all([changesPromise, currentPromise]).then(([changes, currents]) => {
-        changes = mergeAllChanges(changes, true);
-        const collectedChanges = collectChanges(changes)[this.tableName] || {};
-        for (const changeType of Object.keys(collectedChanges)) {
-          const map = {};
-          for (const change of collectedChanges[changeType]) {
-            map[change.key] = change;
-          }
-          collectedChanges[changeType] = map;
-        }
-        const currentMap = {};
-        for (const currentObj of currents) {
-          currentMap[this.getIdValue(currentObj)] = currentObj;
-        }
-        const data = itemData
-          .map(datum => {
-            const id = this.getIdValue(datum);
-            datum[LAST_FETCHED] = now;
-            // Persist TASK_ID and COPYING_STATUS attributes when directly fetching from the server
-            if (currentMap[id] && currentMap[id][TASK_ID]) {
-              datum[TASK_ID] = currentMap[id][TASK_ID];
-            }
-            if (currentMap[id] && currentMap[id][COPYING_STATUS]) {
-              datum[COPYING_STATUS] = currentMap[id][COPYING_STATUS];
->>>>>>> cd704922
             }
             collectedChanges[changeType] = map;
           }
@@ -394,12 +367,13 @@
             .map(datum => {
               const id = this.getIdValue(datum);
               datum[LAST_FETCHED] = now;
-              // Persist TASK_ID and COPYING_FLAG attributes when directly fetching from the server
+              // Persist TASK_ID and COPYING_STATUS attributes when directly
+              // fetching from the server
               if (currentMap[id] && currentMap[id][TASK_ID]) {
                 datum[TASK_ID] = currentMap[id][TASK_ID];
               }
-              if (currentMap[id] && currentMap[id][COPYING_FLAG]) {
-                datum[COPYING_FLAG] = currentMap[id][COPYING_FLAG];
+              if (currentMap[id] && currentMap[id][COPYING_STATUS]) {
+                datum[COPYING_STATUS] = currentMap[id][COPYING_STATUS];
               }
               // If we have an updated change, apply the modifications here
               if (
