--- conflicted
+++ resolved
@@ -259,11 +259,7 @@
 // Register global components
 Vue.component('ActionLink', ActionLink);
 Vue.component('Menu', Menu);
-<<<<<<< HEAD
-=======
 Vue.component('Divider', Divider);
-Vue.component('Icon', Icon);
->>>>>>> 57debb95
 
 function initiateServiceWorker() {
   // Second conditional must be removed if you are doing dev work on the service
