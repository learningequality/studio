--- conflicted
+++ resolved
@@ -263,15 +263,9 @@
       passwordConfirmRules() {
         return [value => (this.form.password1 === value ? true : this.$tr('passwordMatchMessage'))];
       },
-<<<<<<< HEAD
       passwordValidationRules() {
         return [value => (value.length >= 8 ? true : this.$tr('passwordValidationMessage'))];
       },
-      tosAndPolicyRules() {
-        return [value => (value ? true : this.$tr('ToSRequiredMessage'))];
-      },
-=======
->>>>>>> a4a3c8fc
       acceptedAgreement: {
         get() {
           return this.form.accepted_tos && this.form.accepted_policy;
