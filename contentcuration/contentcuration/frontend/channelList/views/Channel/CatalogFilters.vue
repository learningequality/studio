--- conflicted
+++ resolved
@@ -118,17 +118,9 @@
 
   import { mapState } from 'vuex';
   import debounce from 'lodash/debounce';
-<<<<<<< HEAD
-  import sortBy from 'lodash/sortBy';
   import LanguageFilter from './components/LanguageFilter';
   import MultiSelectFilter from './components/MultiSelectFilter';
   import { catalogFilterMixin } from './mixins';
-=======
-  import map from 'lodash/map';
-  import uniq from 'lodash/uniq';
-  import reduce from 'lodash/reduce';
-  import { RouterNames } from '../../constants';
->>>>>>> cb57ee76
   import { constantsTranslationMixin } from 'shared/mixins';
   import ActionLink from 'shared/views/ActionLink';
   import HelpTooltip from 'shared/views/HelpTooltip';
