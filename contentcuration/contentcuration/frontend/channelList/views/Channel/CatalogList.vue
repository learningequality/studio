--- conflicted
+++ resolved
@@ -74,20 +74,13 @@
               <Menu top>
                 <template #activator="{ on }">
                   <VBtn color="primary" class="ma-0 mx-2" v-on="on">
-<<<<<<< HEAD
                     {{ $tr('downloadButton') }}
                     <Icon
                       class="ml-1"
-                      icon="dropdown"
-                      :style="{ transform: 'rotate(180deg)' }"
+                      icon="dropup"
                       color="white"
                     />
-=======
-                    {{ $tr("downloadButton") }}
-                    <Icon class="ml-1">
-                      arrow_drop_up
-                    </Icon>
->>>>>>> e9935a25
+
                   </VBtn>
                 </template>
                 <VList>
