<template>

  <VContainer
    class="list-items"
    fluid
  >
    <VLayout
      row
      wrap
      align-end
      justify-center
    >
      <VFlex>
        <KButton
          :text="$tr('aboutChannelSetsLink')"
          class="link-btn"
          appearance="basic-link"
          @click="infoDialog = true"
        />
        <KModal
          v-if="infoDialog"
          :cancelText="$tr('cancelButtonLabel')"
          :title="$tr('aboutChannelSets')"
          @cancel="infoDialog = false"
        >
          <div>
            <p>
              {{ $tr('channelSetsDescriptionText') }}
            </p>
            <p>
              {{ $tr('channelSetsInstructionsText') }}
            </p>
<<<<<<< HEAD
            <p :style="{ color: $themePalette.red.v_500 }">
=======
            <p :class="$computedClass(channelSetsDisclamerStyle)">
>>>>>>> f590deb4
              {{ $tr('channelSetsDisclaimer') }}
            </p>
          </div>
        </KModal>
      </VFlex>
      <VSpacer />
      <VFlex class="text-xs-right">
        <KButton
          v-if="!loading"
          appearance="raised-button"
          primary
          data-test="add-channelset"
          :text="$tr('addChannelSetTitle')"
          @click="newChannelSet"
        />
      </VFlex>
    </VLayout>
    <VLayout
      row
      justify-center
      class="pt-2"
    >
      <VFlex xs12>
        <template v-if="loading">
          <LoadingText />
        </template>
        <p
          v-else-if="channelSets && !channelSets.length"
          class="mb-0 text-xs-center"
        >
          {{ $tr('noChannelSetsFound') }}
        </p>
        <template v-else>
          <VDataTable
            :headers="headers"
            :items="sortedChannelSets"
            hide-actions
          >
            <template #items="{ item }">
              <ChannelSetItem :channelSetId="item.id" />
            </template>
          </VDataTable>
        </template>
      </VFlex>
    </VLayout>
  </VContainer>

</template>


<script>

  import sortBy from 'lodash/sortBy';
  import { mapGetters, mapActions } from 'vuex';
  import { RouteNames } from '../../constants';
  import ChannelSetItem from './ChannelSetItem.vue';
  import LoadingText from 'shared/views/LoadingText';

  export default {
    name: 'ChannelSetList',
    components: {
      ChannelSetItem,
      LoadingText,
    },
    data() {
      return {
        loading: true,
        infoDialog: false,
      };
    },
    computed: {
      ...mapGetters('channelSet', ['channelSets']),
      headers() {
        return [
          { text: this.$tr('title'), sortable: false, value: 'name' },
          { text: this.$tr('token'), sortable: false, value: 'secret_token', width: '224px' },
          { text: this.$tr('channelNumber'), sortable: false, align: 'right', width: '50px' },
          { text: this.$tr('options'), sortable: false, align: 'center', width: '100px' },
        ];
      },
      channelSetsDisclamerStyle() {
        return {
          color: this.$themePalette.red.v_500,
        };
      },
      sortedChannelSets() {
        return sortBy(this.channelSets, s => s.name.toLowerCase()) || [];
      },
    },
    mounted() {
      this.loadChannelSetList().then(() => {
        this.loading = false;
      });
    },
    methods: {
      ...mapActions('channelSet', ['loadChannelSetList']),
      newChannelSet() {
        this.$router.push({
          name: RouteNames.NEW_CHANNEL_SET,
        });
      },
    },
    $trs: {
      cancelButtonLabel: 'Close',
      noChannelSetsFound:
        'You can package together multiple channels to create a collection. The entire collection can then be imported to Kolibri at once by using a collection token.',
      addChannelSetTitle: 'New collection',
      aboutChannelSets: 'About collections',
      aboutChannelSetsLink: 'Learn about collections',
      channelSetsDescriptionText:
        'A collection contains multiple Kolibri Studio channels that can be imported at one time to Kolibri with a single collection token.',
      channelSetsInstructionsText:
        'You can make a collection by selecting the channels you want to be imported together.',
      channelSetsDisclaimer:
        'You will need Kolibri version 0.12.0 or higher to import channel collections',
      title: 'Collection name',
      token: 'Token ID',
      channelNumber: 'Number of channels',
      options: 'Options',
    },
  };

</script>


<style lang="scss" scoped>

  .list-items {
    margin: 0 auto;
  }

  .link-btn {
    margin: 0 8px;
  }

  ::v-deep .v-datatable {
    background-color: transparent !important;
  }

</style><|MERGE_RESOLUTION|>--- conflicted
+++ resolved
@@ -30,11 +30,7 @@
             <p>
               {{ $tr('channelSetsInstructionsText') }}
             </p>
-<<<<<<< HEAD
-            <p :style="{ color: $themePalette.red.v_500 }">
-=======
             <p :class="$computedClass(channelSetsDisclamerStyle)">
->>>>>>> f590deb4
               {{ $tr('channelSetsDisclaimer') }}
             </p>
           </div>
