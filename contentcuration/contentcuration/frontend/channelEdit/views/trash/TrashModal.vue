--- conflicted
+++ resolved
@@ -1,78 +1,92 @@
 <template>
 
-  <div>
-    <FullscreenModal
-      v-if="!moveModalOpen"
-      v-model="dialog"
-      :header="$tr('trashModalTitle')"
+  <FullscreenModal
+    v-model="dialog"
+    :header="$tr('trashModalTitle')"
+  >
+    <LoadingText
+      v-if="loading"
+      data-test="loading"
+    />
+    <VContainer
+      v-else-if="!items.length"
+      fluid
+      data-test="empty"
     >
-      <LoadingText
-        v-if="loading"
-        data-test="loading"
-      />
+      <h1 class="font-weight-bold headline mt-4 pt-4 text-xs-center">
+        {{ $tr('trashEmptyText') }}
+      </h1>
+      <p class="mt-3 subheading text-xs-center">
+        {{ $tr('trashEmptySubtext') }}
+      </p>
+    </VContainer>
+    <VContent v-else>
       <VContainer
-        v-else-if="!items.length"
         fluid
-        data-test="empty"
+        class="pa-4"
+        data-test="list"
+        style="max-height: calc(100vh - 128px); overflow-y: auto"
       >
-        <h1 class="font-weight-bold headline mt-4 pt-4 text-xs-center">
-          {{ $tr('trashEmptyText') }}
-        </h1>
-        <p class="mt-3 subheading text-xs-center">
-          {{ $tr('trashEmptySubtext') }}
-        </p>
-      </VContainer>
-      <VContent v-else>
-        <VContainer
-          fluid
-          class="pa-4"
-          data-test="list"
-          style="max-height: calc(100vh - 128px); overflow-y: auto"
+        <VCard
+          style="width: 100%; max-width: 900px; margin: 0 auto"
+          flat
+          class="pa-2"
         >
-          <VCard
-            style="width: 100%; max-width: 900px; margin: 0 auto"
-            flat
-            class="pa-2"
+          <VDataTable
+            :headers="headers"
+            :items="items"
+            hide-actions
+            must-sort
           >
-            <VDataTable
-              :headers="headers"
-              :items="items"
-              hide-actions
-              must-sort
-            >
-              <template #headerCell="props">
-                <VLayout
-                  v-if="props.header.selectAll"
-                  row
-                  align-center
-                >
-                  <VFlex shrink>
-                    <Checkbox
-                      :inputValue="selected.length === items.length"
-                      :indeterminate="!!selected.length && selected.length !== items.length"
-                      data-test="selectall"
-                      @input="toggleSelectAll"
-                    />
-                  </VFlex>
-                  <VFlex>
-                    {{ props.header.text }}
-                  </VFlex>
-                </VLayout>
-                <span v-else>
+            <template #headerCell="props">
+              <VLayout
+                v-if="props.header.selectAll"
+                row
+                align-center
+              >
+                <VFlex shrink>
+                  <Checkbox
+                    :inputValue="selected.length === items.length"
+                    :indeterminate="!!selected.length && selected.length !== items.length"
+                    data-test="selectall"
+                    @input="toggleSelectAll"
+                  />
+                </VFlex>
+                <VFlex>
                   {{ props.header.text }}
-                </span>
-              </template>
-              <template #items="{ item }">
-                <tr
-                  :key="item.id"
-                  :style="{ backgroundColor: getItemBackground(item.id) }"
-                >
-                  <td>
-                    <VLayout
-                      row
-                      align-center
+                </VFlex>
+              </VLayout>
+              <span v-else>
+                {{ props.header.text }}
+              </span>
+            </template>
+            <template #items="{ item }">
+              <tr
+                :key="item.id"
+                :style="{ backgroundColor: getItemBackground(item.id) }"
+              >
+                <td>
+                  <VLayout
+                    row
+                    align-center
+                  >
+                    <VFlex shrink>
+                      <Checkbox
+                        v-model="selected"
+                        :value="item.id"
+                        data-test="checkbox"
+                      />
+                    </VFlex>
+                    <VFlex
+                      shrink
+                      class="mx-3"
                     >
-<<<<<<< HEAD
+                      <ContentNodeIcon :kind="item.kind" />
+                    </VFlex>
+                    <VFlex
+                      :class="getTitleClass(item)"
+                      grow
+                    >
                       <ActionLink
                         :text="getTitle(item)"
                         data-test="item"
@@ -114,22 +128,22 @@
         {{ getSelectedTopicAndResourceCountText(selected) }}
       </span>
       <VSpacer />
-      <VBtn
-        flat
-        :disabled="!selected.length"
-        data-test="restore"
-        @click="moveModalOpen = true"
-      >
-        {{ $tr('restoreButton') }}
-      </VBtn>
-      <VBtn
-        color="primary"
-        :disabled="!selected.length"
-        data-test="delete"
-        @click="showConfirmationDialog = true"
-      >
-        {{ $tr('deleteButton') }}
-      </VBtn>
+      <KButtonGroup>
+        <KButton
+          appearance="flat-button"
+          :text="$tr('restoreButton')"
+          :disabled="!selected.length"
+          data-test="restore"
+          @click="moveModalOpen = true"
+        />
+        <KButton
+          :primary="true"
+          :text="$tr('deleteButton')"
+          :disabled="!selected.length"
+          data-test="delete"
+          @click="showConfirmationDialog = true"
+        />
+      </KButtonGroup>
     </template>
     <KModal
       data-test="delete-confirmation-dialog"
@@ -142,104 +156,15 @@
     >
       <p>{{ $tr('deleteConfirmationText') }}</p>
     </KModal>
-=======
-                      <VFlex shrink>
-                        <Checkbox
-                          v-model="selected"
-                          :value="item.id"
-                          data-test="checkbox"
-                        />
-                      </VFlex>
-                      <VFlex
-                        shrink
-                        class="mx-3"
-                      >
-                        <ContentNodeIcon :kind="item.kind" />
-                      </VFlex>
-                      <VFlex
-                        :class="getTitleClass(item)"
-                        grow
-                      >
-                        <ActionLink
-                          :text="getTitle(item)"
-                          data-test="item"
-                          @click="previewNodeId = item.id"
-                        />
-                      </VFlex>
-                    </VLayout>
-                  </td>
-                  <td class="text-xs-right">
-                    {{ $formatRelative(item.modified, { now: new Date() }) }}
-                  </td>
-                </tr>
-              </template>
-            </VDataTable>
-            <div class="show-more-button-container">
-              <KButton
-                v-if="more"
-                :disabled="moreLoading"
-                @click="loadMore"
-              >
-                {{ showMoreLabel }}
-              </KButton>
-            </div>
-          </VCard>
-        </VContainer>
-        <ResourceDrawer
-          style="margin-top: 64px"
-          :nodeId="previewNodeId"
-          :channelId="currentChannel.id"
-          app
-          @close="previewNodeId = null"
-        />
-      </VContent>
-      <template #bottom>
-        <span
-          v-if="selected.length"
-          class="mr-4 subheading"
-        >
-          {{ getSelectedTopicAndResourceCountText(selected) }}
-        </span>
-        <VSpacer />
-        <KButtonGroup>
-          <KButton
-            appearance="flat-button"
-            :text="$tr('restoreButton')"
-            :disabled="!selected.length"
-            data-test="restore"
-            @click="moveModalOpen = true"
-          />
-          <KButton
-            :primary="true"
-            :text="$tr('deleteButton')"
-            :disabled="!selected.length"
-            data-test="delete"
-            @click="showConfirmationDialog = true"
-          />
-        </KButtonGroup>
-      </template>
-      <KModal
-        v-if="showConfirmationDialog"
-        :title="$tr('deleteConfirmationHeader', counts)"
-        :cancelText="$tr('deleteConfirmationCancelButton')"
-        :submitText="$tr('deleteConfirmationDeleteButton')"
-        data-test="deleteconfirm"
-        @cancel="showConfirmationDialog = false"
-        @submit="deleteNodes"
-      >
-        <p>{{ $tr('deleteConfirmationText') }}</p>
-      </KModal>
-    </FullscreenModal>
->>>>>>> 261cc598
     <MoveModal
-      v-else
+      v-if="moveModalOpen"
       ref="moveModal"
       v-model="moveModalOpen"
       :moveNodeIds="selected"
       :movingFromTrash="true"
       @target="moveNodes"
     />
-  </div>
+  </FullscreenModal>
 
 </template>
 
@@ -437,8 +362,4 @@
     width: 100%;
   }
 
-  .button-group {
-    white-space: nowrap;
-  }
-
 </style>