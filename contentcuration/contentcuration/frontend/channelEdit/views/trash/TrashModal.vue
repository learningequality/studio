<template>

  <div>
    <FullscreenModal
      v-if="!moveModalOpen"
      v-model="dialog"
      :header="$tr('trashModalTitle')"
    >
      <LoadingText
        v-if="loading"
        data-test="loading"
      />
      <VContainer
        v-else-if="!items.length"
        fluid
        data-test="empty"
      >
        <h1 class="font-weight-bold headline mt-4 pt-4 text-xs-center">
          {{ $tr('trashEmptyText') }}
        </h1>
        <p class="mt-3 subheading text-xs-center">
          {{ $tr('trashEmptySubtext') }}
        </p>
      </VContainer>
      <VContent v-else>
        <VContainer
          fluid
          class="pa-4"
          data-test="list"
          style="max-height: calc(100vh - 128px); overflow-y: auto"
        >
          <VCard
            style="width: 100%; max-width: 900px; margin: 0 auto"
            flat
            class="pa-2"
          >
            <VDataTable
              :headers="headers"
              :items="items"
              hide-actions
              must-sort
            >
              <template #headerCell="props">
                <VLayout
                  v-if="props.header.selectAll"
                  row
                  align-center
                >
                  <VFlex shrink>
                    <Checkbox
                      :inputValue="selected.length === items.length"
                      :indeterminate="!!selected.length && selected.length !== items.length"
                      data-test="selectall"
                      @input="toggleSelectAll"
                    />
                  </VFlex>
                  <VFlex>
                    {{ props.header.text }}
                  </VFlex>
                </VLayout>
                <span v-else>
                  {{ props.header.text }}
                </span>
              </template>
              <template #items="{ item }">
                <tr
                  :key="item.id"
                  :style="{ backgroundColor: getItemBackground(item.id) }"
                >
                  <td>
                    <VLayout
                      row
                      align-center
                    >
<<<<<<< HEAD
                      <ActionLink
                        :text="getTitle(item)"
                        data-test="item"
                        @click="previewNodeId = item.id"
                      />
                    </VFlex>
                  </VLayout>
                </td>
                <td class="text-xs-right">
                  {{ $formatRelative(item.modified, { now: new Date() }) }}
                </td>
              </tr>
            </template>
          </VDataTable>
          <div class="show-more-button-container">
            <KButton
              v-if="more"
              :disabled="moreLoading"
              @click="loadMore"
            >
              {{ showMoreLabel }}
            </KButton>
          </div>
        </VCard>
      </VContainer>
      <ResourceDrawer
        style="margin-top: 64px"
        :nodeId="previewNodeId"
        :channelId="currentChannel.id"
        app
        @close="previewNodeId = null"
      />
    </VContent>
    <template #bottom>
      <span
        v-if="selected.length"
        class="mr-4 subheading"
      >
        {{ getSelectedTopicAndResourceCountText(selected) }}
      </span>
      <VSpacer />
      <VBtn
        flat
        :disabled="!selected.length"
        data-test="restore"
        @click="moveModalOpen = true"
      >
        {{ $tr('restoreButton') }}
      </VBtn>
      <VBtn
        color="primary"
        :disabled="!selected.length"
        data-test="delete"
        @click="showConfirmationDialog = true"
      >
        {{ $tr('deleteButton') }}
      </VBtn>
    </template>
    <KModal
      v-if="showConfirmationDialog"
      :title="$tr('deleteConfirmationHeader', counts)"
      :cancelText="$tr('deleteConfirmationCancelButton')"
      :submitText="$tr('deleteConfirmationDeleteButton')"
      @cancel="showConfirmationDialog = false"
      @submit="deleteNodes"
    >
      <p>{{ $tr('deleteConfirmationText') }}</p>
    </KModal>
=======
                      <VFlex shrink>
                        <Checkbox
                          v-model="selected"
                          :value="item.id"
                          data-test="checkbox"
                        />
                      </VFlex>
                      <VFlex
                        shrink
                        class="mx-3"
                      >
                        <ContentNodeIcon :kind="item.kind" />
                      </VFlex>
                      <VFlex
                        :class="getTitleClass(item)"
                        grow
                      >
                        <ActionLink
                          :text="getTitle(item)"
                          data-test="item"
                          @click="previewNodeId = item.id"
                        />
                      </VFlex>
                    </VLayout>
                  </td>
                  <td class="text-xs-right">
                    {{ $formatRelative(item.modified, { now: new Date() }) }}
                  </td>
                </tr>
              </template>
            </VDataTable>
            <div class="show-more-button-container">
              <KButton
                v-if="more"
                :disabled="moreLoading"
                @click="loadMore"
              >
                {{ showMoreLabel }}
              </KButton>
            </div>
          </VCard>
        </VContainer>
        <ResourceDrawer
          style="margin-top: 64px"
          :nodeId="previewNodeId"
          :channelId="currentChannel.id"
          app
          @close="previewNodeId = null"
        />
      </VContent>
      <template #bottom>
        <span
          v-if="selected.length"
          class="mr-4 subheading"
        >
          {{ getSelectedTopicAndResourceCountText(selected) }}
        </span>
        <VSpacer />
        <KButtonGroup>
          <KButton
            appearance="flat-button"
            :text="$tr('restoreButton')"
            :disabled="!selected.length"
            data-test="restore"
            @click="moveModalOpen = true"
          />
          <KButton
            :primary="true"
            :text="$tr('deleteButton')"
            :disabled="!selected.length"
            data-test="delete"
            @click="showConfirmationDialog = true"
          />
        </KButtonGroup>
      </template>
      <KModal
        v-if="showConfirmationDialog"
        :title="$tr('deleteConfirmationHeader', counts)"
        :cancelText="$tr('deleteConfirmationCancelButton')"
        :submitText="$tr('deleteConfirmationDeleteButton')"
        data-test="deleteconfirm"
        @cancel="showConfirmationDialog = false"
        @submit="deleteNodes"
      >
        <p>{{ $tr('deleteConfirmationText') }}</p>
      </KModal>
    </FullscreenModal>
>>>>>>> 261cc598
    <MoveModal
      v-else
      ref="moveModal"
      v-model="moveModalOpen"
      :moveNodeIds="selected"
      :movingFromTrash="true"
      @target="moveNodes"
    />
  </div>

</template>


<script>

  import { mapActions, mapGetters } from 'vuex';
  import sortBy from 'lodash/sortBy';
  import NodePanel from '../NodePanel';
  import MoveModal from '../../components/move/MoveModal';
  import ResourceDrawer from '../../components/ResourceDrawer';
  import { RouteNames } from '../../constants';
  import ContentNodeIcon from 'shared/views/ContentNodeIcon';
  import Checkbox from 'shared/views/form/Checkbox';
  import LoadingText from 'shared/views/LoadingText';
  import FullscreenModal from 'shared/views/FullscreenModal';
  import { titleMixin, routerMixin } from 'shared/mixins';
  import { crossComponentTranslator } from 'shared/i18n';

  const showMoreTranslator = crossComponentTranslator(NodePanel);

  export default {
    name: 'TrashModal',
    components: {
      ContentNodeIcon,
      ResourceDrawer,
      Checkbox,
      LoadingText,
      FullscreenModal,
      MoveModal,
    },
    mixins: [titleMixin, routerMixin],
    props: {
      nodeId: {
        type: String,
        required: true,
      },
    },
    data() {
      return {
        dialog: true,
        loading: false,
        more: null,
        moreLoading: false,
        previewNodeId: null,
        selected: [],
        showConfirmationDialog: false,
        moveModalOpen: false,
      };
    },
    computed: {
      ...mapGetters('currentChannel', ['currentChannel', 'trashId', 'rootId']),
      ...mapGetters('contentNode', [
        'getContentNodeChildren',
        'getTopicAndResourceCounts',
        'getSelectedTopicAndResourceCountText',
      ]),
      headers() {
        return [
          {
            text: this.$tr('selectAllHeader'),
            align: 'left',
            sortable: false,
            selectAll: true,
            value: 'title',
          },
          {
            text: this.$tr('deletedHeader'),
            value: 'modified',
            align: 'right',
            sortable: false,
          },
        ];
      },
      items() {
        return sortBy(this.getContentNodeChildren(this.trashId), 'modified').reverse();
      },
      backLink() {
        return {
          name: RouteNames.TREE_VIEW,
          params: this.$route.params,
        };
      },
      counts() {
        return this.getTopicAndResourceCounts(this.selected);
      },
      showMoreLabel() {
        // eslint-disable-next-line kolibri/vue-no-undefined-string-uses
        return showMoreTranslator.$tr('showMore');
      },
    },
    watch: {
      dialog(newValue) {
        if (!newValue) {
          this.$router.push(this.backLink);
        }
      },
    },
    created() {
      this.loadContentNodes({ parent__in: [this.rootId] });
      this.loadAncestors({ id: this.nodeId });
      this.loadNodes();
    },
    mounted() {
      this.updateTabTitle(this.$store.getters.appendChannelName(this.$tr('trashModalTitle')));
    },
    methods: {
      ...mapActions('contentNode', [
        'deleteContentNodes',
        'loadChildren',
        'moveContentNodes',
        'loadContentNodes',
        'loadAncestors',
      ]),
      loadNodes() {
        this.loading = true;
        if (!this.trashId) {
          this.loading = false;
          return;
        }
        this.loadChildren({ parent: this.trashId, ordering: '-modified' }).then(
          childrenResponse => {
            this.loading = false;
            this.more = childrenResponse.more || null;
          },
        );
      },
      moveNodes(target) {
        return this.moveContentNodes({
          id__in: this.selected,
          parent: target,
          inherit: false,
        }).then(() => {
          this.reset();
          this.$refs.moveModal && this.$refs.moveModal.moveComplete();
          // Reload after this to ensure that anything over the pagination fold is loaded now
          this.loadNodes();
        });
      },
      reset() {
        this.previewNodeId = null;
        this.toggleSelectAll(false);
      },
      deleteNodes() {
        const text = this.$tr('deleteSuccessMessage');
        this.deleteContentNodes(this.selected).then(() => {
          this.showConfirmationDialog = false;
          this.reset();
          this.$store.dispatch('showSnackbar', { text });
          // Reload after this to ensure that anything over the pagination fold is loaded now
          this.loadNodes();
        });
      },
      toggleSelectAll(selectAll) {
        this.selected = selectAll ? this.items.map(i => i.id) : [];
      },
      getItemBackground(id) {
        return this.previewNodeId === id ? this.$vuetify.theme.greyBackground : 'transparent';
      },
      loadMore() {
        if (this.more && !this.moreLoading) {
          this.moreLoading = true;
          this.loadContentNodes(this.more).then(response => {
            this.more = response.more || null;
            this.moreLoading = false;
          });
        }
      },
    },
    $trs: {
      trashModalTitle: 'Trash',
      trashEmptyText: 'Trash is empty',
      trashEmptySubtext: 'Resources removed from this channel will appear here',
      selectAllHeader: 'Select all',
      deletedHeader: 'Removed',
      deleteButton: 'Delete',
      restoreButton: 'Restore',
      deleteConfirmationHeader:
        'Permanently delete {topicCount, plural,\n =1 {# folder}\n other {# folders}}, {resourceCount, plural,\n =1 {# resource}\n other {# resources}}?',
      deleteConfirmationText: 'You cannot undo this action. Are you sure you want to continue?',
      deleteConfirmationDeleteButton: 'Delete permanently',
      deleteConfirmationCancelButton: 'Cancel',
      deleteSuccessMessage: 'Permanently deleted',
    },
  };

</script>


<style lang="scss" scoped>

  .show-more-button-container {
    display: flex;
    justify-content: center;
    width: 100%;
  }

  .button-group {
    white-space: nowrap;
  }

</style><|MERGE_RESOLUTION|>--- conflicted
+++ resolved
@@ -72,76 +72,6 @@
                       row
                       align-center
                     >
-<<<<<<< HEAD
-                      <ActionLink
-                        :text="getTitle(item)"
-                        data-test="item"
-                        @click="previewNodeId = item.id"
-                      />
-                    </VFlex>
-                  </VLayout>
-                </td>
-                <td class="text-xs-right">
-                  {{ $formatRelative(item.modified, { now: new Date() }) }}
-                </td>
-              </tr>
-            </template>
-          </VDataTable>
-          <div class="show-more-button-container">
-            <KButton
-              v-if="more"
-              :disabled="moreLoading"
-              @click="loadMore"
-            >
-              {{ showMoreLabel }}
-            </KButton>
-          </div>
-        </VCard>
-      </VContainer>
-      <ResourceDrawer
-        style="margin-top: 64px"
-        :nodeId="previewNodeId"
-        :channelId="currentChannel.id"
-        app
-        @close="previewNodeId = null"
-      />
-    </VContent>
-    <template #bottom>
-      <span
-        v-if="selected.length"
-        class="mr-4 subheading"
-      >
-        {{ getSelectedTopicAndResourceCountText(selected) }}
-      </span>
-      <VSpacer />
-      <VBtn
-        flat
-        :disabled="!selected.length"
-        data-test="restore"
-        @click="moveModalOpen = true"
-      >
-        {{ $tr('restoreButton') }}
-      </VBtn>
-      <VBtn
-        color="primary"
-        :disabled="!selected.length"
-        data-test="delete"
-        @click="showConfirmationDialog = true"
-      >
-        {{ $tr('deleteButton') }}
-      </VBtn>
-    </template>
-    <KModal
-      v-if="showConfirmationDialog"
-      :title="$tr('deleteConfirmationHeader', counts)"
-      :cancelText="$tr('deleteConfirmationCancelButton')"
-      :submitText="$tr('deleteConfirmationDeleteButton')"
-      @cancel="showConfirmationDialog = false"
-      @submit="deleteNodes"
-    >
-      <p>{{ $tr('deleteConfirmationText') }}</p>
-    </KModal>
-=======
                       <VFlex shrink>
                         <Checkbox
                           v-model="selected"
@@ -219,17 +149,16 @@
       </template>
       <KModal
         v-if="showConfirmationDialog"
+        data-test="deleteconfirm"
         :title="$tr('deleteConfirmationHeader', counts)"
         :cancelText="$tr('deleteConfirmationCancelButton')"
         :submitText="$tr('deleteConfirmationDeleteButton')"
-        data-test="deleteconfirm"
         @cancel="showConfirmationDialog = false"
         @submit="deleteNodes"
       >
         <p>{{ $tr('deleteConfirmationText') }}</p>
       </KModal>
     </FullscreenModal>
->>>>>>> 261cc598
     <MoveModal
       v-else
       ref="moveModal"
