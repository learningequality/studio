--- conflicted
+++ resolved
@@ -134,12 +134,7 @@
 
     it('clicking CLOSE on delete confirmation dialog should close the dialog', async () => {
       await wrapper.setData({ showConfirmationDialog: true });
-<<<<<<< HEAD
-      const modal = wrapper.findComponent({ name: 'KModal' });
-      await modal.vm.$emit('cancel');
-=======
       await wrapper.findComponent('[data-test="deleteconfirm"]').vm.$emit('cancel');
->>>>>>> 261cc598
       expect(wrapper.vm.showConfirmationDialog).toBe(false);
     });
 
@@ -148,12 +143,7 @@
       const deleteContentNodes = jest.spyOn(wrapper.vm, 'deleteContentNodes');
       deleteContentNodes.mockImplementation(() => Promise.resolve());
       await wrapper.setData({ selected, showConfirmationDialog: true });
-<<<<<<< HEAD
-      const modal = wrapper.findComponent({ name: 'KModal' });
-      await modal.vm.$emit('submit');
-=======
       await wrapper.findComponent('[data-test="deleteconfirm"]').vm.$emit('submit');
->>>>>>> 261cc598
       expect(deleteContentNodes).toHaveBeenCalledWith(selected);
     });
   });
