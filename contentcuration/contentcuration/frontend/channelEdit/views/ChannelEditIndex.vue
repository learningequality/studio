<template>

  <VApp>
<<<<<<< HEAD
    <ChannelEditAppError v-if="fullPageError" :error="fullPageError" />
    <router-view v-else />
=======
    <router-view />
    <PolicyUpdates />
>>>>>>> 41171ff9
  </VApp>

</template>

<script>

<<<<<<< HEAD
  import ChannelEditAppError from './ChannelEditAppError';
=======
  import PolicyUpdates from 'shared/views/policies/PolicyUpdates';
>>>>>>> 41171ff9

  export default {
    name: 'ChannelEditIndex',
    components: {
<<<<<<< HEAD
      ChannelEditAppError,
    },
    computed: {
      fullPageError() {
        // Read errors bootstrapped into window.CHANNEL_EDIT_GLOBAL
        const { channel_error } = window.CHANNEL_EDIT_GLOBAL;
        if (channel_error) {
          return {
            errorType: channel_error,
          };
        } else {
          return this.$store.state.errors.fullPageError;
        }
      },
=======
      PolicyUpdates,
>>>>>>> 41171ff9
    },
  };

</script><|MERGE_RESOLUTION|>--- conflicted
+++ resolved
@@ -1,30 +1,23 @@
 <template>
 
   <VApp>
-<<<<<<< HEAD
     <ChannelEditAppError v-if="fullPageError" :error="fullPageError" />
     <router-view v-else />
-=======
-    <router-view />
     <PolicyUpdates />
->>>>>>> 41171ff9
   </VApp>
 
 </template>
 
 <script>
 
-<<<<<<< HEAD
   import ChannelEditAppError from './ChannelEditAppError';
-=======
   import PolicyUpdates from 'shared/views/policies/PolicyUpdates';
->>>>>>> 41171ff9
 
   export default {
     name: 'ChannelEditIndex',
     components: {
-<<<<<<< HEAD
       ChannelEditAppError,
+      PolicyUpdates,
     },
     computed: {
       fullPageError() {
@@ -38,9 +31,6 @@
           return this.$store.state.errors.fullPageError;
         }
       },
-=======
-      PolicyUpdates,
->>>>>>> 41171ff9
     },
   };
 
