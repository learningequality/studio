<template>

  <VContainer fluid class="pa-0">
    <ToolBar
      v-if="currentChannel"
      color="white"
      app
      clipped-left
      clipped-right
      :extension-height="57"
    >
      <VToolbarSideIcon @click="drawer = true" />
      <VToolbarTitle class="notranslate">
        {{ currentChannel.name }}
      </VToolbarTitle>
      <VToolbarItems v-if="$vuetify.breakpoint.smAndUp" class="ml-4">
        <router-link
          :to="viewChannelDetailsLink"
          @click="trackClickEvent('Summary')"
        >
          <IconButton
            class="toolbar-icon-btn"
            icon="info"
            :text="$tr('channelDetails')"
          />
        </router-link>
        <router-link
          :to="editChannelLink"
          @click="trackClickEvent('Edit channel')"
        >
          <VBadge color="transparent">
            <template #badge>
              <Icon v-if="!currentChannel.language" color="red" small class="edit-channel-error">
                error
              </Icon>
            </template>
            <IconButton
              v-if="canEdit"
              class="toolbar-icon-btn"
              icon="edit"
              :text="$tr('editChannel')"
            />
          </VBadge>
        </router-link>
      </VToolbarItems>
      <VSpacer />
      <OfflineText indicator />
      <div v-if="errorsInChannel && canEdit" class="mx-1">
        <VTooltip bottom>
          <template #activator="{ on }">
            <div class="amber--text title" style="width: max-content;" v-on="on">
              {{ $formatNumber(errorsInChannel) }}
              <Icon color="amber">
                warning
              </Icon>
            </div>
          </template>
          <span>{{ $tr('incompleteDescendantsText', { count: errorsInChannel }) }}</span>
        </VTooltip>
      </div>
      <template v-if="$vuetify.breakpoint.smAndUp">
        <span v-if="canManage && isRicecooker" class="font-weight-bold grey--text subheading">
          {{ $tr('apiGenerated') }}
        </span>
        <VTooltip v-if="canManage" bottom attach="body">
          <template #activator="{ on }">
            <!-- Need to wrap in div to enable tooltip when button is disabled -->
            <div style="height: 100%;" v-on="on">
              <VBtn
                color="primary"
                flat
                class="ma-0"
                :class="{ disabled: disablePublish }"
                :disabled="disablePublish"
                style="height: inherit;"
                @click.stop="showPublishModal = true"
              >
                {{ $tr('publishButton') }}
              </VBtn>
            </div>
          </template>
          <span>{{ publishButtonTooltip }}</span>
        </VTooltip>
        <span v-else class="font-weight-bold grey--text subheading">
          {{ $tr('viewOnly') }}
        </span>
      </template>
      <VToolbarItems>
        <VMenu v-if="showChannelMenu" offset-y>
          <template #activator="{ on }">
            <VBtn flat icon v-on="on">
              <Icon>more_horiz</Icon>
            </VBtn>
          </template>
          <VList>
            <template v-if="$vuetify.breakpoint.xsOnly">
              <VListTile
                v-if="canManage"
                :disabled="disablePublish"
                @click="showPublishModal = true"
              >
                <VListTileTitle>{{ $tr('publishButton') }}</VListTileTitle>
              </VListTile>
              <VListTile :to="viewChannelDetailsLink">
                <VListTileTitle>{{ $tr('channelDetails') }}</VListTileTitle>
              </VListTile>
              <VListTile v-if="canEdit" :to="editChannelLink">
                <VListTileTitle>
                  {{ $tr('editChannel') }}
                  <Icon
                    v-if="!currentChannel.language"
                    class="mx-1"
                    small
                    color="red"
                    style="vertical-align: baseline;"
                  >
                    error
                  </Icon>
                </VListTileTitle>
              </VListTile>
            </template>
            <VListTile
              v-if="isPublished"
              @click="showTokenModal = true;"
            >
              <VListTileTitle>{{ $tr('getToken') }}</VListTileTitle>
            </VListTile>
            <VListTile
              v-if="canManage"
              :to="shareChannelLink"
              @click="trackClickEvent('Share channel')"
            >
              <VListTileTitle>{{ $tr('shareChannel') }}</VListTileTitle>
            </VListTile>
            <VListTile
              v-if="canEdit"
              @click="syncChannel"
            >
              <VListTileTitle>{{ $tr('syncChannel') }}</VListTileTitle>
            </VListTile>
            <VListTile
              v-if="canEdit"
              :to="trashLink"
              @click="trackClickEvent('Trash')"
            >
              <VListTileTitle>{{ $tr('openTrash') }}</VListTileTitle>
            </VListTile>
<<<<<<< HEAD
            <VListTile
              v-if="canEdit"
              @click="deleteChannel"
            >
              <VListTileTitle>{{ $tr('deleteChannel') }}</VListTileTitle>
=======
            <VListTile v-if="canEdit" @click="showDeleteModal = true">
              <VListTileTitle class="red--text">
                {{ $tr('deleteChannel') }}
              </VListTileTitle>
>>>>>>> 44518a3f
            </VListTile>
          </VList>
        </VMenu>
      </VToolbarItems>
      <template #extension>
        <slot name="extension"></slot>
      </template>
    </ToolBar>
    <MainNavigationDrawer v-model="drawer" />
    <slot></slot>

    <PublishModal v-if="showPublishModal" v-model="showPublishModal" />
    <ProgressModal />
    <template v-if="isPublished">
      <ChannelTokenModal v-model="showTokenModal" :channel="currentChannel" />
    </template>
    <SyncResourcesModal v-if="currentChannel" v-model="showSyncModal" :channel="currentChannel" />
    <MessageDialog v-model="showDeleteModal" :header="$tr('deleteTitle')">
      {{ $tr('deletePrompt') }}
      <template #buttons="{ close }">
        <VSpacer />
        <VBtn color="primary" flat @click="close">
          {{ $tr('cancel') }}
        </VBtn>
        <VBtn color="primary" data-test="delete" @click="handleDelete">
          {{ $tr('deleteChannelButton') }}
        </VBtn>
      </template>
    </MessageDialog>
    <VSpeedDial
      v-if="showClipboardSpeedDial"
      v-model="showClipboard"
      bottom
      :right="!$isRTL"
      :left="$isRTL"
      direction="top"
      transition="slide-y-reverse-transition"
    >
      <template #activator>
        <DraggableRegion
          :draggableUniverse="draggableUniverse"
          :draggableId="draggableId"
          :dropEffect="dropEffect"
          @draggableDrop="$emit('dropToClipboard', $event)"
        >
          <template #default>
            <VBtn v-model="showClipboard" fab class="clipboard-fab">
              <Icon>content_paste</Icon>
            </VBtn>
          </template>
        </DraggableRegion>
      </template>
    </VSpeedDial>
    <Clipboard
      :open="showClipboard"
      @close="showClipboard = false"
    />

    <!-- Dragging placeholder -->
    <DraggablePlaceholder :draggableUniverse="draggableUniverse">
      <template #default="{ metadata }">
        <VLayout class="px-4 py-3">
          <VFlex shrink>
            <ContentNodeIcon
              :kind="metadata.kind"
              :isEmpty="metadata.total_count === 0"
            />
          </VFlex>
          <VFlex
            class="px-2 subheading text text-truncate"
            :class="getTitleClass(metadata)"
          >
            {{ getTitle(metadata) }}
          </VFlex>
        </VLayout>
      </template>
    </DraggablePlaceholder>

  </VContainer>

</template>


<script>

  import { mapActions, mapGetters } from 'vuex';
  import { DraggableRegions, DraggableUniverses, RouterNames } from '../../constants';
  import PublishModal from '../../components/publish/PublishModal';
  import ProgressModal from '../progress/ProgressModal';
  import SyncResourcesModal from '../sync/SyncResourcesModal';
  import Clipboard from '../../components/Clipboard';
  import MainNavigationDrawer from 'shared/views/MainNavigationDrawer';
  import IconButton from 'shared/views/IconButton';
  import ToolBar from 'shared/views/ToolBar';
  import ChannelTokenModal from 'shared/views/channel/ChannelTokenModal';
  import OfflineText from 'shared/views/OfflineText';
  import ContentNodeIcon from 'shared/views/ContentNodeIcon';
  import MessageDialog from 'shared/views/MessageDialog';
  import { RouterNames as ChannelRouterNames } from 'frontend/channelList/constants';
  import { titleMixin } from 'shared/mixins';
  import DraggableRegion from 'shared/views/draggable/DraggableRegion';
  import { DropEffect } from 'shared/mixins/draggable/constants';
  import DraggablePlaceholder from 'shared/views/draggable/DraggablePlaceholder';

  export default {
    name: 'TreeViewBase',
    components: {
      DraggableRegion,
      IconButton,
      MainNavigationDrawer,
      ToolBar,
      PublishModal,
      ProgressModal,
      ChannelTokenModal,
      SyncResourcesModal,
      Clipboard,
      OfflineText,
      ContentNodeIcon,
      DraggablePlaceholder,
      MessageDialog,
    },
    mixins: [titleMixin],
    data() {
      return {
        drawer: false,
        showPublishModal: false,
        showTokenModal: false,
        showSyncModal: false,
        showClipboard: false,
        showDeleteModal: false,
      };
    },
    computed: {
      ...mapGetters('contentNode', ['getContentNode']),
      ...mapGetters('currentChannel', ['currentChannel', 'canEdit', 'canManage', 'rootId']),
      rootNode() {
        return this.getContentNode(this.rootId);
      },
      errorsInChannel() {
        return this.rootNode && this.rootNode.error_count;
      },
      isChanged() {
        return (
          this.rootNode &&
          (this.rootNode.changed ||
            this.rootNode.has_updated_descendants ||
            this.rootNode.has_new_descendants)
        );
      },
      isPublished() {
        return this.currentChannel && this.currentChannel.published;
      },
      isRicecooker() {
        return Boolean(this.currentChannel.ricecooker_version);
      },
      disablePublish() {
        return (
          !this.isChanged ||
          !this.currentChannel.language ||
          (this.rootNode && !this.rootNode.total_count)
        );
      },
      publishButtonTooltip() {
        if (this.rootNode && !this.rootNode.total_count) {
          return this.$tr('emptyChannelTooltip');
        } else if (!this.currentChannel.language) {
          return this.$tr('noLanguageSetError');
        } else if (this.isChanged) {
          return this.$tr('publishButtonTitle');
        } else {
          return this.$tr('noChangesText');
        }
      },
      showChannelMenu() {
        return this.$vuetify.breakpoint.xsOnly || this.canManage || this.isPublished;
      },
      viewChannelDetailsLink() {
        return {
          name: ChannelRouterNames.CHANNEL_DETAILS,
          query: {
            last: this.$route.name,
          },
          params: {
            ...this.$route.params,
            channelId: this.currentChannel.id,
          },
        };
      },
      editChannelLink() {
        return {
          name: ChannelRouterNames.CHANNEL_EDIT,
          query: {
            last: this.$route.name,
          },
          params: {
            ...this.$route.params,
            channelId: this.currentChannel.id,
            tab: 'edit',
          },
        };
      },
      trashLink() {
        return {
          name: RouterNames.TRASH,
          params: this.$route.params,
        };
      },
      shareChannelLink() {
        return {
          name: ChannelRouterNames.CHANNEL_EDIT,
          params: {
            channelId: this.currentChannel.id,
            tab: 'share',
          },
          query: {
            last: this.$route.name,
          },
        };
      },
      showClipboardSpeedDial() {
        return this.$route.name !== RouterNames.STAGING_TREE_VIEW;
      },
      draggableUniverse() {
        return DraggableUniverses.CONTENT_NODES;
      },
      draggableId() {
        return DraggableRegions.CLIPBOARD;
      },
      dropEffect() {
        return DropEffect.COPY;
      },
    },
    methods: {
      ...mapActions('channel', ['deleteChannel']),
      handleDelete() {
        this.deleteChannel(this.currentChannel.id).then(() => {
          localStorage.snackbar = this.$tr('channelDeletedSnackbar');
          window.location = window.Urls.base();
        });
      },
      syncChannel() {
        this.showSyncModal = true;
        this.trackClickEvent('Sync');
      },
      deleteChannel() {
        this.showDeleteModal = true;
        this.trackClickEvent('Delete channel');
      },
      trackClickEvent(eventLabel) {
        this.$analytics.trackClick('channel_editor_toolbar', eventLabel);
      },
    },
    $trs: {
      channelDetails: 'View channel details',
      editChannel: 'Edit channel details',
      openTrash: 'Open trash',
      getToken: 'Get token',
      shareChannel: 'Share channel',
      syncChannel: 'Sync resources',
      deleteChannel: 'Delete channel',
      publishButton: 'Publish',
      publishButtonTitle: 'Make this channel available for import into Kolibri',
      viewOnly: 'View-only',
      apiGenerated: 'Generated by API',
      noChangesText: 'No changes found in channel',
      emptyChannelTooltip: 'You cannot publish an empty channel',
      noLanguageSetError: 'Missing channel language',
      incompleteDescendantsText:
        '{count, number, integer} {count, plural, one {resource is incomplete and cannot be published} other {resources are incomplete and cannot be published}}',

      // Delete channel section
      deleteChannelButton: 'Delete channel',
      deleteTitle: 'Delete this channel',
      deletePrompt: 'This channel will be permanently deleted. This cannot be undone.',
      cancel: 'Cancel',
      channelDeletedSnackbar: 'Channel deleted',
    },
  };

</script>


<style lang="less" scoped>

  .v-speed-dial {
    position: absolute;

    .v-btn--floating {
      position: relative;
    }
  }

  .toolbar-icon-btn {
    margin-top: 10px;
  }

  .edit-channel-error {
    position: absolute;
    top: 22px;
    left: -8px;
  }

  .drag-placeholder {
    position: absolute;
    z-index: 24;
    .text {
      width: 400px;
      max-width: 400px;
    }
  }

  .clipboard-fab.dragging-over.in-draggable-universe {
    animation: bounce 0.5s infinite alternate;

    @keyframes bounce {
      from {
        transform: translateY(0);
      }
      to {
        transform: translateY(-5px);
      }
    }
  }

</style><|MERGE_RESOLUTION|>--- conflicted
+++ resolved
@@ -145,18 +145,13 @@
             >
               <VListTileTitle>{{ $tr('openTrash') }}</VListTileTitle>
             </VListTile>
-<<<<<<< HEAD
             <VListTile
               v-if="canEdit"
               @click="deleteChannel"
             >
-              <VListTileTitle>{{ $tr('deleteChannel') }}</VListTileTitle>
-=======
-            <VListTile v-if="canEdit" @click="showDeleteModal = true">
               <VListTileTitle class="red--text">
                 {{ $tr('deleteChannel') }}
               </VListTileTitle>
->>>>>>> 44518a3f
             </VListTile>
           </VList>
         </VMenu>
