--- conflicted
+++ resolved
@@ -1,53 +1,11 @@
 <template>
 
-<<<<<<< HEAD
-  <VContainer fluid class="pa-0">
-    <Banner
-      v-model="hasStagingTree"
-      border
-      data-test="staging-tree-banner"
-    >
-      <VLayout align-center justify-start>
-        <Icon>build</Icon>
-        <span class="pl-1">
-          <!--
-            v-if="hasStagingTree" to prevent the link from being rendered
-            when banner is hidden because there is no staging tree
-          -->
-          <router-link
-            v-if="hasStagingTree"
-            :to="stagingTreeLink"
-            :style="{'text-decoration': 'underline'}"
-            data-test="staging-tree-link"
-          >{{ $tr('updatedResourcesReadyForReview') }}</router-link>
-          (<time :datetime="channelModifiedDate">{{ prettyChannelModifiedDate }}</time>)
-        </span>
-      </VLayout>
-    </Banner>
-    <VLayout row>
-      <!--
-        Set height to unset otherwise default height:100% will
-        only be as tall as the content in the list
-      -->
-      <ResizableNavigationDrawer
-        v-show="!isEmptyChannel"
-        ref="hierarchy"
-        permanent
-        clipped
-        localName="topic-tree"
-        class="hidden-xs-only"
-        :maxWidth="400"
-        :minWidth="200"
-        style="height: unset"
-        :style="{backgroundColor: $vuetify.theme.backgroundColor}"
-=======
   <TreeViewBase>
     <VContainer fluid class="pa-0">
       <Banner
         v-model="hasStagingTree"
         border
         data-test="staging-tree-banner"
->>>>>>> 37c5efd4
       >
         <VLayout align-center justify-start>
           <Icon>build</Icon>
@@ -76,6 +34,7 @@
           class="hidden-xs-only"
           :maxWidth="400"
           :minWidth="200"
+          style="height: unset"
           :style="{backgroundColor: $vuetify.theme.backgroundColor}"
         >
           <VLayout row>
