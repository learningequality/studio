<template>

  <TreeViewBase @dropToClipboard="handleDropToClipboard">
    <template v-if="hasStagingTree" #extension>
      <Banner
        :value="true"
        border
        style="width: 100%;"
        data-test="staging-tree-banner"
      >
        <VLayout align-center justify-start>
          <Icon>build</Icon>
          <span class="pl-1">
            <router-link
              :to="stagingTreeLink"
              :style="{'text-decoration': 'underline'}"
              data-test="staging-tree-link"
            >{{ $tr('updatedResourcesReadyForReview') }}</router-link>
            (<time :datetime="channelModifiedDate">{{ prettyChannelModifiedDate }}</time>)
          </span>
        </VLayout>
      </Banner>
    </template>
<<<<<<< HEAD
    <ResizableNavigationDrawer
      v-show="hasTopics"
      ref="hierarchy"
      v-model="drawer.open"
      :permanent="!hideHierarchyDrawer"
      :temporary="hideHierarchyDrawer"
      clipped
      localName="topic-tree"
      :maxWidth="drawer.maxWidth"
      :minWidth="200"
      style="z-index: 4;"
      :style="{backgroundColor: $vuetify.theme.backgroundColor}"
      :app="hasTopics"
      :hide-overlay="drawer.hideOverlay"
      @scroll="onHierarchyScroll"
=======

    <DraggableRegion
      :draggableUniverse="draggableUniverse"
      :draggableId="draggableId"
      :draggableMetadata="rootContentNode"
      :dropEffect="draggableDropEffect"
      @draggableDrop="handleDragDrop"
>>>>>>> 2c3d54a2
    >
      <ResizableNavigationDrawer
        v-show="hasTopics"
        ref="hierarchy"
        v-model="drawer.open"
        :permanent="!hideHierarchyDrawer"
        :temporary="hideHierarchyDrawer"
        clipped
        localName="topic-tree"
        class="tree-drawer"
        :maxWidth="drawer.maxWidth"
        :minWidth="200"
        style="z-index: 5;"
        :style="{backgroundColor: $vuetify.theme.backgroundColor}"
        :app="hasTopics"
        :hide-overlay="drawer.hideOverlay"
        @scroll="onHierarchyScroll"
      >
        <DraggableCollection
          :draggableId="draggablePrependId"
          :dropEffect="draggableDropEffect"
          @draggableDrop="handleRegionDrop"
        >
          <template #default="{ isDropAllowed }">
            <VToolbar
              :color="isDropAllowed
                ? $vuetify.theme.draggableDropZone
                : 'transparent'"
              class="py-1 hierarchy-toolbar tree-prepend"
              absolute
              dense
              :flat="!listElevated"
              style="width: calc(100% - 1px);"
            >
              <IconButton
                icon="collapseAll"
                :text="$tr('collapseAllButton')"
                @click="collapseAll"
              />
              <VSpacer />
              <IconButton
                :disabled="!ancestors || !ancestors.length"
                icon="myLocation"
                :text="$tr('openCurrentLocationButton')"
                @click="jumpToLocation"
              />
              <div v-if="hideHierarchyDrawer">
                <IconButton
                  icon="clear"
                  :text="$tr('closeDrawer')"
                  @click="drawer.open = false"
                />
              </div>
            </VToolbar>
          </template>
        </DraggableCollection>
        <div class="pl-3 mt-5">
          <LoadingText v-if="loading" />
          <StudioTree
            v-else
            :treeId="rootId"
            :nodeId="rootId"
            :selectedNodeId="nodeId"
            :dropEffect="draggableDropEffect"
            :onNodeClick="onTreeNodeClick"
            :allowEditing="true"
            :root="true"
            :dataPreloaded="true"
          />
        </div>
        <DraggableCollection
          :draggableId="draggableAppendId"
          :dropEffect="draggableDropEffect"
          @draggableDrop="handleRegionDrop"
        >
          <VSpacer class="tree-append" />
        </DraggableCollection>
      </ResizableNavigationDrawer>
    </DraggableRegion>
    <VContent>
      <!-- Render this so we can detect if we need to hide the hierarchy panel on page load -->
      <PageNotFoundError v-if="nodeNotFound" :backHomeLink="pageNotFoundBackHomeLink" />
      <CurrentTopicView
        v-else
        ref="topicview"
        :topicId="nodeId"
        :detailNodeId="detailNodeId"
        @onPanelResize="handlePanelResize"
      >
        <template #action>
          <div v-if="hasTopics && !drawer.permanent" class="hierarhcy-toggle">
            <IconButton
              icon="sidebar"
              :text="$tr('showSidebar')"
              @click="drawer.open = true"
            />
          </div>
        </template>
      </CurrentTopicView>
    </VContent>
  </TreeViewBase>

</template>


<script>

  import { mapActions, mapGetters, mapMutations } from 'vuex';
  import { RouterNames, DraggableRegions, DraggableUniverses } from '../../constants';
  import StudioTree from '../../components/StudioTree/StudioTree';
  import CurrentTopicView from '../CurrentTopicView';
  import TreeViewBase from './TreeViewBase';
  import Banner from 'shared/views/Banner';
  import IconButton from 'shared/views/IconButton';
  import PageNotFoundError from 'shared/views/errors/PageNotFoundError';
  import LoadingText from 'shared/views/LoadingText';
  import ResizableNavigationDrawer from 'shared/views/ResizableNavigationDrawer';
  import DraggableRegion from 'shared/views/draggable/DraggableRegion';
  import DraggableCollection from 'shared/views/draggable/DraggableCollection';
  import { DraggableIdentityHelper } from 'shared/vuex/draggablePlugin/module/utils';
  import { DraggableFlags } from 'shared/vuex/draggablePlugin/module/constants';
  import { DropEffect } from 'shared/mixins/draggable/constants';

  const DEFAULT_HIERARCHY_MAXWIDTH = 500;
  const NODEPANEL_MINWIDTH = 350;

  export default {
    name: 'TreeView',
    components: {
      DraggableCollection,
      DraggableRegion,
      TreeViewBase,
      StudioTree,
      Banner,
      IconButton,
      PageNotFoundError,
      ResizableNavigationDrawer,
      CurrentTopicView,
      LoadingText,
    },
    props: {
      nodeId: {
        type: String,
        required: true,
      },
      detailNodeId: {
        type: String,
        required: false,
      },
    },
    data() {
      return {
        nodeNotFound: false,
        drawer: {
          maxWidth: DEFAULT_HIERARCHY_MAXWIDTH,
          permanent: false,
          open: false,
          hideOverlay: false,
        },
        loading: true,
        listElevated: false,
      };
    },
    computed: {
      ...mapGetters('currentChannel', [
        'currentChannel',
        'hasStagingTree',
        'stagingId',
        'rootId',
        'canEdit',
      ]),
      ...mapGetters('contentNode', ['getContentNode', 'getContentNodeAncestors']),
      ...mapGetters('draggable', ['activeDraggableRegionId']),
      rootContentNode() {
        return this.getContentNode(this.rootId);
      },
      hasTopics() {
        // Hierarchy should only appear if topics are present
        // in the channel, so this will prevent the panel from
        // showing up if the channel only contains resources
        const node = this.rootContentNode;
        return node && Boolean(node.total_count - node.resource_count);
      },
      hideHierarchyDrawer() {
        return !this.drawer.permanent || this.$vuetify.breakpoint.xsOnly;
      },
      ancestors() {
        return this.getContentNodeAncestors(this.nodeId);
      },
      stagingTreeLink() {
        return {
          name: RouterNames.STAGING_TREE_VIEW,
          params: {
            nodeId: this.stagingId,
          },
        };
      },
      channelModifiedDate() {
        if (!this.currentChannel || !this.currentChannel.modified) {
          return null;
        }
        return this.currentChannel.modified;
      },
      prettyChannelModifiedDate() {
        if (!this.channelModifiedDate) {
          return '';
        }

        return this.$formatDate(this.channelModifiedDate, {
          year: 'numeric',
          month: 'numeric',
          day: 'numeric',
          hour: 'numeric',
          minute: 'numeric',
          second: 'numeric',
        });
      },
      pageNotFoundBackHomeLink() {
        return {
          to: {
            name: RouterNames.TREE_ROOT_VIEW,
          },
        };
      },
      draggableId() {
        return DraggableRegions.TREE;
      },
      draggableUniverse() {
        return DraggableUniverses.CONTENT_NODES;
      },
      draggableDropEffect() {
        if (!this.canEdit) {
          return DropEffect.NONE;
        }
        return this.activeDraggableRegionId === DraggableRegions.CLIPBOARD
          ? DropEffect.COPY
          : DropEffect.MOVE;
      },
      draggablePrependId() {
        return `${this.draggableId}_prepend`;
      },
      draggableAppendId() {
        return `${this.draggableId}_append`;
      },
    },
    watch: {
      // Makes a HEAD request to see if the content node exists every time the route changes
      nodeId: {
        handler: 'verifyContentNodeId',
        immediate: true,
      },
    },
    created() {
      Promise.all([
        this.loadContentNodes({ parent__in: [this.nodeId, this.rootId] }),
        this.loadAncestors({ id: this.nodeId }),
      ]).then(() => {
        this.loading = false;
        this.jumpToLocation();
      });
    },
    methods: {
      ...mapMutations('contentNode', {
        collapseAll: 'COLLAPSE_ALL_EXPANDED',
        setExpanded: 'SET_EXPANSION',
      }),
      ...mapActions('contentNode', ['loadAncestors', 'loadContentNodes']),
      verifyContentNodeId(id) {
        this.nodeNotFound = false;
        return this.$store.dispatch('contentNode/headContentNode', id).catch(() => {
          this.nodeNotFound = true;
        });
      },
      jumpToLocation() {
        this.ancestors.forEach(ancestor => {
          this.setExpanded({ id: ancestor.id, expanded: true });
        });
      },
      onTreeNodeClick(nodeId) {
        if (this.$route.params.nodeId === nodeId) {
          return;
        }
        this.$router.push({
          name: RouterNames.TREE_VIEW,
          params: {
            nodeId,
          },
        });
      },
      handlePanelResize(width) {
        const hierarchyPanelWidth = this.$refs.hierarchy.getWidth();
        const targetTopicViewWidth = NODEPANEL_MINWIDTH + width;
        const totalWidth = targetTopicViewWidth + hierarchyPanelWidth;

        if (totalWidth > window.innerWidth) {
          // If the combined width of the resource panel, NODEPANEL_MINWIDTH,
          // and hierarchy drawer is wider than the screen, collapse the hierarchy drawer
          if (this.drawer.permanent) {
            this.drawer.open = false;
            this.drawer.hideOverlay = true;
            this.drawer.permanent = false;

            // If the drawer was permanent, drawer.open is automatically set to true,
            // so hide the overlay while the drawer is closing
            this.$nextTick(() => {
              this.drawer.hideOverlay = false;
            }, 200);
          }
          this.drawer.maxWidth = DEFAULT_HIERARCHY_MAXWIDTH;
        } else {
          // Otherwise, make sure hierarchy drawer can't expand past NODEPANEL_MINWIDTH
          const allowedWidth = window.innerWidth - targetTopicViewWidth;
          this.drawer.permanent = true;
          this.drawer.maxWidth = Math.min(DEFAULT_HIERARCHY_MAXWIDTH, allowedWidth);
        }
      },
      onHierarchyScroll(e) {
        this.listElevated = e.target.scrollTop > 0;
      },
      /**
       * Uses the prepend and append collections to map the drop event data to the region
       * instead, using top or bottom depending on it if was on the prepend or append collection
       * @param drop
       */
      handleRegionDrop(drop) {
        const { identity } = drop.data;
        if (![this.draggablePrependId, this.draggableAppendId].find(id => id === identity.id)) {
          return this.handleDragDrop(drop);
        }

        const { region } = new DraggableIdentityHelper(identity);
        const target = {
          identity: region,
          section:
            identity.id === this.draggablePrependId ? DraggableFlags.TOP : DraggableFlags.BOTTOM,
          relative: DraggableFlags.NONE,
        };

        this.handleDragDrop({
          ...drop,
          ...target,
          target,
        });
      },
      handleDropToClipboard(data) {
        // TODO: Not ideal, but avoids headaches with strings/translations
        if (this.$refs.topicview) {
          this.$refs.topicview.handleDropToClipboard(data);
        }
      },
      handleDragDrop(data) {
        // TODO: Not ideal, but avoids headaches with strings/translations
        if (this.$refs.topicview) {
          this.$refs.topicview.handleDragDrop(data);
        }
      },
    },
    $trs: {
      showSidebar: 'Show sidebar',
      collapseAllButton: 'Collapse all',
      openCurrentLocationButton: 'Jump to current topic location',
      updatedResourcesReadyForReview: 'Updated resources are ready for review',
      closeDrawer: 'Close',
    },
  };

</script>


<style lang="less" scoped>

  /deep/ .v-toolbar__extension {
    padding: 0;
  }

  .tree-drawer /deep/ .drawer-contents {
    display: flex;
    flex-direction: column;
  }

  .hierarhcy-toggle /deep/ .v-icon {
    transform: scaleX(-1);

    [dir='rtl'] & {
      transform: none;
    }
  }

  .hierarchy-toolbar /deep/ .v-toolbar__content {
    padding: 0 20px;
  }

  .tree-prepend,
  .tree-append {
    transition: background-color ease 0.2s;
  }

  .tree-append {
    min-height: 48px;

    &.dragging-over.in-draggable-universe.drop-allowed {
      background-color: var(--v-draggableDropZone-base);
    }
  }

</style><|MERGE_RESOLUTION|>--- conflicted
+++ resolved
@@ -21,31 +21,12 @@
         </VLayout>
       </Banner>
     </template>
-<<<<<<< HEAD
-    <ResizableNavigationDrawer
-      v-show="hasTopics"
-      ref="hierarchy"
-      v-model="drawer.open"
-      :permanent="!hideHierarchyDrawer"
-      :temporary="hideHierarchyDrawer"
-      clipped
-      localName="topic-tree"
-      :maxWidth="drawer.maxWidth"
-      :minWidth="200"
-      style="z-index: 4;"
-      :style="{backgroundColor: $vuetify.theme.backgroundColor}"
-      :app="hasTopics"
-      :hide-overlay="drawer.hideOverlay"
-      @scroll="onHierarchyScroll"
-=======
-
     <DraggableRegion
       :draggableUniverse="draggableUniverse"
       :draggableId="draggableId"
       :draggableMetadata="rootContentNode"
       :dropEffect="draggableDropEffect"
       @draggableDrop="handleDragDrop"
->>>>>>> 2c3d54a2
     >
       <ResizableNavigationDrawer
         v-show="hasTopics"
@@ -58,7 +39,7 @@
         class="tree-drawer"
         :maxWidth="drawer.maxWidth"
         :minWidth="200"
-        style="z-index: 5;"
+        style="z-index: 4;"
         :style="{backgroundColor: $vuetify.theme.backgroundColor}"
         :app="hasTopics"
         :hide-overlay="drawer.hideOverlay"
