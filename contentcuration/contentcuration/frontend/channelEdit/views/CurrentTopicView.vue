--- conflicted
+++ resolved
@@ -45,9 +45,7 @@
             @click="setViewMode(mode), trackViewMode(mode)"
           >
             <VListTileAction style="min-width: 32px;">
-              <Icon v-if="mode === viewMode">
-                check
-              </Icon>
+              <Icon v-if="mode === viewMode" icon="check" />
             </VListTileAction>
             <VListTileTitle>{{ $tr(mode) }}</VListTileTitle>
           </VListTile>
@@ -117,31 +115,6 @@
       />
       <VSpacer v-if="!selected.length" />
       <VToolbarItems v-if="!loadingAncestors">
-<<<<<<< HEAD
-=======
-        <Menu class="pa-1">
-          <template #activator="{ on }">
-            <IconButton
-              icon="list"
-              :text="$tr('viewModeTooltip')"
-              v-on="on"
-            />
-          </template>
-          <VList>
-            <VListTile
-              v-for="mode in viewModes"
-              :key="mode"
-              @click="setViewMode(mode), trackViewMode(mode)"
-            >
-              <VListTileAction style="min-width: 32px;">
-                <Icon v-if="mode === viewMode" icon="check" />
-              </VListTileAction>
-              <VListTileTitle>{{ $tr(mode) }}</VListTileTitle>
-            </VListTile>
-          </VList>
-        </Menu>
-
->>>>>>> 550a09b3
         <Menu v-if="canEdit">
           <template #activator="{ on }">
             <VBtn color="primary" class="ml-2" style="height: 32px;" v-on="on">
