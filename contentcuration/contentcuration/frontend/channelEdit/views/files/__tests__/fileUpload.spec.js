import { mount } from '@vue/test-utils';
import FileUpload from '../FileUpload';
import FileUploadItem from '../FileUploadItem';
import { factory } from '../../../store';

const store = factory();

const testFiles = [
  {
    id: 'file-1',
    preset: {
      id: 'document',
      supplementary: false,
      order: 2,
    },
  },
  {
    id: 'file-2',
    preset: {
      id: 'document_thumbnail',
      supplementary: true,
    },
  },
  {
    id: 'file-3',
    preset: {
      id: 'epub',
      error: 'error',
      supplementary: false,
      order: 1,
    },
  },
];

function makeWrapper(files) {
  files.forEach(f => {
    f.checksum = 'checksum';
    f.url = 'path';
    f.file_format = 'mp3';
  });

  return mount(FileUpload, {
    store,
    attachTo: document.body,
    propsData: {
      nodeId: 'testnode',
    },
    computed: {
      node() {
        return { kind: 'document', title: 'test' };
      },
      files() {
        return files;
      },
    },
    stubs: {
      FilePreview: true,
    },
  });
}

describe('fileUpload', () => {
  let wrapper;
  beforeEach(() => {
    wrapper = makeWrapper(testFiles);
  });
  describe('computed', () => {
    it('should map the files to the correct presets', () => {
<<<<<<< HEAD
      expect(wrapper.vm.primaryFileMapping[0].file.id).toBe('file-3');
      expect(wrapper.vm.primaryFileMapping[1].file.id).toBe('file-1');
      expect(wrapper.vm.primaryFileMapping).toHaveLength(2);
=======
      expect(wrapper.vm.primaryFileMapping.find(m => m.preset.id === 'epub').file.id).toBe(
        'file-3'
      );
      expect(wrapper.vm.primaryFileMapping.find(m => m.preset.id === 'document').file.id).toBe(
        'file-1'
      );
      expect(wrapper.vm.primaryFileMapping).toHaveLength(4);
>>>>>>> bf89efad
    });
    it('should disallow file removal if there is only one primary file', () => {
      const testFiles2 = [
        {
          id: 'file-1',
          preset: {
            id: 'document',
            supplementary: false,
          },
        },
      ];
      const testWrapper = makeWrapper(testFiles2);
      expect(testWrapper.vm.allowFileRemove).toBe(false);
    });
    it('should allow file removal if there are multiple valid primary files', () => {
      expect(wrapper.vm.allowFileRemove).toBe(true);
    });
  });
  describe('methods', () => {
    let uploadItem;
    beforeEach(() => {
      uploadItem = wrapper.findAllComponents(FileUploadItem).at(0);
    });
    it('should automatically select the first file on load', () => {
      expect(wrapper.vm.selected).toBe('file-3');
    });
    it('selectPreview should select the preview when items are selected in the list', () => {
      uploadItem.vm.$emit('selected');
      expect(wrapper.vm.selected).toBe('file-3');
    });
    it('emitted remove event should trigger removal dialog', async () => {
      const deleteFile = jest.fn();
      await wrapper.setData({
        selected: 'file-1',
        showRemoveFileWarning: false,
      });
      uploadItem.vm.$emit('remove', testFiles[0]);
      await wrapper.vm.$nextTick();

      expect(wrapper.vm.showRemoveFileWarning).toBe(true);

      const modal = wrapper.find('[data-test="remove-file-warning"]');
      expect(modal.exists()).toBe(true);
      expect(modal.isVisible()).toBe(true);

      expect(deleteFile).not.toHaveBeenCalled();
    });
    it('calling uploadCompleteHandler should trigger update file', async () => {
      const updateFile = jest.spyOn(wrapper.vm, 'updateFile');
      updateFile.mockImplementation(() => Promise.resolve());
      uploadItem.vm.uploadCompleteHandler(testFiles[1]);
      expect(updateFile).toHaveBeenCalled();
      expect(updateFile.mock.calls[0][0]).toEqual({
        ...testFiles[1],
        contentnode: 'testnode',
      });
    });
  });
});<|MERGE_RESOLUTION|>--- conflicted
+++ resolved
@@ -66,19 +66,13 @@
   });
   describe('computed', () => {
     it('should map the files to the correct presets', () => {
-<<<<<<< HEAD
-      expect(wrapper.vm.primaryFileMapping[0].file.id).toBe('file-3');
-      expect(wrapper.vm.primaryFileMapping[1].file.id).toBe('file-1');
-      expect(wrapper.vm.primaryFileMapping).toHaveLength(2);
-=======
       expect(wrapper.vm.primaryFileMapping.find(m => m.preset.id === 'epub').file.id).toBe(
-        'file-3'
+        'file-3',
       );
       expect(wrapper.vm.primaryFileMapping.find(m => m.preset.id === 'document').file.id).toBe(
-        'file-1'
+        'file-1',
       );
-      expect(wrapper.vm.primaryFileMapping).toHaveLength(4);
->>>>>>> bf89efad
+      expect(wrapper.vm.primaryFileMapping).toHaveLength(2);
     });
     it('should disallow file removal if there is only one primary file', () => {
       const testFiles2 = [
