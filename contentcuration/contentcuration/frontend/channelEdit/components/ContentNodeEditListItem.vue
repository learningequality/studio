--- conflicted
+++ resolved
@@ -109,13 +109,8 @@
 
 <script>
 
-<<<<<<< HEAD
-  import { mapGetters, mapMutations } from 'vuex';
-=======
-  import { mapGetters, mapActions } from 'vuex';
->>>>>>> cd704922
-
-  import { QuickEditModals, DraggableRegions } from '../constants';
+  import { mapGetters, mapActions, mapMutations } from 'vuex';
+
   import ContentNodeListItem from './ContentNodeListItem';
   import ContentNodeOptions from './ContentNodeOptions';
   import ContentNodeContextMenu from './ContentNodeContextMenu';
@@ -124,12 +119,9 @@
   import DraggableItem from 'shared/views/draggable/DraggableItem';
   import { ContentNode } from 'shared/data/resources';
   import { DragEffect, DropEffect, EffectAllowed } from 'shared/mixins/draggable/constants';
-<<<<<<< HEAD
-=======
-  import { DraggableRegions } from 'frontend/channelEdit/constants';
+  import { QuickEditModals, DraggableRegions } from 'frontend/channelEdit/constants';
   import { withChangeTracker } from 'shared/data/changes';
   import { COPYING_STATUS, COPYING_STATUS_VALUES } from 'shared/data/constants';
->>>>>>> cd704922
 
   export default {
     name: 'ContentNodeEditListItem',
@@ -252,7 +244,12 @@
       }
     },
     methods: {
-<<<<<<< HEAD
+      ...mapActions(['showSnackbar', 'clearSnackbar']),
+      ...mapActions('contentNode', [
+        'updateContentNode',
+        'waitForCopyingStatus',
+        'deleteContentNode',
+      ]),
       ...mapMutations('contentNode', {
         openQuickEditModal: 'SET_QUICK_EDIT_MODAL_OPEN',
       }),
@@ -261,13 +258,7 @@
           modal: QuickEditModals.TITLE_DESCRIPTION,
           nodeIds: [this.nodeId],
         });
-=======
-      ...mapActions(['showSnackbar', 'clearSnackbar']),
-      ...mapActions('contentNode', [
-        'updateContentNode',
-        'waitForCopyingStatus',
-        'deleteContentNode',
-      ]),
+      },
       retryFailedCopy: withChangeTracker(function(changeTracker) {
         this.updateContentNode({
           id: this.nodeId,
@@ -303,7 +294,6 @@
       }),
       removeFailedCopyNode() {
         return this.deleteContentNode(this.nodeId);
->>>>>>> cd704922
       },
     },
     $trs: {
@@ -313,11 +303,7 @@
       creatingCopies: 'Copying...',
       copiedSnackbar: 'Copy operation complete',
       undo: 'Undo',
-<<<<<<< HEAD
       editTooltip: 'Edit Title & Description',
-      /* eslint-enable kolibri/vue-no-unused-translations */
-=======
->>>>>>> cd704922
     },
   };
 
