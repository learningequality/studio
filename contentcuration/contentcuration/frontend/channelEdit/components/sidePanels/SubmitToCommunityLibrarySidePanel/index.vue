<template>

  <div id="submit-to-community-library-side-panel-root">
    <SidePanelModal
      alignment="right"
      sidePanelWidth="700px"
      @closePanel="$emit('close')"
    >
      <template #header>
        <h1 class="side-panel-title">{{ submitToCommunityLibrary$() }}</h1>
      </template>

      <template #default>
        <div class="content">
<<<<<<< HEAD
          <div
            v-if="isPublishing"
            class="publishing-loader"
          >
            <KCircularLoader disableDefaultTransition />
            <div class="publishing-text">{{ publishingMessage$() }}</div>
          </div>
          <Box
            kind="info"
            :loading="latestSubmissionIsLoading || isPublishing"
            class="info-box"
          >
=======
          <KTransition kind="component-fade-out-in">
>>>>>>> 434f3752
            <div
              v-if="latestSubmissionIsLoading"
              class="loader-wrapper"
            >
<<<<<<< HEAD
              {{ infoBoxPrimaryText }}
              <div v-if="infoBoxSecondaryText">
                {{ infoBoxSecondaryText }}
              </div>
              <template
                v-if="
                  latestSubmissionIsFinished && latestSubmissionStatus === null && !isPublishing
                "
              >
                <div
                  v-if="showingMoreDetails"
                  class="more-details-text"
                >
                  {{ moreDetails$() }}
                </div>
                <KButton
                  v-if="!showingMoreDetails"
                  appearance="basic-link"
                  :text="moreDetailsButton$()"
                  data-test="more-details-button"
                  @click="showingMoreDetails = !showingMoreDetails"
                />
                <KButton
                  v-else
                  appearance="basic-link"
                  :text="lessDetailsButton$()"
                  data-test="less-details-button"
                  @click="showingMoreDetails = !showingMoreDetails"
                />
              </template>
=======
              <KCircularLoader disableDefaultTransition />
>>>>>>> 434f3752
            </div>
            <div
              v-else-if="latestSubmissionIsFinished"
              class="info-section"
            >
              <div class="info-text">
                <template v-if="latestSubmissionStatus === null">
                  <template v-if="showingMoreDetails">
                    <div>{{ infoText }}</div>
                    <div>{{ moreDetails$() }}</div>
                    <KButton
                      appearance="basic-link"
                      data-test="less-details-button"
                      @click="showingMoreDetails = false"
                    >
                      {{ lessDetailsButton$() }}
                    </KButton>
                  </template>
                  <template v-else>
                    <div>
                      {{ infoText }}
                    </div>
                    <KButton
                      appearance="basic-link"
                      data-test="more-details-button"
                      @click="showingMoreDetails = true"
                    >
                      {{ moreDetailsButton$() }}
                    </KButton>
                  </template>
                </template>
                <template v-else>
                  {{ infoText }}
                </template>
              </div>
              <StatusChip
                v-if="latestSubmissionStatus && !isPublishing"
                :status="latestSubmissionStatus"
                class="status-chip"
              />
            </div>
          </KTransition>
          <Box
            v-if="!isPublished"
            kind="warning"
            data-test="not-published-warning"
          >
            <template #title>
              {{ notPublishedWarningTitle$() }}
            </template>
            <template #description>
              {{ notPublishedWarningDescription$() }}
            </template>
          </Box>
          <Box
            v-else-if="isPublic"
            kind="warning"
            data-test="public-warning"
          >
            <template #title>
              {{ publicWarningTitle$() }}
            </template>
            <template #description>
              {{ publicWarningDescription$() }}
            </template>
          </Box>
          <Box
            v-else-if="isCurrentVersionAlreadySubmitted"
            kind="warning"
            data-test="already-submitted-warning"
          >
            <template #title>
              {{ alreadySubmittedWarningTitle$() }}
            </template>
            <template #description>
              {{ alreadySubmittedWarningDescription$() }}
            </template>
          </Box>
          <div class="channel-title">
            {{
              channelVersion$({
                name: currentChannel ? currentChannel.name : '',
                version: currentChannel ? currentChannel.version : 0,
              })
            }}
          </div>
          <div class="metadata-line">
            <LoadingText
              :loading="publishedDataIsLoading"
              :finishedLoading="publishedDataIsFinished"
              :omitted="!detectedLanguages"
            >
              {{ detectedLanguages }}
            </LoadingText>
          </div>
          <div class="metadata-line">
            <LoadingText
              :loading="publishedDataIsLoading"
              :finishedLoading="publishedDataIsFinished"
              :omitted="!detectedCategories"
            >
              {{ detectedCategories }}
            </LoadingText>
          </div>
          <div class="country-area">
            <KTransition kind="component-fade-out-in">
              <div
                v-if="latestSubmissionIsLoading || isPublishing"
                class="loader-wrapper"
              >
                <KCircularLoader disableDefaultTransition />
              </div>
              <CountryField
                v-else-if="latestSubmissionIsFinished && !isPublishing"
                v-model="countries"
                class="country-field"
                :disabled="!canBeEdited"
                :label="countryLabel$()"
                fullWidth
                :hide-details="true"
              />
            </KTransition>
          </div>
          <KTextbox
            v-model="description"
            :disabled="!canBeEdited"
            :invalid="description.length < 1"
            :invalidText="descriptionRequired$()"
            textArea
            :label="descriptionLabel$()"
            :maxlength="250"
            style="width: 100%"
            class="description-textbox"
          />
          <KCheckbox
            v-if="needsReplacementConfirmation"
            :checked="replacementConfirmed"
            :label="confirmReplacementText$()"
            data-test="replacement-confirmation-checkbox"
            class="replacement-checkbox"
            @change="onReplacementChange"
          />
        </div>
      </template>

      <template #bottomNavigation>
        <div class="footer">
          <KButton
            data-test="cancel-button"
            @click="$emit('close')"
          >
            {{ cancelAction$() }}
          </KButton>
          <KButton
            primary
            :disabled="!canBeSubmitted"
            data-test="submit-button"
            @click="onSubmit"
          >
            {{ submitButton$() }}
          </KButton>
        </div>
      </template>
    </SidePanelModal>
  </div>

</template>


<script>

  import { computed, getCurrentInstance, ref, watch } from 'vue';
  import { themeTokens, themePalette } from 'kolibri-design-system/lib/styles/theme';

  import camelCase from 'lodash/camelCase';

  import Box from './Box';
  import LoadingText from './LoadingText';
  import StatusChip from './StatusChip';
  import { useLatestCommunityLibrarySubmission } from './composables/useLatestCommunityLibrarySubmission';
  import { usePublishedData } from './composables/usePublishedData';

  import { translateMetadataString } from 'shared/utils/metadataStringsTranslation';
  import countriesUtil from 'shared/utils/countries';
  import { communityChannelsStrings } from 'shared/strings/communityChannelsStrings';
  import { Channel, CommunityLibrarySubmission } from 'shared/data/resources';

  import SidePanelModal from 'shared/views/SidePanelModal';
  import CountryField from 'shared/views/form/CountryField';
  import LanguagesMap from 'shared/leUtils/Languages';
  import { CategoriesLookup, CommunityLibraryStatus } from 'shared/constants';
<<<<<<< HEAD
  import { CommunityLibrarySubmission, Channel } from 'shared/data/resources';
=======
>>>>>>> 434f3752

  export default {
    name: 'SubmitToCommunityLibrarySidePanel',
    components: {
      SidePanelModal,
      Box,
      LoadingText,
      StatusChip,
      CountryField,
    },
    emits: ['close'],
    setup(props, { emit }) {
      const tokensTheme = themeTokens();
      const paletteTheme = themePalette();

      const { proxy } = getCurrentInstance();
      const store = proxy.$store;

      // Get currentChannel from store reactively - this will update when store changes
      const currentChannel = computed(() => store.getters['currentChannel/currentChannel']);

      // Destructure translation functions from communityChannelsStrings
      const {
        submitToCommunityLibrary$,
        moreDetails$,
        moreDetailsButton$,
        lessDetailsButton$,
        countryLabel$,
        descriptionLabel$,
        descriptionRequired$,
        notPublishedWarningTitle$,
        notPublishedWarningDescription$,
        publicWarningTitle$,
        publicWarningDescription$,
        alreadySubmittedWarningTitle$,
        alreadySubmittedWarningDescription$,
        submitButton$,
        cancelAction$,
        submittedPrimaryInfo$,
        approvedPrimaryInfo$,
        flaggedPrimaryInfo$,
        nonePrimaryInfo$,
        channelVersion$,
        submittedSnackbar$,
        errorSnackbar$,
        submittingSnackbar$,
<<<<<<< HEAD
        publishingMessage$,
=======
        confirmReplacementText$,
>>>>>>> 434f3752
      } = communityChannelsStrings;

      const annotationColor = computed(() => tokensTheme.annotation);
      const infoTextColor = computed(() => paletteTheme.grey.v_700);

      const showingMoreDetails = ref(false);
      const countries = ref([]);
      const description = ref('');
<<<<<<< HEAD
      const isPublishing = ref(Boolean(props.channel.publishing));
      const currentChannelVersion = ref(props.channel.version);

      let publishPollId = null;
      function startPublishPolling() {
        if (publishPollId || !isPublishing.value) return;
        publishPollId = setInterval(() => {
          Channel.fetchModel(props.channel.id).then(ch => {
            if (ch) {
              isPublishing.value = Boolean(ch.publishing);
              if (!isPublishing.value) {
                currentChannelVersion.value = ch.version;
                clearInterval(publishPollId);
                publishPollId = null;
              }
            }
          });
        }, 2000);
      }
      if (isPublishing.value) startPublishPolling();
=======
      const replacementConfirmed = ref(false);
>>>>>>> 434f3752

      const {
        isLoading: latestSubmissionIsLoading,
        isFinished: latestSubmissionIsFinished,
        data: latestSubmissionData,
      } = useLatestCommunityLibrarySubmission(props.channel.id);

      function countryCodeToName(code) {
        return countriesUtil.getName(code, 'en');
      }

      watch(latestSubmissionIsFinished, newVal => {
        if (newVal && latestSubmissionData.value?.countries) {
          countries.value = latestSubmissionData.value.countries.map(code =>
            countryCodeToName(code),
          );
        }
      });

      const latestSubmissionStatus = computed(() => {
        // We distinguish here between "not loaded yet" (undefined)
        // and "loaded and none present" (null). This distinction is
        // not used in the UI and is mostly intended to convey the
        // state more accurately to the developer in case of debugging.
        // UI code should rely on XXXIsLoading and XXXIsFinished instead.
        if (!latestSubmissionIsFinished.value) return undefined;
        if (!latestSubmissionData.value) return null;

        // We do not need to distinguish LIVE from APPROVED in the UI
        const uiSubmissionStatus =
          latestSubmissionData.value.status == CommunityLibraryStatus.LIVE
            ? CommunityLibraryStatus.APPROVED
            : latestSubmissionData.value.status;

        return uiSubmissionStatus;
      });

      const infoConfig = computed(() => {
        if (!latestSubmissionIsFinished.value) return undefined;

        switch (latestSubmissionStatus.value) {
          case CommunityLibraryStatus.PENDING:
            return {
              primaryText: submittedPrimaryInfo$(),
            };
          case CommunityLibraryStatus.APPROVED:
            return {
              primaryText: approvedPrimaryInfo$(),
            };
          case CommunityLibraryStatus.REJECTED:
            return {
              primaryText: flaggedPrimaryInfo$(),
            };
          case null:
            return {
              primaryText: nonePrimaryInfo$(),
            };
          default:
            return undefined;
        }
      });

      const infoText = computed(() => infoConfig.value?.primaryText);

      const isPublished = computed(() => currentChannel.value?.published);
      const isPublic = computed(() => currentChannel.value?.public);
      const isCurrentVersionAlreadySubmitted = computed(() => {
        if (!latestSubmissionData.value) return false;
<<<<<<< HEAD
        return latestSubmissionData.value.channel_version === currentChannelVersion.value;
      });

      const canBeEdited = computed(() => {
        if (isPublishing.value) return false;
        return isPublished.value && !isPublic.value && !isCurrentVersionAlreadySubmitted.value;
      });

      const canBeSubmitted = computed(() => {
        return (
          canBeEdited.value &&
          !isPublishing.value &&
          publishedDataIsFinished.value &&
          description.value.length >= 1
        );
      });
=======
        return latestSubmissionData.value.channel_version === currentChannel.value?.version;
      });

      const canBeEdited = computed(() => {
        if (isCurrentVersionAlreadySubmitted.value) {
          return false;
        }
        return isPublished.value && !isPublic.value;
      });

      const needsReplacementConfirmation = computed(() => {
        if (isPublic.value) {
          return false;
        }
        // Only show checkbox if there's a pending submission AND the version has changed
        return (
          latestSubmissionStatus.value === CommunityLibraryStatus.PENDING &&
          !isCurrentVersionAlreadySubmitted.value
        );
      });

      const canBeSubmitted = computed(() => {
        const baseCondition =
          canBeEdited.value && publishedDataIsFinished.value && description.value.length >= 1;

        if (needsReplacementConfirmation.value) {
          return baseCondition && replacementConfirmed.value;
        }

        return baseCondition;
      });
>>>>>>> 434f3752

      const {
        isLoading: publishedDataIsLoading,
        isFinished: publishedDataIsFinished,
        data: publishedData,
      } = usePublishedData(props.channel.id);

      // Watch for when publishing completes and reload channel from backend
      watch(
        () => currentChannel.value?.publishing,
        async (isPublishing, wasPublishing) => {
          if (wasPublishing === true && isPublishing === false && props.channel.id) {
            await Channel.fetchModel(props.channel.id);
            await store.dispatch('channel/loadChannel', props.channel.id);
          }
        },
      );

      const latestPublishedData = computed(() => {
        if (!publishedData.value) return undefined;

<<<<<<< HEAD
        return publishedData.value[currentChannelVersion.value];
=======
        return publishedData.value[currentChannel.value?.version];
>>>>>>> 434f3752
      });

      const detectedLanguages = computed(() => {
        // We need to filter out null values due to a backend bug
        // causing null values to sometimes be included in the list
        const languageCodes = latestPublishedData.value?.included_languages.filter(
          code => code !== null,
        );

        // We distinguish here between "not loaded yet" (undefined)
        // and "loaded and none present" (null). This distinction is
        // not used in the UI and is mostly intended to convey the
        // state more accurately to the developer in case of debugging.
        // UI code should rely on XXXIsLoading and XXXIsFinished instead.
        if (!languageCodes) return undefined;
        if (languageCodes.length === 0) return null;

        return languageCodes.map(code => LanguagesMap.get(code).readable_name).join(', ');
      });

      function categoryIdToName(categoryId) {
        return translateMetadataString(camelCase(CategoriesLookup[categoryId]));
      }

      const detectedCategories = computed(() => {
        // We distinguish here between "not loaded yet" (undefined)
        // and "loaded and none present" (null). This distinction is
        // not used in the UI and is mostly intended to convey the
        // state more accurately to the developer in case of debugging.
        // UI code should rely on XXXIsLoading and XXXIsFinished instead.
        if (!latestPublishedData.value?.included_categories) return undefined;
        if (latestPublishedData.value.included_categories.length === 0) return null;

        return latestPublishedData.value.included_categories
          .map(categoryId => categoryIdToName(categoryId))
          .join(', ');
      });

      function showSnackbar(params) {
        return store.dispatch('showSnackbar', params);
      }

      function onReplacementChange(value) {
        replacementConfirmed.value = value;
      }

      function onSubmit() {
        if (isPublishing.value) {
          showSnackbar({ text: submittingSnackbar$() });
          return;
        }
        // It should be possible to undo a submission within a short time window
        // in case the user made a mistake and wants to change something.
        // To avoid having to deal with undoing logic, we simply show a "submitting"
        // snackbar for a few seconds with a cancel option, and only submit
        // if the user doesn't cancel within that time window.
        const submitDelayMs = 5000;

        const timer = setTimeout(() => {
          CommunityLibrarySubmission.create({
            description: description.value,
            channel: props.channel.id,
            countries: countries.value.map(country => countriesUtil.getAlpha2Code(country, 'en')),
            categories: latestPublishedData.value.included_categories,
          })
            .then(() => {
              showSnackbar({ text: submittedSnackbar$() });
            })
            .catch(() => {
              showSnackbar({ text: errorSnackbar$() });
            });
        }, submitDelayMs);

        showSnackbar({
          text: submittingSnackbar$(),
          duration: null,
          actionText: cancelAction$(),
          actionCallback: () => {
            clearTimeout(timer);
          },
        });

        emit('close');
      }

      return {
        currentChannel,
        annotationColor,
        infoTextColor,
        showingMoreDetails,
        countries,
        description,
        replacementConfirmed,
        onReplacementChange,
        latestSubmissionIsLoading,
        latestSubmissionIsFinished,
        latestSubmissionStatus,
        needsReplacementConfirmation,
        infoText,
        isPublished,
        isPublic,
        isCurrentVersionAlreadySubmitted,
        canBeEdited,
        canBeSubmitted,
        publishedDataIsLoading,
        publishedDataIsFinished,
        detectedLanguages,
        detectedCategories,
        onSubmit,
        // Translation functions
        submitToCommunityLibrary$,
        moreDetails$,
        moreDetailsButton$,
        lessDetailsButton$,
        countryLabel$,
        descriptionLabel$,
        descriptionRequired$,
        channelVersion$,
        notPublishedWarningTitle$,
        notPublishedWarningDescription$,
        publicWarningTitle$,
        publicWarningDescription$,
        alreadySubmittedWarningTitle$,
        alreadySubmittedWarningDescription$,
        submitButton$,
        cancelAction$,
<<<<<<< HEAD
        isPublishing,
        publishingMessage$,
=======
        confirmReplacementText$,
>>>>>>> 434f3752
      };
    },
    props: {
      channel: {
        type: Object,
        required: true,
      },
    },
  };

</script>


<style scoped lang="scss">

  .side-panel-title {
    padding-left: 16px;
    margin: 0;
    font-size: 20px;
  }

  ::v-deep .side-panel-header {
    border: 0 !important;
  }

  .channel-title {
    font-size: 18px;
    font-weight: 600;
  }

  .metadata-line {
    font-size: 14px;
    color: v-bind('annotationColor');
  }

  .content {
    display: flex;
    flex-direction: column;
    gap: 16px;
    margin-top: -24px;
    line-height: 140%;
  }

  .box-message {
    display: flex;
    flex-direction: column;
    width: 100%;
  }

  .info-box {
    min-height: 4em;
  }

  .loader-wrapper {
    display: flex;
    flex: 1;
    align-items: center;
    justify-content: center;
  }

  .more-details-text {
    padding-top: 8px;
  }

  .field-annotation {
    margin-bottom: 8px;
    color: v-bind('annotationColor');
  }

  .country-field {
    width: 100%;
  }

  .country-area {
    display: flex;
    min-height: 64px;
  }

  .footer {
    display: flex;
    gap: 16px;
    justify-content: flex-end;
    width: 100%;
  }

  .description-textbox ::v-deep .textbox {
    max-width: 100%;
  }

<<<<<<< HEAD
  .publishing-loader {
    position: static;
    display: flex;
    align-items: center;
    justify-content: center;
    width: max-content;
    margin: 0 auto;
  }

  .publishing-text {
    font-size: 14px;
  }

  .publishing-loader > *:first-child {
    margin-right: 2px;
=======
  .info-section {
    display: flex;
    flex-direction: column;
    gap: 8px;
  }

  .info-text {
    font-size: 14px;
    color: v-bind('infoTextColor');
  }

  .status-chip {
    align-self: flex-start;
    margin-top: 8px;
  }

  .replacement-checkbox {
    margin-top: 8px;
>>>>>>> 434f3752
  }

</style><|MERGE_RESOLUTION|>--- conflicted
+++ resolved
@@ -12,7 +12,6 @@
 
       <template #default>
         <div class="content">
-<<<<<<< HEAD
           <div
             v-if="isPublishing"
             class="publishing-loader"
@@ -20,199 +19,164 @@
             <KCircularLoader disableDefaultTransition />
             <div class="publishing-text">{{ publishingMessage$() }}</div>
           </div>
-          <Box
-            kind="info"
-            :loading="latestSubmissionIsLoading || isPublishing"
-            class="info-box"
-          >
-=======
-          <KTransition kind="component-fade-out-in">
->>>>>>> 434f3752
-            <div
-              v-if="latestSubmissionIsLoading"
-              class="loader-wrapper"
-            >
-<<<<<<< HEAD
-              {{ infoBoxPrimaryText }}
-              <div v-if="infoBoxSecondaryText">
-                {{ infoBoxSecondaryText }}
-              </div>
-              <template
-                v-if="
-                  latestSubmissionIsFinished && latestSubmissionStatus === null && !isPublishing
-                "
-              >
-                <div
-                  v-if="showingMoreDetails"
-                  class="more-details-text"
-                >
-                  {{ moreDetails$() }}
-                </div>
-                <KButton
-                  v-if="!showingMoreDetails"
-                  appearance="basic-link"
-                  :text="moreDetailsButton$()"
-                  data-test="more-details-button"
-                  @click="showingMoreDetails = !showingMoreDetails"
-                />
-                <KButton
-                  v-else
-                  appearance="basic-link"
-                  :text="lessDetailsButton$()"
-                  data-test="less-details-button"
-                  @click="showingMoreDetails = !showingMoreDetails"
-                />
-              </template>
-=======
-              <KCircularLoader disableDefaultTransition />
->>>>>>> 434f3752
-            </div>
-            <div
-              v-else-if="latestSubmissionIsFinished"
-              class="info-section"
-            >
-              <div class="info-text">
-                <template v-if="latestSubmissionStatus === null">
-                  <template v-if="showingMoreDetails">
-                    <div>{{ infoText }}</div>
-                    <div>{{ moreDetails$() }}</div>
-                    <KButton
-                      appearance="basic-link"
-                      data-test="less-details-button"
-                      @click="showingMoreDetails = false"
-                    >
-                      {{ lessDetailsButton$() }}
-                    </KButton>
-                  </template>
-                  <template v-else>
-                    <div>
-                      {{ infoText }}
-                    </div>
-                    <KButton
-                      appearance="basic-link"
-                      data-test="more-details-button"
-                      @click="showingMoreDetails = true"
-                    >
-                      {{ moreDetailsButton$() }}
-                    </KButton>
-                  </template>
-                </template>
-                <template v-else>
-                  {{ infoText }}
-                </template>
-              </div>
-              <StatusChip
-                v-if="latestSubmissionStatus && !isPublishing"
-                :status="latestSubmissionStatus"
-                class="status-chip"
-              />
-            </div>
-          </KTransition>
-          <Box
-            v-if="!isPublished"
-            kind="warning"
-            data-test="not-published-warning"
-          >
-            <template #title>
-              {{ notPublishedWarningTitle$() }}
-            </template>
-            <template #description>
-              {{ notPublishedWarningDescription$() }}
-            </template>
-          </Box>
-          <Box
-            v-else-if="isPublic"
-            kind="warning"
-            data-test="public-warning"
-          >
-            <template #title>
-              {{ publicWarningTitle$() }}
-            </template>
-            <template #description>
-              {{ publicWarningDescription$() }}
-            </template>
-          </Box>
-          <Box
-            v-else-if="isCurrentVersionAlreadySubmitted"
-            kind="warning"
-            data-test="already-submitted-warning"
-          >
-            <template #title>
-              {{ alreadySubmittedWarningTitle$() }}
-            </template>
-            <template #description>
-              {{ alreadySubmittedWarningDescription$() }}
-            </template>
-          </Box>
-          <div class="channel-title">
-            {{
-              channelVersion$({
-                name: currentChannel ? currentChannel.name : '',
-                version: currentChannel ? currentChannel.version : 0,
-              })
-            }}
-          </div>
-          <div class="metadata-line">
-            <LoadingText
-              :loading="publishedDataIsLoading"
-              :finishedLoading="publishedDataIsFinished"
-              :omitted="!detectedLanguages"
-            >
-              {{ detectedLanguages }}
-            </LoadingText>
-          </div>
-          <div class="metadata-line">
-            <LoadingText
-              :loading="publishedDataIsLoading"
-              :finishedLoading="publishedDataIsFinished"
-              :omitted="!detectedCategories"
-            >
-              {{ detectedCategories }}
-            </LoadingText>
-          </div>
-          <div class="country-area">
+          <template v-else>
             <KTransition kind="component-fade-out-in">
               <div
-                v-if="latestSubmissionIsLoading || isPublishing"
+                v-if="latestSubmissionIsLoading"
                 class="loader-wrapper"
               >
                 <KCircularLoader disableDefaultTransition />
               </div>
-              <CountryField
-                v-else-if="latestSubmissionIsFinished && !isPublishing"
-                v-model="countries"
-                class="country-field"
-                :disabled="!canBeEdited"
-                :label="countryLabel$()"
-                fullWidth
-                :hide-details="true"
-              />
+              <div
+                v-else-if="latestSubmissionIsFinished"
+                class="info-section"
+              >
+                <div class="info-text">
+                  <template v-if="latestSubmissionStatus === null">
+                    <template v-if="showingMoreDetails">
+                      <div>{{ infoText }}</div>
+                      <div>{{ moreDetails$() }}</div>
+                      <KButton
+                        appearance="basic-link"
+                        data-test="less-details-button"
+                        @click="showingMoreDetails = false"
+                      >
+                        {{ lessDetailsButton$() }}
+                      </KButton>
+                    </template>
+                    <template v-else>
+                      <div>
+                        {{ infoText }}
+                      </div>
+                      <KButton
+                        appearance="basic-link"
+                        data-test="more-details-button"
+                        @click="showingMoreDetails = true"
+                      >
+                        {{ moreDetailsButton$() }}
+                      </KButton>
+                    </template>
+                  </template>
+                  <template v-else>
+                    {{ infoText }}
+                  </template>
+                </div>
+                <StatusChip
+                  v-if="latestSubmissionStatus"
+                  :status="latestSubmissionStatus"
+                  class="status-chip"
+                />
+              </div>
             </KTransition>
-          </div>
-          <KTextbox
-            v-model="description"
-            :disabled="!canBeEdited"
-            :invalid="description.length < 1"
-            :invalidText="descriptionRequired$()"
-            textArea
-            :label="descriptionLabel$()"
-            :maxlength="250"
-            style="width: 100%"
-            class="description-textbox"
-          />
-          <KCheckbox
-            v-if="needsReplacementConfirmation"
-            :checked="replacementConfirmed"
-            :label="confirmReplacementText$()"
-            data-test="replacement-confirmation-checkbox"
-            class="replacement-checkbox"
-            @change="onReplacementChange"
-          />
+            <Box
+              v-if="!isPublished"
+              kind="warning"
+              data-test="not-published-warning"
+            >
+              <template #title>
+                {{ notPublishedWarningTitle$() }}
+              </template>
+              <template #description>
+                {{ notPublishedWarningDescription$() }}
+              </template>
+            </Box>
+            <Box
+              v-else-if="isPublic"
+              kind="warning"
+              data-test="public-warning"
+            >
+              <template #title>
+                {{ publicWarningTitle$() }}
+              </template>
+              <template #description>
+                {{ publicWarningDescription$() }}
+              </template>
+            </Box>
+            <Box
+              v-else-if="isCurrentVersionAlreadySubmitted"
+              kind="warning"
+              data-test="already-submitted-warning"
+            >
+              <template #title>
+                {{ alreadySubmittedWarningTitle$() }}
+              </template>
+              <template #description>
+                {{ alreadySubmittedWarningDescription$() }}
+              </template>
+            </Box>
+            <div class="channel-title">
+              {{
+                channelVersion$({
+                  name: currentChannel ? currentChannel.name : '',
+                  version: currentChannel ? currentChannel.version : 0,
+                })
+              }}
+            </div>
+            <div class="metadata-line">
+              <LoadingText
+                :loading="publishedDataIsLoading"
+                :finishedLoading="publishedDataIsFinished"
+                :omitted="!detectedLanguages"
+              >
+                {{ detectedLanguages }}
+              </LoadingText>
+            </div>
+            <div class="metadata-line">
+              <LoadingText
+                :loading="publishedDataIsLoading"
+                :finishedLoading="publishedDataIsFinished"
+                :omitted="!detectedCategories"
+              >
+                {{ detectedCategories }}
+              </LoadingText>
+            </div>
+            <div class="country-area">
+              <KTransition kind="component-fade-out-in">
+                <div
+                  v-if="latestSubmissionIsLoading"
+                  class="loader-wrapper"
+                >
+                  <KCircularLoader disableDefaultTransition />
+                </div>
+                <CountryField
+                  v-else-if="latestSubmissionIsFinished"
+                  v-model="countries"
+                  class="country-field"
+                  :disabled="!canBeEdited"
+                  :label="countryLabel$()"
+                  fullWidth
+                  :hide-details="true"
+                />
+              </KTransition>
+            </div>
+            <KTextbox
+              v-model="description"
+              :disabled="!canBeEdited"
+              :invalid="description.length < 1"
+              :invalidText="descriptionRequired$()"
+              textArea
+              :label="descriptionLabel$()"
+              :maxlength="250"
+              style="width: 100%"
+              class="description-textbox"
+            />
+            <KCheckbox
+              v-if="needsReplacementConfirmation"
+              :checked="replacementConfirmed"
+              :label="confirmReplacementText$()"
+              data-test="replacement-confirmation-checkbox"
+              class="replacement-checkbox"
+              @change="onReplacementChange"
+            />
+          </template>
         </div>
       </template>
 
       <template #bottomNavigation>
-        <div class="footer">
+        <div
+          v-if="!isPublishing"
+          class="footer"
+        >
           <KButton
             data-test="cancel-button"
             @click="$emit('close')"
@@ -237,8 +201,9 @@
 
 <script>
 
-  import { computed, getCurrentInstance, ref, watch } from 'vue';
+  import { computed, getCurrentInstance, onUnmounted, ref, watch } from 'vue';
   import { themeTokens, themePalette } from 'kolibri-design-system/lib/styles/theme';
+  import { liveQuery } from 'dexie';
 
   import camelCase from 'lodash/camelCase';
 
@@ -257,10 +222,6 @@
   import CountryField from 'shared/views/form/CountryField';
   import LanguagesMap from 'shared/leUtils/Languages';
   import { CategoriesLookup, CommunityLibraryStatus } from 'shared/constants';
-<<<<<<< HEAD
-  import { CommunityLibrarySubmission, Channel } from 'shared/data/resources';
-=======
->>>>>>> 434f3752
 
   export default {
     name: 'SubmitToCommunityLibrarySidePanel',
@@ -307,11 +268,8 @@
         submittedSnackbar$,
         errorSnackbar$,
         submittingSnackbar$,
-<<<<<<< HEAD
         publishingMessage$,
-=======
         confirmReplacementText$,
->>>>>>> 434f3752
       } = communityChannelsStrings;
 
       const annotationColor = computed(() => tokensTheme.annotation);
@@ -320,30 +278,69 @@
       const showingMoreDetails = ref(false);
       const countries = ref([]);
       const description = ref('');
-<<<<<<< HEAD
       const isPublishing = ref(Boolean(props.channel.publishing));
       const currentChannelVersion = ref(props.channel.version);
-
-      let publishPollId = null;
-      function startPublishPolling() {
-        if (publishPollId || !isPublishing.value) return;
-        publishPollId = setInterval(() => {
-          Channel.fetchModel(props.channel.id).then(ch => {
-            if (ch) {
-              isPublishing.value = Boolean(ch.publishing);
-              if (!isPublishing.value) {
-                currentChannelVersion.value = ch.version;
-                clearInterval(publishPollId);
-                publishPollId = null;
-              }
+      const replacementConfirmed = ref(false);
+
+      // Monitor publishing completion using liveQuery to watch channel's publishing property
+      let publishSubscription = null;
+      let publishTimeout = null;
+
+      function startPublishMonitoring() {
+        if (publishSubscription || !isPublishing.value) return;
+
+        if (!Channel.table || !Channel.table.get) return;
+
+        const observable = liveQuery(() => {
+          return Channel.table.get(props.channel.id);
+        });
+
+        publishSubscription = observable.subscribe({
+          next: async channel => {
+            if (channel && !channel.publishing) {
+              stopPublishMonitoring();
+              isPublishing.value = false;
+              currentChannelVersion.value = channel.version;
+              await store.dispatch('channel/loadChannel', props.channel.id);
             }
-          });
-        }, 2000);
+          },
+        });
+
+        publishTimeout = setTimeout(() => {
+          stopPublishMonitoring();
+        }, 300000);
       }
-      if (isPublishing.value) startPublishPolling();
-=======
-      const replacementConfirmed = ref(false);
->>>>>>> 434f3752
+
+      function stopPublishMonitoring() {
+        if (publishSubscription) {
+          publishSubscription.unsubscribe();
+          publishSubscription = null;
+        }
+        if (publishTimeout) {
+          clearTimeout(publishTimeout);
+          publishTimeout = null;
+        }
+      }
+
+      if (isPublishing.value) {
+        startPublishMonitoring();
+      }
+
+      watch(
+        () => currentChannel.value?.publishing,
+        (newPublishing, oldPublishing) => {
+          isPublishing.value = Boolean(newPublishing);
+          if (newPublishing && !oldPublishing) {
+            startPublishMonitoring();
+          } else if (!newPublishing && oldPublishing) {
+            stopPublishMonitoring();
+          }
+        },
+      );
+
+      onUnmounted(() => {
+        stopPublishMonitoring();
+      });
 
       const {
         isLoading: latestSubmissionIsLoading,
@@ -412,28 +409,11 @@
       const isPublic = computed(() => currentChannel.value?.public);
       const isCurrentVersionAlreadySubmitted = computed(() => {
         if (!latestSubmissionData.value) return false;
-<<<<<<< HEAD
         return latestSubmissionData.value.channel_version === currentChannelVersion.value;
       });
 
       const canBeEdited = computed(() => {
         if (isPublishing.value) return false;
-        return isPublished.value && !isPublic.value && !isCurrentVersionAlreadySubmitted.value;
-      });
-
-      const canBeSubmitted = computed(() => {
-        return (
-          canBeEdited.value &&
-          !isPublishing.value &&
-          publishedDataIsFinished.value &&
-          description.value.length >= 1
-        );
-      });
-=======
-        return latestSubmissionData.value.channel_version === currentChannel.value?.version;
-      });
-
-      const canBeEdited = computed(() => {
         if (isCurrentVersionAlreadySubmitted.value) {
           return false;
         }
@@ -452,6 +432,7 @@
       });
 
       const canBeSubmitted = computed(() => {
+        if (isPublishing.value) return false;
         const baseCondition =
           canBeEdited.value && publishedDataIsFinished.value && description.value.length >= 1;
 
@@ -461,7 +442,6 @@
 
         return baseCondition;
       });
->>>>>>> 434f3752
 
       const {
         isLoading: publishedDataIsLoading,
@@ -474,7 +454,10 @@
         () => currentChannel.value?.publishing,
         async (isPublishing, wasPublishing) => {
           if (wasPublishing === true && isPublishing === false && props.channel.id) {
-            await Channel.fetchModel(props.channel.id);
+            const ch = await Channel.fetchModel(props.channel.id);
+            if (ch) {
+              currentChannelVersion.value = ch.version;
+            }
             await store.dispatch('channel/loadChannel', props.channel.id);
           }
         },
@@ -483,11 +466,7 @@
       const latestPublishedData = computed(() => {
         if (!publishedData.value) return undefined;
 
-<<<<<<< HEAD
         return publishedData.value[currentChannelVersion.value];
-=======
-        return publishedData.value[currentChannel.value?.version];
->>>>>>> 434f3752
       });
 
       const detectedLanguages = computed(() => {
@@ -614,12 +593,9 @@
         alreadySubmittedWarningDescription$,
         submitButton$,
         cancelAction$,
-<<<<<<< HEAD
         isPublishing,
         publishingMessage$,
-=======
         confirmReplacementText$,
->>>>>>> 434f3752
       };
     },
     props: {
@@ -709,23 +685,21 @@
     max-width: 100%;
   }
 
-<<<<<<< HEAD
   .publishing-loader {
-    position: static;
     display: flex;
+    flex-direction: column;
+    gap: 16px;
     align-items: center;
     justify-content: center;
-    width: max-content;
-    margin: 0 auto;
+    width: 100%;
+    padding: 48px 0;
   }
 
   .publishing-text {
     font-size: 14px;
-  }
-
-  .publishing-loader > *:first-child {
-    margin-right: 2px;
-=======
+    color: v-bind('infoTextColor');
+  }
+
   .info-section {
     display: flex;
     flex-direction: column;
@@ -744,7 +718,6 @@
 
   .replacement-checkbox {
     margin-top: 8px;
->>>>>>> 434f3752
   }
 
 </style>