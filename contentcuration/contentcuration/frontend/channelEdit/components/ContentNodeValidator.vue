--- conflicted
+++ resolved
@@ -9,11 +9,7 @@
   <span v-else-if="error" class="mx-2">
     <VTooltip bottom lazy>
       <template #activator="{ on }">
-<<<<<<< HEAD
-        <VIconWrapper color="red" v-on="on">
-=======
-        <Icon :color="$themePalette.red.v_1100" v-on="on">
->>>>>>> 75fb5b52
+        <VIconWrapper :color="$themePalette.red.v_1100" v-on="on">
           error
         </VIconWrapper>
       </template>
@@ -23,11 +19,7 @@
   <span v-else-if="warning" class="mx-2">
     <VTooltip bottom lazy>
       <template #activator="{ on }">
-<<<<<<< HEAD
-        <VIconWrapper color="amber" v-on="on">
-=======
-        <Icon :color="$themePalette.yellow.v_1100" v-on="on">
->>>>>>> 75fb5b52
+        <VIconWrapper :color="$themePalette.yellow.v_1100" v-on="on">
           warning
         </VIconWrapper>
       </template>
