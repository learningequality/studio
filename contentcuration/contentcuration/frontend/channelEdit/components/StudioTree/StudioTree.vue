--- conflicted
+++ resolved
@@ -120,7 +120,6 @@
                         size="15"
                         width="2"
                       />
-<<<<<<< HEAD
                       <VMenu
                         v-else
                         offset-y
@@ -137,25 +136,6 @@
                         </template>
                         <ContentNodeOptions :nodeId="nodeId" />
                       </VMenu>
-=======
-                      <div v-if="allowEditing && !loading && !copying" class="mr-2 topic-menu">
-                        <VMenu
-                          offset-y
-                          right
-                          data-test="editMenu"
-                        >
-                          <template #activator="{ on }">
-                            <IconButton
-                              icon="optionsVertical"
-                              :text="$tr('optionsTooltip')"
-                              v-on="on"
-                              @click.stop
-                            />
-                          </template>
-                          <ContentNodeOptions :nodeId="nodeId" />
-                        </VMenu>
-                      </div>
->>>>>>> 70d6439b
                     </VFlex>
                     <ContentNodeContextMenu
                       v-if="allowEditing && !copying"
