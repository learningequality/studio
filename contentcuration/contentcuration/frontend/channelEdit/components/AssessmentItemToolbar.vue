<template>

  <VLayout justify-end>
    <VFlex
      v-for="(action, idx) in iconActions"
      :key="`${action}-${idx}`"
      class="toolbar-item"
    >
      <VTooltip top>
        <template slot="activator" slot-scope="{ on }">
          <VBtn
            icon
            :disabled="!isIconClickable(action)"
            :data-test="`toolbarIcon-${action}`"
            v-on="on"
            @click="clickItem(action)"
          >
            <Icon :color="iconColor(action)">
              {{ config[action].icon }}
            </Icon>
          </VBtn>
        </template>
        <span>{{ config[action].label }}</span>
      </VTooltip>
    </VFlex>

    <VFlex
      v-if="displayMenu"
      class="toolbar-item"
    >
      <VMenu
        bottom
        left
      >
        <template slot="activator" slot-scope="{ on }">
          <VBtn
            icon
            v-on="on"
          >
            <Icon color="grey darken-1">
              more_vert
            </Icon>
          </VBtn>
        </template>

        <VList
          v-for="(action, idx) in menuActions"
          :key="idx"
        >
          <VListTile
            :data-test="`toolbarMenuItem-${action}`"
            @click="clickItem(action)"
          >
            <VListTileTitle>{{ config[action].label }}</VListTileTitle>
          </VListTile>
        </VList>
      </VMenu>
    </VFlex>
  </VLayout>

</template>

<script>

  import { AssessmentItemToolbarActions } from '../constants';

  const configItemToAction = item => {
    if (Array.isArray(item)) {
      return item[0];
    } else {
      return item;
    }
  };

  const isConfigItemCollapsible = item => {
    return Array.isArray(item) && item.length === 2 && item[1].collapse === true;
  };

  const AnalyticsActionMap = {
    [AssessmentItemToolbarActions.EDIT_ITEM]: 'Open',
    [AssessmentItemToolbarActions.MOVE_ITEM_UP]: 'Move up',
    [AssessmentItemToolbarActions.MOVE_ITEM_DOWN]: 'Move down',
    [AssessmentItemToolbarActions.DELETE_ITEM]: 'Remove',
    [AssessmentItemToolbarActions.ADD_ITEM_ABOVE]: 'Add',
    [AssessmentItemToolbarActions.ADD_ITEM_BELOW]: 'Add',
  };

  export default {
    name: 'AssessmentItemToolbar',
    props: {
      /*
        An array of AssessmentItemToolbarActions
        [
          AssessmentItemToolbarActions.ADD_ITEM_ABOVE,
          AssessmentItemToolbarActions.DELETE_ITEM
        ]

        If you need collapse control, you an add a configuration
        object to an item:

        [
          [ AssessmentItemToolbarActions.ADD_ITEM_BELOW, { collapse: true }],
          AssessmentItemToolbarActions.DELETE_ITEM,
          [ AssessmentItemToolbarActions.DELETE_ITEM, { collapse: false }]
        ]
        (last two items are equivalent)

        `collapse` - if `true`, the action icon will be moved to menu items
                     in collapsed mode, otherwise it'll stay in icons section
                     of a toolbar

        Note:
          ADD_ITEM_ABOVE and ADD_ITEM_BELOW action icons are currently
          not supported. These actions can be rendered only within menu.
      */
      iconActionsConfig: {
        type: Array,
      },
      displayMenu: {
        type: Boolean,
        default: false,
      },
      /*
        Action items to be rendered in menu if menu displayed.
        Example:
        [
          AssessmentItemToolbarActions.ADD_ITEM_ABOVE,
          AssessmentItemToolbarActions.ADD_ITEM_BELOW,
          AssessmentItemToolbarActions.DELETE_ITEM
        ]
      */
      menuActionsConfig: {
        type: Array,
      },
      collapse: {
        type: Boolean,
        default: false,
      },
      canEdit: {
        type: Boolean,
        default: true,
      },
      canMoveUp: {
        type: Boolean,
        default: true,
      },
      canMoveDown: {
        type: Boolean,
        default: true,
      },
      itemLabel: {
        type: String,
        default: 'item',
      },
      analyticsLabel: {
        type: String,
        default: null,
      },
    },
    computed: {
      config() {
        return {
          [AssessmentItemToolbarActions.EDIT_ITEM]: {
            icon: 'edit',
            label: this.$tr('toolbarLabelEdit'),
          },
          [AssessmentItemToolbarActions.MOVE_ITEM_UP]: {
            icon: 'keyboard_arrow_up',
            label: this.$tr('toolbarLabelMoveUp'),
          },
          [AssessmentItemToolbarActions.MOVE_ITEM_DOWN]: {
            icon: 'keyboard_arrow_down',
            label: this.$tr('toolbarLabelMoveDown'),
          },
          [AssessmentItemToolbarActions.DELETE_ITEM]: {
            icon: 'close',
            label: this.$tr('toolbarLabelDelete'),
          },
          [AssessmentItemToolbarActions.ADD_ITEM_ABOVE]: {
            icon: null,
            label: this.$tr('toolbarLabelAddAbove', { itemLabel: this.itemLabel }),
          },
          [AssessmentItemToolbarActions.ADD_ITEM_BELOW]: {
            icon: null,
            label: this.$tr('toolbarLabelAddBelow', { itemLabel: this.itemLabel }),
          },
        };
      },
      // return an array of AssessmentItemToolbarActions
      // to be rendered as icons
      iconActions() {
        if (!this.iconActionsConfig) {
          return [];
        }

        // collapse configuration of items can be ignored outside of collapse mode
        if (!this.collapse) {
          return this.iconActionsConfig.map(item => configItemToAction(item));
        }

        return this.iconActionsConfig
          .filter(item => !isConfigItemCollapsible(item))
          .map(item => configItemToAction(item));
      },
      // return an array of AssessmentItemToolbarActions
      // to be rendered as menu items
      menuActions() {
        if (!this.collapse) {
          return this.menuActionsConfig;
        }

        let collapsedIconActions = [];

        if (this.iconActionsConfig) {
          collapsedIconActions = this.iconActionsConfig
            .filter(item => isConfigItemCollapsible(item))
            .map(item => configItemToAction(item));

          if (!this.canEdit) {
            collapsedIconActions = collapsedIconActions.filter(
              action => action !== AssessmentItemToolbarActions.EDIT_ITEM
            );
          }

          if (!this.canMoveUp) {
            collapsedIconActions = collapsedIconActions.filter(
              action => action !== AssessmentItemToolbarActions.MOVE_ITEM_UP
            );
          }

          if (!this.canMoveDown) {
            collapsedIconActions = collapsedIconActions.filter(
              action => action !== AssessmentItemToolbarActions.MOVE_ITEM_DOWN
            );
          }
        }

        return [...collapsedIconActions, ...this.menuActionsConfig];
      },
    },
    methods: {
      isIconClickable(action) {
        if (action === AssessmentItemToolbarActions.EDIT_ITEM && !this.canEdit) {
          return false;
        }

        if (action === AssessmentItemToolbarActions.MOVE_ITEM_UP && !this.canMoveUp) {
          return false;
        }

        if (action === AssessmentItemToolbarActions.MOVE_ITEM_DOWN && !this.canMoveDown) {
          return false;
        }

        return true;
      },
      iconColor(action) {
        switch (action) {
          case AssessmentItemToolbarActions.EDIT_ITEM:
            if (this.canEdit) {
              return 'grey darken-1';
            } else {
              return 'grey lighten-2';
            }

          case AssessmentItemToolbarActions.MOVE_ITEM_UP:
            if (this.canMoveUp) {
              return 'grey darken-1';
            } else {
              return 'grey lighten-2';
            }

          case AssessmentItemToolbarActions.MOVE_ITEM_DOWN:
            if (this.canMoveDown) {
              return 'grey darken-1';
            } else {
              return 'grey lighten-2';
            }

          default:
            return 'grey darken-1';
        }
      },
      clickItem(action) {
        this.$emit('click', action);
<<<<<<< HEAD
        this.trackAnalyticsEvent(action);
      },
      trackAnalyticsEvent(action) {
        const analyticsAction = AnalyticsActionMap[action];
        if (analyticsAction && this.analyticsLabel) {
          this.$analytics.trackAction(`exercise_editor`, analyticsAction, {
            eventLabel: this.analyticsLabel,
          });
        }
=======
        document.querySelectorAll('.v-tooltip__content').forEach(tooltip => {
          tooltip.style.display = 'none';
        });
>>>>>>> 44518a3f
      },
    },
    $trs: {
      toolbarLabelEdit: 'Edit',
      toolbarLabelMoveUp: 'Move up',
      toolbarLabelMoveDown: 'Move down',
      toolbarLabelDelete: 'Delete',
      toolbarLabelAddAbove: 'Add {itemLabel} above',
      toolbarLabelAddBelow: 'Add {itemLabel} below',
    },
  };

</script>

<style lang="less" scoped>

  .toolbar-item {
    max-width: 50px;
  }

</style><|MERGE_RESOLUTION|>--- conflicted
+++ resolved
@@ -283,7 +283,9 @@
       },
       clickItem(action) {
         this.$emit('click', action);
-<<<<<<< HEAD
+        document.querySelectorAll('.v-tooltip__content').forEach(tooltip => {
+          tooltip.style.display = 'none';
+        });
         this.trackAnalyticsEvent(action);
       },
       trackAnalyticsEvent(action) {
@@ -293,11 +295,6 @@
             eventLabel: this.analyticsLabel,
           });
         }
-=======
-        document.querySelectorAll('.v-tooltip__content').forEach(tooltip => {
-          tooltip.style.display = 'none';
-        });
->>>>>>> 44518a3f
       },
     },
     $trs: {
