<template>

  <VList>
<<<<<<< HEAD
    <VListTile :to="viewLink" target="_blank" @click="track('Edit')">
=======
    <VListTile :href="viewLink" target="_blank">
>>>>>>> 44518a3f
      <VListTileTitle>{{ $tr('goToOriginalLocation') }}</VListTileTitle>
    </VListTile>
    <VListTile v-if="!legacyNode(nodeId)" @click="duplicateNode()">
      <VListTileTitle>{{ $tr('makeACopy') }}</VListTileTitle>
    </VListTile>
    <VListTile v-if="canEdit" @click.stop="calculateMoveNodes">
      <VListTileTitle>{{ $tr('moveTo') }}</VListTileTitle>
      <MoveModal v-if="moveModalOpen" ref="moveModal" v-model="moveModalOpen" @target="moveNodes" />
    </VListTile>
    <VListTile @click="removeNode()">
      <VListTileTitle>{{ $tr('remove') }}</VListTileTitle>
    </VListTile>
  </VList>

</template>

<script>

  import { mapActions, mapGetters } from 'vuex';
  import { RouterNames } from '../../constants';
  import MoveModal from '../move/MoveModal';
  import { withChangeTracker } from 'shared/data/changes';

  export default {
    name: 'ContentNodeOptions',
    components: {
      MoveModal,
    },
    props: {
      nodeId: {
        type: String,
        required: true,
      },
      ancestorId: {
        type: String,
        default: null,
      },
    },
    data() {
      return {
        moveModalOpen: false,
        newTrees: [],
        legacyTrees: [],
      };
    },
    computed: {
      ...mapGetters('channel', ['getChannel']),
      ...mapGetters('clipboard', ['getClipboardNodeForRender', 'getMoveTrees', 'legacyNode']),
      node() {
        return this.getClipboardNodeForRender(this.nodeId, this.ancestorId);
      },
      channelId() {
        return this.node.channel_id;
      },
      viewLink() {
        const channelURI = window.Urls.channel(this.channelId);
        const sourceNode = this.$router.resolve({
          name: RouterNames.TREE_VIEW,
          params: {
            nodeId: this.node.parent,
            detailNodeId: this.node.id,
          },
        });
        return `${channelURI}${sourceNode.href}`;
      },
      canEdit() {
        return this.getChannel(this.channelId) && this.getChannel(this.channelId).edit;
      },
    },
    methods: {
      ...mapActions(['showSnackbar']),
      ...mapActions('clipboard', ['copy', 'deleteClipboardNode', 'moveClipboardNodes']),
      calculateMoveNodes() {
        const trees = this.getMoveTrees(this.clipboardRootId);

        this.legacyTrees = trees.legacyTrees;

        this.newTrees = trees.newTrees;

        if (this.legacyTrees.length || this.newTrees.length) {
          this.moveModalOpen = true;
        }

        this.track('Move');
      },
      moveNodes(target) {
        this.moveClipboardNodes({
          legacyTrees: this.legacyTrees,
          newTrees: this.newTrees,
          target,
        }).then(this.$refs.moveModal.moveComplete);
      },
      removeNode: withChangeTracker(function(changeTracker) {
        this.track('Delete');
        this.showSnackbar({
          duration: null,
          text: this.$tr('removingItems', { count: 1 }),
          actionText: this.$tr('cancel'),
          actionCallback: () => changeTracker.revert(),
        });

        return this.deleteClipboardNode({
          clipboardNodeId: this.nodeId,
          ancestorId: this.ancestorId,
        }).then(() => {
          return this.showSnackbar({
            text: this.$tr('removedFromClipboard'),
            actionText: this.$tr('undo'),
            actionCallback: () => changeTracker.revert(),
          });
        });
      }),
      duplicateNode: withChangeTracker(function(changeTracker) {
        this.track('Copy');
        this.showSnackbar({
          duration: null,
          text: this.$tr('creatingCopies'),
          actionText: this.$tr('cancel'),
          actionCallback: () => changeTracker.revert(),
        });

        return this.copy({
          node_id: this.node.node_id,
          channel_id: this.node.channel_id,
        }).then(() => {
          return this.showSnackbar({
            text: this.$tr('copiedItemsToClipboard'),
            actionText: this.$tr('undo'),
            actionCallback: () => changeTracker.revert(),
          });
        });
      }),
      track(label) {
        this.$analytics.trackClick('clipboard_options', label);
      },
    },
    $trs: {
      goToOriginalLocation: 'Go to original location',
      makeACopy: 'Make a copy',
      moveTo: 'Move to...',
      remove: 'Delete',
      undo: 'Undo',
      cancel: 'Cancel',
      creatingCopies: 'Copying in clipboard...',
      copiedItemsToClipboard: 'Copied in clipboard',
      removingItems: 'Deleting from clipboard...',
      removedFromClipboard: 'Deleted from clipboard',
    },
  };

</script>

<style scoped>

</style><|MERGE_RESOLUTION|>--- conflicted
+++ resolved
@@ -1,11 +1,7 @@
 <template>
 
   <VList>
-<<<<<<< HEAD
-    <VListTile :to="viewLink" target="_blank" @click="track('Edit')">
-=======
-    <VListTile :href="viewLink" target="_blank">
->>>>>>> 44518a3f
+    <VListTile :href="viewLink" target="_blank" @click="track('Edit')">
       <VListTileTitle>{{ $tr('goToOriginalLocation') }}</VListTileTitle>
     </VListTile>
     <VListTile v-if="!legacyNode(nodeId)" @click="duplicateNode()">
