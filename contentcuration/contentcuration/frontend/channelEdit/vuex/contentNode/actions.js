--- conflicted
+++ resolved
@@ -35,11 +35,7 @@
 }
 
 /* CONTENTNODE EDITOR ACTIONS */
-<<<<<<< HEAD
-export function createContentNode(context, { parent, data }) {
-=======
-export function createContentNode(context, { parent, kind = 'topic' } = {}) {
->>>>>>> 20f139e7
+export function createContentNode(context, { parent, kind = 'topic', data }) {
   const session = context.rootState.session;
   const contentNodeData = {
     title: '',
