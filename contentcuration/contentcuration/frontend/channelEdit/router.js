import VueRouter from 'vue-router';
import { RouteNames } from './constants';
import TreeView from './views/TreeView';
import StagingTreePage from './pages/StagingTreePage';
import store from './store';
import AddPreviousStepsPage from './pages/AddPreviousStepsPage';
import AddNextStepsPage from './pages/AddNextStepsPage';
import TrashModal from './views/trash/TrashModal';
import SearchOrBrowseWindow from './views/ImportFromChannels/SearchOrBrowseWindow';
import ReviewSelectionsPage from './views/ImportFromChannels/ReviewSelectionsPage';
import EditModal from './components/edit/EditModal';
import ChannelDetailsModal from 'shared/views/channel/ChannelDetailsModal';
import ChannelModal from 'shared/views/channel/ChannelModal';
<<<<<<< HEAD
import DevHarness from 'shared/views/TipTapEditor/TipTapEditor/DevHarness.vue';
=======
>>>>>>> 145ad746
import { RouteNames as ChannelRouteNames } from 'frontend/channelList/constants';

const router = new VueRouter({
  routes: [
    {
<<<<<<< HEAD
      path: '/editor-dev',
      name: 'TipTapEditorDev',
      component: DevHarness,
    },
    {
=======
>>>>>>> 145ad746
      name: RouteNames.TREE_ROOT_VIEW,
      path: '/',
      beforeEnter: (to, from, next) => {
        return store.dispatch('currentChannel/loadChannel').then(channel => {
          if (channel) {
            const nodeId = channel.root_id;
            return next({
              name: RouteNames.TREE_VIEW,
              params: {
                nodeId,
              },
              replace: true,
            });
          }
        });
      },
    },
    {
      name: RouteNames.IMPORT_FROM_CHANNELS_BROWSE,
      path: '/import/:destNodeId/browse/:channelId?/:nodeId?',
      component: SearchOrBrowseWindow,
      props: true,
      beforeEnter: (to, from, next) => {
        const promises = [
          // search recommendations require ancestors to be loaded
          store.dispatch('contentNode/loadAncestors', { id: to.params.destNodeId }),
        ];

        if (!store.getters['currentChannel/currentChannel']) {
          // ensure the current channel is loaded, in case of hard refresh on this route.
          // alternatively, the page could be reactive to this getter's value, although that doesn't
          // seem to work properly
          promises.push(store.dispatch('currentChannel/loadChannel'));
        }

        return Promise.all(promises).then(() => next());
      },
    },
    {
      name: RouteNames.IMPORT_FROM_CHANNELS_SEARCH,
      path: '/import/:destNodeId/search/:searchTerm',
      component: SearchOrBrowseWindow,
      props: true,
    },
    {
      name: RouteNames.IMPORT_FROM_CHANNELS_REVIEW,
      path: '/import/:destNodeId/review',
      component: ReviewSelectionsPage,
      props: true,
    },
    // Redirect to staging URL with root node ID
    {
      name: RouteNames.STAGING_TREE_VIEW_REDIRECT,
      path: '/staging',
      beforeEnter: (to, from, next) => {
        return store.dispatch('currentChannel/loadChannel').then(channel => {
          return next({
            name: RouteNames.STAGING_TREE_VIEW,
            params: {
              nodeId: channel.staging_root_id || '',
            },
            replace: true,
          });
        });
      },
    },
    {
      name: RouteNames.STAGING_TREE_VIEW,
      path: '/staging/:nodeId/:detailNodeId?',
      props: true,
      component: StagingTreePage,
    },
    {
      name: RouteNames.ADD_PREVIOUS_STEPS,
      path: '/:nodeId/:detailNodeId?/details/:detailNodeIds/previous-steps/:targetNodeId',
      props: true,
      component: AddPreviousStepsPage,
      beforeEnter: (to, from, next) => {
        const { targetNodeId } = to.params;
        const promises = [
          store.dispatch('currentChannel/loadChannel'),
          store.dispatch('contentNode/loadRelatedResources', targetNodeId),
        ];

        return Promise.all(promises)
          .catch(error => {
            throw new Error(error);
          })
          .then(() => next());
      },
    },
    {
      name: RouteNames.ADD_NEXT_STEPS,
      path: '/:nodeId/:detailNodeId?/details/:detailNodeIds/next-steps/:targetNodeId',
      props: true,
      component: AddNextStepsPage,
      beforeEnter: (to, from, next) => {
        const { targetNodeId } = to.params;
        const promises = [
          store.dispatch('currentChannel/loadChannel'),
          store.dispatch('contentNode/loadRelatedResources', targetNodeId),
        ];

        return Promise.all(promises)
          .catch(error => {
            throw new Error(error);
          })
          .then(() => next());
      },
    },
    {
      name: RouteNames.TRASH,
      path: '/:nodeId/:detailNodeId?/trash',
      component: TrashModal,
      props: true,
      beforeEnter: (to, from, next) => {
        return store
          .dispatch('currentChannel/loadChannel')
          .catch(error => {
            throw new Error(error);
          })
          .then(() => next());
      },
    },
    {
      name: ChannelRouteNames.CHANNEL_DETAILS,
      path: '/:nodeId/:detailNodeId?/channel/:channelId/details',
      component: ChannelDetailsModal,
      props: true,
      beforeEnter: (to, from, next) => {
        return store
          .dispatch('currentChannel/loadChannel')
          .catch(error => {
            throw new Error(error);
          })
          .then(() => next());
      },
    },
    {
      name: ChannelRouteNames.CHANNEL_EDIT,
      path: '/:nodeId/:detailNodeId?/channel/:channelId/:tab',
      component: ChannelModal,
      props: true,
      beforeEnter: (to, from, next) => {
        return store
          .dispatch('currentChannel/loadChannel')
          .catch(error => {
            throw new Error(error);
          })
          .then(() => next());
      },
    },
    {
      name: RouteNames.CONTENTNODE_DETAILS,
      path: '/:nodeId/:detailNodeId?/details/:detailNodeIds/:tab?/:targetNodeId?',
      props: true,
      component: EditModal,
      beforeEnter: (to, from, next) => {
        return store
          .dispatch('currentChannel/loadChannel')
          .catch(error => {
            throw new Error(error);
          })
          .then(() => next());
      },
    },
    {
      name: RouteNames.ADD_TOPICS,
      path: '/:nodeId/:detailNodeId?/topics/:detailNodeIds/:tab?',
      props: true,
      component: EditModal,
      beforeEnter: (to, from, next) => {
        return store
          .dispatch('currentChannel/loadChannel')
          .catch(error => {
            throw new Error(error);
          })
          .then(() => next());
      },
    },
    {
      name: RouteNames.ADD_EXERCISE,
      path: '/:nodeId/:detailNodeId?/exercise/:detailNodeIds/:tab?',
      props: true,
      component: EditModal,
      beforeEnter: (to, from, next) => {
        return store
          .dispatch('currentChannel/loadChannel')
          .catch(error => {
            throw new Error(error);
          })
          .then(() => next());
      },
    },
    {
      name: RouteNames.UPLOAD_FILES,
      path: '/:nodeId/:detailNodeId?/upload/:detailNodeIds?/:tab?',
      props: true,
      component: EditModal,
      beforeEnter: (to, from, next) => {
        return store
          .dispatch('currentChannel/loadChannel')
          .catch(error => {
            throw new Error(error);
          })
          .then(() => next());
      },
    },
    {
      name: RouteNames.ORIGINAL_SOURCE_NODE_IN_TREE_VIEW,
      path: '/originalSourceNode/:originalSourceNodeId',
      beforeEnter: (to, from, next) => {
        return store
          .dispatch('contentNode/loadContentNodeByNodeId', to.params.originalSourceNodeId)
          .then(node => {
            next({
              name: RouteNames.TREE_VIEW,
              params: {
                nodeId: node.parent,
                detailNodeId: node.id,
              },
            });
          });
      },
    },
    {
      name: RouteNames.TREE_VIEW,
      path: '/:nodeId/:detailNodeId?',
      props: true,
      component: TreeView,
      beforeEnter: (to, from, next) => {
        return store
          .dispatch('currentChannel/loadChannel')
          .catch(error => {
            throw new Error(error);
          })
          .then(() => next());
      },
    },
  ],
});

export default router;<|MERGE_RESOLUTION|>--- conflicted
+++ resolved
@@ -11,23 +11,11 @@
 import EditModal from './components/edit/EditModal';
 import ChannelDetailsModal from 'shared/views/channel/ChannelDetailsModal';
 import ChannelModal from 'shared/views/channel/ChannelModal';
-<<<<<<< HEAD
-import DevHarness from 'shared/views/TipTapEditor/TipTapEditor/DevHarness.vue';
-=======
->>>>>>> 145ad746
 import { RouteNames as ChannelRouteNames } from 'frontend/channelList/constants';
 
 const router = new VueRouter({
   routes: [
     {
-<<<<<<< HEAD
-      path: '/editor-dev',
-      name: 'TipTapEditorDev',
-      component: DevHarness,
-    },
-    {
-=======
->>>>>>> 145ad746
       name: RouteNames.TREE_ROOT_VIEW,
       path: '/',
       beforeEnter: (to, from, next) => {
