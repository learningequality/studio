--- conflicted
+++ resolved
@@ -404,14 +404,9 @@
     class Meta:
         list_serializer_class = CustomListSerializer
         model = ContentNode
-<<<<<<< HEAD
-        fields = ('title', 'changed', 'id', 'description', 'sort_order','author', 'original_node', 'cloned_source', 'original_channel',
-                 'copyright_holder', 'license', 'kind', 'children', 'parent', 'content_id','associated_presets', 'descendants',
-                 'ancestors', 'tags', 'files', 'metadata', 'created', 'modified', 'published', 'extra_fields', 'assessment_items')
-=======
         fields = ('title', 'changed', 'id', 'description', 'sort_order','author', 'original_node', 'cloned_source', 'original_channel','original_source_node_id', 'source_node_id', 'node_id',
                  'copyright_holder', 'license', 'kind', 'children', 'parent', 'content_id','associated_presets', 'valid', 'original_channel_id', 'source_channel_id',
-                 'ancestors', 'tags', 'files', 'metadata', 'created', 'modified', 'published', 'extra_fields', 'assessment_items', 'source_id', 'source_domain')
+                 'descendants', 'ancestors', 'tags', 'files', 'metadata', 'created', 'modified', 'published', 'extra_fields', 'assessment_items', 'source_id', 'source_domain')
 
 class RootNodeSerializer(serializers.ModelSerializer):
     children = serializers.PrimaryKeyRelatedField(many=True, read_only=True)
@@ -437,8 +432,6 @@
         model = ContentNode
         fields = ('title', 'id', 'kind', 'children', 'metadata', 'channel_name')
 
->>>>>>> f49c0b45
-
 class ChannelSerializer(serializers.ModelSerializer):
     has_changed = serializers.SerializerMethodField('check_for_changes')
     main_tree = RootNodeSerializer(read_only=True)
