--- conflicted
+++ resolved
@@ -7,11 +7,7 @@
 from django.core.files import File as DjFile
 from django.db import transaction
 from django.db.models import Q, Max
-<<<<<<< HEAD
 from le_utils.constants import licenses
-=======
-from pressurecooker.encodings import encode_file_to_base64
->>>>>>> 4e39e42f
 from django.utils.translation import ugettext as _
 from rest_framework import serializers
 from rest_framework.exceptions import ValidationError
