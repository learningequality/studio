--- conflicted
+++ resolved
@@ -48,7 +48,7 @@
 
     class Meta:
         model = FormatPreset
-        fields = ('id', 'name', 'readable_name', 'multi_language', 'supplementary', 'subtitle', 'order', 'kind', 'allowed_formats','associated_mimetypes', 'display')
+        fields = ('id', 'name', 'readable_name', 'multi_language', 'supplementary', 'thumbnail', 'subtitle', 'order', 'kind', 'allowed_formats','associated_mimetypes', 'display')
 
 class FileListSerializer(serializers.ListSerializer):
     def update(self, instance, validated_data):
@@ -133,28 +133,6 @@
         fields = ('id', 'checksum', 'display_name', 'file_size', 'language', 'file_on_disk', 'contentnode', 'file_format', 'preset', 'original_filename','recommended_kind', 'storage_url', 'mimetype', 'source_url')
         list_serializer_class = FileListSerializer
 
-<<<<<<< HEAD
-=======
-class FileFormatSerializer(serializers.ModelSerializer):
-    class Meta:
-        model = FileFormat
-        fields = ("__all__")
-
-class FormatPresetSerializer(serializers.ModelSerializer):
-   # files = FileSerializer(many=True, read_only=True)
-    associated_mimetypes = serializers.SerializerMethodField('retrieve_mimetypes')
-
-    def retrieve_mimetypes(self, preset):
-        mimetypes = []
-        for m in preset.allowed_formats.all():
-            mimetypes.append(m.mimetype)
-        return mimetypes
-
-    class Meta:
-        model = FormatPreset
-        fields = ('id', 'readable_name', 'multi_language', 'supplementary', 'order', 'kind', 'allowed_formats','associated_mimetypes', 'display')
-
->>>>>>> d2fae82e
 class ContentKindSerializer(serializers.ModelSerializer):
     associated_presets = serializers.SerializerMethodField('retrieve_associated_presets')
     def retrieve_associated_presets(self, kind):
