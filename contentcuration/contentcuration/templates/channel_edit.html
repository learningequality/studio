--- conflicted
+++ resolved
@@ -25,70 +25,6 @@
 		});
 	</script>
 
-<<<<<<< HEAD
-    <nav class="navbar" id="secondary-nav">
-        <ul class="nav navbar-nav navbar-left">
-            <li><a href="/channels"><span class="glyphicon glyphicon-home" aria-hidden="true"></span></a></li>
-            <!-- Collect the nav links, forms, and other content for toggling -->
-             <li class="dropdown" id="channel_select_dd_wrapper">
-                <a href="#" id="channel_selection_dropdown" class="dropdown-toggle truncate" data-toggle="dropdown" role="button" aria-haspopup="true" aria-expanded="false">
-                    {%if channel_name %}{{channel_name}}
-                    {% else %}Select a Channel...
-                    {% endif %}
-                <span class="caret"></span></a>
-                <ul class="dropdown-menu" id="channel_selection_dropdown_list">
-                  {% for channel in channel_list %}
-
-                    {% if channel.is_view_only %}
-                    <li title="{{channel.name}} (View Only)">
-                        <a href="/channels/{{channel.id}}/view" class="viewonly_channel"><div class="truncate">{{channel.name}}</div> <i>(View Only)</i></a>
-                    </li>
-                    {% else %}
-                    <li title="{{channel.name}}">
-                        <a href="/channels/{{channel.id}}/edit" class="truncate">{{channel.name}}</a>
-                    </li>
-                    {% endif %}
-                  {% empty %}
-                  <li class='default-channel-item'><em>No channels found.</em></li>
-                  {% endfor %}
-                </ul>
-            </li>
-            {% if not allow_edit %}<li class="channel_edit_label">VIEW-ONLY</li>{% endif %}
-            {% if allow_edit %}
-                {% if staging %}<li class="channel_edit_label">STAGING VERSION</li>
-                {% else %}
-                    <li id="channel_settings"><span class="glyphicon glyphicon-cog" aria-hidden="true"></span></li>
-                    <li class="channel_edit_label">EDITING</li>
-                {% endif %}
-            {% endif %}
-        </ul>
-        {% if staging %}
-            <ul class="nav navbar-nav navbar-right" id="publish">
-                <li id="channel-activate-button" class="text-center">DEPLOY CHANNEL</li>
-            </ul>
-        {% else %}
-            {% if allow_edit %}
-            <ul class="nav navbar-nav navbar-right" id="publish">
-                <!--<li id="channel-publish-button" class="text-center">Unpublish Selected</li>-->
-                <li id="publish-id">
-                    <span id="hide-if-unpublished">
-                        ID: <input type="text" id="publish_id_text" class="publish-id-text" value="{{ channel|get_value:'primary_token' }}" readonly/>
-                        <span id="publish-id-copy" class="glyphicon glyphicon-copy copy-id-btn" aria-hidden="true" title="Copy ID to clipboard"></span>
-                    </span>
-                    <!-- <span id="publish-id-help" class="glyphicon glyphicon-question-sign" aria-hidden="true" title="How do I export to Kolibri?"></span> -->
-                </li>
-                <li id="channel-publish-button" class="text-center">PUBLISH</li>
-            </ul>
-            {% endif %}
-        {% endif %}
-    </nav>
-    <div id="channel-edit-content-wrapper" {% if staging %}class="staging_channel_wrapper"{% endif %}>
-        <div id="channel-edit-sortable-boundary">
-            <div id="main-content-area" ></div>
-            <div id="queue-area" class="container pull-right"></div>
-        </div>
-    </div>
-=======
 	<nav class="navbar" id="secondary-nav">
 		<ul class="nav navbar-nav navbar-left">
 			<li><a href="/channels"><span class="glyphicon glyphicon-home" aria-hidden="true"></span></a></li>
@@ -133,7 +69,7 @@
 				<!--<li id="channel-publish-button" class="text-center">Unpublish Selected</li>-->
 				<li id="publish-id">
 					<span id="hide-if-unpublished">
-						{%trans "ID" %}: <input type="text" id="publish_id_text" class="publish-id-text" value="{{ channel_id }}" readonly/>
+						{%trans "ID" %}: <input type="text" id="publish_id_text" class="publish-id-text" value="{{ channel|get_value:'primary_token' }}" readonly/>
 						<span id="publish-id-copy" class="glyphicon glyphicon-copy copy-id-btn" aria-hidden="true" title="{%trans 'Copy ID to clipboard' %}"></span>
 					</span>
 				</li>
@@ -148,5 +84,4 @@
 			<div id="queue-area" class="container pull-right"></div>
 		</div>
 	</div>
->>>>>>> 666bde00
 {% endblock content %}