<!DOCTYPE HTML>
{% extends "base.html" %}
{% load staticfiles %}
{% load i18n %}

{% block content %}
	<script type="text/javascript" src="{% static 'js/bundles/channel_edit.js' %}"></script>

	<script>
		var channel = JSON.parse("{{ channel|escapejs}}");
		var license_list = JSON.parse("{{ license_list|escapejs}}");
		var fformats = JSON.parse("{{ fileformat_list|escapejs }}");
		var presets = JSON.parse("{{ fpreset_list|escapejs }}");
		var langs = JSON.parse("{{ langs_list|escapejs }}");
		var kinds = JSON.parse("{{ ckinds_list |escapejs }}");
		var user = JSON.parse("{{ current_user|escapejs }}");
		var preferences = JSON.parse("{{ preferences|escapejs }}");
	</script>
	<script type="text/javascript">
		var bundle = require("channel_edit");
		bundle.$(function() {
			window.channel_router = new bundle.ChannelEditRouter();
			bundle.Backbone.history.start({pushState: true, root: "{% url 'channels' %}"});
		});

	</script>

	<nav class="navbar" id="secondary-nav">
		<ul class="nav navbar-nav navbar-left">
			<li><a href="/channels"><span class="glyphicon glyphicon-home" aria-hidden="true"></span></a></li>
			 <li class="dropdown" id="channel_select_dd_wrapper">
				<a href="#" id="channel_selection_dropdown" class="dropdown-toggle truncate" data-toggle="dropdown" role="button" aria-haspopup="true" aria-expanded="false">
					{%if channel_name %}{{channel_name}}
					{% else %}{%trans "Select a Channel..." %}
					{% endif %}
				<span class="caret"></span></a>
				<ul class="dropdown-menu" id="channel_selection_dropdown_list">
					{% for channel in channel_list %}
						{% if channel.is_view_only %}
						<li title="{{channel.name}} {%trans '(View Only)' %}">
							<a href="/channels/{{channel.id}}/view" class="viewonly_channel"><div class="truncate">{{channel.name}}</div> <i>{%trans "(View Only)" %}</i></a>
						</li>
						{% else %}
						<li title="{{channel.name}}">
							<a href="/channels/{{channel.id}}/edit" class="truncate">{{channel.name}}</a>
						</li>
						{% endif %}
					{% empty %}
						<li class='default-channel-item'><em>{%trans "No channels found." %}</em></li>
					{% endfor %}
				</ul>
			</li>
			{% if not allow_edit %}<li class="channel_edit_label">{% if is_public %}{%trans "PUBLIC" %}{% else %}{%trans "VIEW-ONLY" %}{% endif %}</li>{% endif %}
			{% if allow_edit %}
				{% if staging %}<li class="channel_edit_label">{%trans "STAGING VERSION" %}</li>
				{% else %}
					<li id="channel_settings" title="{%trans 'Open channel settings' %}"><span class="glyphicon glyphicon-cog" aria-hidden="true"></span></li>
					<li class="channel_edit_label">{%trans "EDITING" %}</li>
				{% endif %}
			{% endif %}
		</ul>
		{% if staging %}
			<ul class="nav navbar-nav navbar-right" id="publish">
				<li id="channel-activate-button" class="text-center">{%trans "DEPLOY CHANNEL" %}</li>
			</ul>
		{% else %}
			<ul class="nav navbar-nav navbar-right" id="publish">
				<!--<li id="channel-publish-button" class="text-center">Unpublish Selected</li>-->
<<<<<<< HEAD
				<li id="publish-id">
					<span id="hide-if-unpublished">
						{%trans "ID" %}: <input type="text" id="publish_id_text" class="publish-id-text" value="{{primary_token}}" readonly/>
						<span id="publish-id-copy" class="glyphicon glyphicon-copy copy-id-btn" aria-hidden="true" title="{%trans 'Copy ID to clipboard' %}"></span>
					</span>
				</li>
				<li id="channel-publish-button" class="text-center">{%trans "PUBLISH" %}</li>
=======
				<li id="hide-if-unpublished"><a id="get_published_id">{% trans "Get ID" %}</a></li>
				{% if allow_edit %}<li id="channel-publish-button" class="text-center">{%trans "PUBLISH" %}</li>{% endif %}
>>>>>>> 924a908c
			</ul>
		{% endif %}
	</nav>
	<div id="channel-edit-content-wrapper" {% if staging %}class="staging_channel_wrapper"{% endif %}>
		<div id="channel-edit-sortable-boundary">
			<div id="main-content-area" ></div>
			<div id="queue-area" class="container pull-right"></div>
		</div>
	</div>
{% endblock content %}<|MERGE_RESOLUTION|>--- conflicted
+++ resolved
@@ -66,18 +66,8 @@
 		{% else %}
 			<ul class="nav navbar-nav navbar-right" id="publish">
 				<!--<li id="channel-publish-button" class="text-center">Unpublish Selected</li>-->
-<<<<<<< HEAD
-				<li id="publish-id">
-					<span id="hide-if-unpublished">
-						{%trans "ID" %}: <input type="text" id="publish_id_text" class="publish-id-text" value="{{primary_token}}" readonly/>
-						<span id="publish-id-copy" class="glyphicon glyphicon-copy copy-id-btn" aria-hidden="true" title="{%trans 'Copy ID to clipboard' %}"></span>
-					</span>
-				</li>
-				<li id="channel-publish-button" class="text-center">{%trans "PUBLISH" %}</li>
-=======
 				<li id="hide-if-unpublished"><a id="get_published_id">{% trans "Get ID" %}</a></li>
 				{% if allow_edit %}<li id="channel-publish-button" class="text-center">{%trans "PUBLISH" %}</li>{% endif %}
->>>>>>> 924a908c
 			</ul>
 		{% endif %}
 	</nav>
