--- conflicted
+++ resolved
@@ -3,58 +3,26 @@
 {% load i18n %}
 
 <html>
-		<head>
+	<head>
 
-				{% block head %}
-				<!--[if lt IE 9]>
-						<script src="{% static "js/html5shiv.js" %}"></script>
-				<![endif] -->
-		<link rel="shortcut icon" href="{% static 'img/logo.ico' %}">
+			{% block head %}
+			<!--[if lt IE 9]>
+					<script src="{% static "js/html5shiv.js" %}"></script>
+			<![endif] -->
+	<link rel="shortcut icon" href="{% static 'img/logo.ico' %}">
 
-				<meta http-equiv="Content-Type" content="text/html; charset=UTF-8">
-				<meta name="viewport" content="width=device-width, initial-scale=1">
+			<meta http-equiv="Content-Type" content="text/html; charset=UTF-8">
+			<meta name="viewport" content="width=device-width, initial-scale=1">
 
-				<title>Kolibri Studio</title>
-				<!-- TODO work out why debug is not working here and use the static version -->
-				<script src="{% url 'js_reverse' %}" type="text/javascript"></script>
-				<script type="text/javascript" src="{% static 'js/bundles/common.js' %}"></script>
-				<script type="text/javascript" src="{% static 'js/bundles/base.js' %}"></script>
-				<script type="text/javascript" src="{% url 'javascript-catalog' %}"></script>
-				{% endblock head %}
+			<title>Kolibri Studio</title>
+			<!-- TODO work out why debug is not working here and use the static version -->
+			<script src="{% url 'js_reverse' %}" type="text/javascript"></script>
+			<script type="text/javascript" src="{% static 'js/bundles/common.js' %}"></script>
+			<script type="text/javascript" src="{% static 'js/bundles/base.js' %}"></script>
+			<script type="text/javascript" src="{% url 'javascript-catalog' %}"></script>
+			{% endblock head %}
 
-		</head>
-
-<<<<<<< HEAD
-		<body>
-				{% block nav %}
-				<!-- Navigation bar -->
-				<nav class="nav navbar navbar-default" id="top-navigation">
-					<div class="container-fluid">
-						<!-- Brand and toggle get grouped for better mobile display -->
-						<div class="navbar-header">
-							<button type="button" class="navbar-toggle collapsed" data-toggle="collapse" data-target="#bs-example-navbar-collapse-1" aria-expanded="false">
-								<span class="sr-only">{%trans "Toggle navigation" %}</span>
-								<span class="icon-bar"></span>
-								<span class="icon-bar"></span>
-								<span class="icon-bar"></span>
-							</button>
-							<a href="/channels" id="logo-container">
-								<img class="navbar-brand" src="{% static 'img/logo.png' %}">
-								<label id="kolibri_label">Kolibri</label>
-							</a>
-						</div>
-							<ul class="nav navbar-nav navbar-right">
-								<!-- <li> <a class="btn btn-main">Discover</a></li> -->
-								<li id="username_label">{% trans "Hello" %}, {{ user.first_name }}</li>
-								<li class="dropdown" id="settings-dd-wrapper">
-									<a href="#" class="dropdown-toggle" data-toggle="dropdown" role="button" aria-haspopup="true" aria-expanded="false"><span class="glyphicon glyphicon-user" aria-hidden="true"></span></a>
-									<ul class="dropdown-menu">
-										<li><a href="{% url 'profile_settings' %}" >{% trans "Account" %}</a></li>
-										<li><a href="{% url 'django.contrib.auth.views.logout' %}">{% trans "Log Out" %}</a></li>
-									</ul>
-								</li>
-							</ul>
-=======
+	</head>
     <body>
         {% block nav %}
         <!-- Navigation bar -->
@@ -63,7 +31,7 @@
             <!-- Brand and toggle get grouped for better mobile display -->
             <div class="navbar-header">
               <button type="button" class="navbar-toggle collapsed" data-toggle="collapse" data-target="#bs-example-navbar-collapse-1" aria-expanded="false">
-                <span class="sr-only">Toggle navigation</span>
+                <span class="sr-only">{%trans "Toggle navigation" %}</span>
                 <span class="icon-bar"></span>
                 <span class="icon-bar"></span>
                 <span class="icon-bar"></span>
@@ -75,25 +43,24 @@
             </div>
               <ul class="nav navbar-nav navbar-right">
                 <!-- <li> <a class="btn btn-main">Discover</a></li> -->
-                <li id="username_label">Hello, {{ user.first_name }}</li>
+                <li id="username_label">{% blocktrans %} Hello, {{ user.first_name }}{% endblocktrans %}</li>
                 <li class="dropdown" id="settings-dd-wrapper">
                   <a href="#" class="dropdown-toggle" data-toggle="dropdown" role="button" aria-haspopup="true" aria-expanded="false"><span class="glyphicon glyphicon-user" aria-hidden="true"></span></a>
                   <ul class="dropdown-menu">
-                    <li><a href="{% url 'profile_settings' %}" >Account</a></li>
-                    {% if user.is_admin %}<li><a href="{% url 'administration' %}" >Administration</a></li>{% endif %}
-                    <li><a href="{% url 'django.contrib.auth.views.logout' %}">Log Out</a></li>
+                    <li><a href="{% url 'profile_settings' %}" >{% trans "Account" %}</a></li>
+                    {% if user.is_admin %}<li><a href="{% url 'administration' %}" >{% trans "Administration" %}</a></li>{% endif %}
+                    <li><a href="{% url 'django.contrib.auth.views.logout' %}">{% trans "Log Out" %}</a></li>
                   </ul>
                 </li>
               </ul>
->>>>>>> 66a2e017
 
-						</div><!-- /.navbar-collapse -->
-					</div><!-- /.container-fluid -->
-				</nav>
+			</div><!-- /.navbar-collapse -->
+		</div><!-- /.container-fluid -->
+	</nav>
 
-				{% endblock nav %}
+	{% endblock nav %}
 
-				<!-- Site content gets injected here -->
-		{% block content %}{% endblock content %}
-		</body>
+	<!-- Site content gets injected here -->
+	{% block content %}{% endblock content %}
+	</body>
 </html>