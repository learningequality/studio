<!DOCTYPE HTML>
{% load staticfiles %}
{% load i18n %}

<html>
    <head>
<<<<<<< HEAD

        {% block head %}
        <!--[if lt IE 9]> 
=======
         <!--[if lt IE 9]> 
>>>>>>> 022e9c80
            <script src="{% static "js/html5shiv.js" %}"></script>
        <![endif] -->
		<link rel="shortcut icon" href="{% static 'img/logo.ico' %}">

        <meta http-equiv="Content-Type" content="text/html; charset=UTF-8">
        <meta name="viewport" content="width=device-width, initial-scale=1">
        
        <title>Kolibri</title>
        <!-- TODO work out why debug is not working here and use the static version -->
        <script src="{% url 'js_reverse' %}" type="text/javascript"></script>
        <script type="text/javascript" src="{% static 'js/bundles/common.js' %}"></script>
        <script type="text/javascript" src="{% static 'js/bundles/base.js' %}"></script>
<<<<<<< HEAD
        {% endblock head %}

=======
>>>>>>> 022e9c80
    </head>

    <body>
        {% block nav %}
        <!-- Navigation bar -->
        <div class="navbar nav" id="top-navigation">
            <div id="logo-container">
                <img src="{% static 'img/logo.png' %}">
                <span>Kolibri</span>
            </div>
            <div class="dropdown">
                <button id="dLabel" type="button" data-toggle="dropdown" aria-haspopup="true" aria-expanded="false"><img src="{% static 'img/logo.png' %}"><span id="channel-dropdown">Channel Name</span><span class="caret"></span></button>
                <ul class="dropdown-menu" aria-labelledby="dLabel">
                  <li><img src="{% static 'img/logo.png' %}">Sample Item</li>
                  <li><img src="{% static 'img/logo.png' %}">Sample Item2</li>
                </ul>
            </div>
            <div id="search-logout-container">
                <div class="search">
                    <input type="text" placeholder="Search for content in your channels..." aria-describedby="basic-addon2">
                    <div id="basic-addon2">Q</div>
                </div>
                <img id="logout" src="{% static 'img/power-button.png' %}">
            </div>
        </div>
<<<<<<< HEAD

        <nav class="navbar navbar-default" id="secondary-nav">
            <div class="collapse navbar-collapse" id="bs-example-navbar-collapse-1">
                <ul class="nav navbar-nav">
                    <li><img src="{% static 'img/edit-tab.png' %}">Edit</li>
                    <li><img src="{% static 'img/preview-tab.png' %}">Preview</li>
                    <li><img src="{% static 'img/trash-tab.png' %}">Trash</li>
                </ul>
                <ul class="nav navbar-nav" id="publish">
                    <li><img src="{% static 'img/publish-tab.png' %}">Publish</li>
                </ul>
            </div>
        </nav>
        {% endblock nav %}
		
=======
        
>>>>>>> 022e9c80
        <!-- Site content gets injected here -->
		{% block content %}{% endblock content %}
    </body>
</html><|MERGE_RESOLUTION|>--- conflicted
+++ resolved
@@ -4,13 +4,9 @@
 
 <html>
     <head>
-<<<<<<< HEAD
 
         {% block head %}
         <!--[if lt IE 9]> 
-=======
-         <!--[if lt IE 9]> 
->>>>>>> 022e9c80
             <script src="{% static "js/html5shiv.js" %}"></script>
         <![endif] -->
 		<link rel="shortcut icon" href="{% static 'img/logo.ico' %}">
@@ -23,11 +19,8 @@
         <script src="{% url 'js_reverse' %}" type="text/javascript"></script>
         <script type="text/javascript" src="{% static 'js/bundles/common.js' %}"></script>
         <script type="text/javascript" src="{% static 'js/bundles/base.js' %}"></script>
-<<<<<<< HEAD
         {% endblock head %}
 
-=======
->>>>>>> 022e9c80
     </head>
 
     <body>
@@ -53,25 +46,9 @@
                 <img id="logout" src="{% static 'img/power-button.png' %}">
             </div>
         </div>
-<<<<<<< HEAD
 
-        <nav class="navbar navbar-default" id="secondary-nav">
-            <div class="collapse navbar-collapse" id="bs-example-navbar-collapse-1">
-                <ul class="nav navbar-nav">
-                    <li><img src="{% static 'img/edit-tab.png' %}">Edit</li>
-                    <li><img src="{% static 'img/preview-tab.png' %}">Preview</li>
-                    <li><img src="{% static 'img/trash-tab.png' %}">Trash</li>
-                </ul>
-                <ul class="nav navbar-nav" id="publish">
-                    <li><img src="{% static 'img/publish-tab.png' %}">Publish</li>
-                </ul>
-            </div>
-        </nav>
         {% endblock nav %}
 		
-=======
-        
->>>>>>> 022e9c80
         <!-- Site content gets injected here -->
 		{% block content %}{% endblock content %}
     </body>
