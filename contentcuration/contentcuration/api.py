"""
This module acts as the only interface point between other apps and the database backend for the content.
"""
import logging
import os
import re
from functools import wraps
from django.db.models import Q, Value
from django.db.models.functions import Concat
from django.core.exceptions import ObjectDoesNotExist
from django.http import HttpResponse
from kolibri.content import models as KolibriContent
from le_utils.constants import content_kinds
import contentcuration.models as models

def recurse(node, level=0):
    print ('\t' * level), node.id, node.lft, node.rght, node.title
    for child in ContentNode.objects.filter(parent=node).order_by('sort_order'):
        recurse(child, level + 1)

def clean_db():
    logging.debug("*********** CLEANING DATABASE ***********")
    for file_obj in models.File.objects.filter(Q(preset = None) & Q(contentnode=None)):
        logging.debug("Deletng unreferenced file {0}".format(file_obj.__dict__))
        file_obj.delete()
    for node_obj in models.ContentNode.objects.filter(Q(parent=None) & Q(channel_main=None) & Q(channel_trash=None) & Q(user_clipboard=None)):
        logging.debug("Deletng unreferenced node: {0}".format(node_obj.pk))
        node_obj.delete()
    for tag_obj in models.ContentTag.objects.filter(tagged_content=None):
        logging.debug("Deleting unreferenced tag: {0}".format(tag_obj.tag_name))
        tag_obj.delete()
    logging.debug("*********** DONE ***********")

def calculate_node_metadata(node):
    metadata = {
        "total_count" : node.children.count(),
        "resource_count" : 0,
        "max_sort_order" : 1,
        "resource_size" : 0,
        "has_changed_descendant" : node.changed
    }

    if node.kind_id == "topic":
        for n in node.children.all():
            metadata['max_sort_order'] = max(n.sort_order, metadata['max_sort_order'])
            child_metadata = calculate_node_metadata(n)
            metadata['total_count'] += child_metadata['total_count']
            metadata['resource_size'] += child_metadata['resource_size']
            metadata['resource_count'] += child_metadata['resource_count']
            metadata['has_changed_descendant'] = metadata['has_changed_descendant'] or child_metadata['has_changed_descendant']

    else:
        metadata['resource_count'] = 1
        for f in node.files.values_list('file_size'):
            metadata['resource_size'] += f[0]
        metadata['max_sort_order'] = node.sort_order

    return metadata

def count_files(node):
    if node.kind_id == "topic":
        count = 0
        for n in node.children.all():
            count += count_files(n)
        return count
    return 1

def count_all_children(node):
    count = node.children.count()
    for n in node.children.all():
        count += count_all_children(n)
    return count

def get_total_size(node):
    total_size = 0
    if node.kind_id == "topic":
        for n in node.children.all():
            total_size += get_total_size(n)
    else:
        for f in node.files.all():
            total_size += f.file_size
    return total_size

def get_node_siblings(node):
    siblings = []
    for n in node.get_siblings(include_self=False):
        siblings.append(n.title)
    return siblings

def get_node_ancestors(node):
    ancestors = []
    for n in node.get_ancestors():
        ancestors.append(n.id)
    return ancestors

def get_child_names(node):
    names = []
    for n in node.get_children():
        names.append({"title": n.title, "id" : n.id})
    return names

def batch_add_tags(request):
    # check existing tag and subtract them from bulk_create
    insert_list = []
    tag_names = request.POST.getlist('tags[]')
    existing_tags = models.ContentTag.objects.filter(tag_name__in=tag_names)
    existing_tag_names = existing_tags.values_list('tag_name', flat=True)
    new_tag_names = set(tag_names) - set(existing_tag_names)
    for name in new_tag_names:
        insert_list.append(models.ContentTag(tag_name=name))
    new_tags = models.ContentTag.objects.bulk_create(insert_list)

    # bulk add all tags to selected nodes
    all_tags = set(existing_tags).union(set(new_tags))
    ThroughModel = models.Node.tags.through
    bulk_list = []
    node_pks = request.POST.getlist('nodes[]')
    for tag in all_tags:
        for pk in node_pks:
            bulk_list.append(ThroughModel(node_id=pk, contenttag_id=tag.pk))
    ThroughModel.objects.bulk_create(bulk_list)

<<<<<<< HEAD
    return HttpResponse("Tags are successfully saved.", status=200)
=======
    return HttpResponse("Tags are successfully saved.", status=200)

def get_file_diff(file_list):
    in_db_list = models.File.objects.annotate(filename=Concat('checksum', Value('.'),  'file_format')).filter(filename__in=file_list).values_list('filename', flat=True)
    to_return = list(set(file_list) - set(in_db_list))
    return to_return


""" CHANNEL CREATE FUNCTIONS """
def api_create_channel(channel_data, content_data, file_data):
    channel = create_channel(channel_data) # Set up initial channel
    root_node = init_staging_tree(channel) # Set up initial staging tree
    with transaction.atomic():
        convert_data_to_nodes(content_data, root_node, file_data) # converts dict to django models
        update_channel(channel, root_node)
    return channel # Return new channel

def create_channel(channel_data):
    channel, isNew = models.Channel.objects.get_or_create(id=channel_data['id'])
    channel.name = channel_data['name']
    channel.description=channel_data['description']
    channel.thumbnail=channel_data['thumbnail']
    channel.deleted = False
    channel.save()
    return channel

def init_staging_tree(channel):
    channel.staging_tree = models.ContentNode.objects.create(title=channel.name + " staging", kind_id="topic", sort_order=0)
    channel.staging_tree.published = channel.version > 0
    channel.staging_tree.save()
    channel.save()
    return channel.staging_tree

def convert_data_to_nodes(content_data, parent_node, file_data):
    try:
        sort_order = 1
        for node_data in content_data:
            new_node = create_node(node_data, parent_node, sort_order)
            map_files_to_node(new_node, node_data['files'], file_data)
            create_exercises(new_node, node_data['questions'])
            convert_data_to_nodes(node_data['children'], new_node, file_data)
            sort_order += 1
    except KeyError as e:
        raise ObjectDoesNotExist("Error creating node: {0}".format(e.message))

def create_node(node_data, parent_node, sort_order):
    title=node_data['title']
    node_id=node_data['node_id']
    description=node_data['description']
    author = node_data['author']
    kind = models.ContentKind.objects.get(kind=node_data['kind'])
    extra_fields = node_data['extra_fields']
    license = None
    license_name = node_data['license']
    if license_name is not None:
        try:
            license = models.License.objects.get(license_name__iexact=license_name)
        except ObjectDoesNotExist:
            raise ObjectDoesNotExist("Invalid license found")

    return models.ContentNode.objects.create(
        title=title,
        kind=kind,
        node_id=node_id,
        description = description,
        author=author,
        license=license,
        parent = parent_node,
        extra_fields=extra_fields,
        sort_order = sort_order,
    )

def map_files_to_node(node, data, file_data):

    for f in data:
        file_hash = f.split(".")
        kind_preset = None
        if file_data[f]['preset'] is None:
            kind_preset = models.FormatPreset.objects.filter(kind=node.kind, allowed_formats__extension__contains=file_hash[1], display=True).first()
        else:
            kind_preset = models.FormatPreset.objects.get(id=file_data[f]['preset'])

        file_obj = models.File(
            checksum=file_hash[0],
            contentnode=node,
            file_format_id=file_hash[1],
            original_filename=file_data[f].get('original_filename') or '',
            source_url=file_data[f].get('source_url'),
            file_size = file_data[f]['size'],
            file_on_disk=DjFile(open(models.generate_file_on_disk_name(file_hash[0], f), 'rb')),
            preset=kind_preset,
        )
        file_obj.save()

def create_exercises(node, data):
    with transaction.atomic():
        order = 0

        for question in data:
            question_obj = models.AssessmentItem(
                type = question.get('type'),
                question = question.get('question'),
                hints = question.get('hints'),
                answers = question.get('answers'),
                order = order,
                contentnode = node,
                assessment_id = question.get('assessment_id'),
                raw_data = question.get('raw_data'),
            )
            order += 1
            question_obj.save()

def update_channel(channel, root):
    channel.main_tree = root
    channel.version += 1
    channel.save()
>>>>>>> 024c76a2
<|MERGE_RESOLUTION|>--- conflicted
+++ resolved
@@ -120,123 +120,4 @@
             bulk_list.append(ThroughModel(node_id=pk, contenttag_id=tag.pk))
     ThroughModel.objects.bulk_create(bulk_list)
 
-<<<<<<< HEAD
-    return HttpResponse("Tags are successfully saved.", status=200)
-=======
-    return HttpResponse("Tags are successfully saved.", status=200)
-
-def get_file_diff(file_list):
-    in_db_list = models.File.objects.annotate(filename=Concat('checksum', Value('.'),  'file_format')).filter(filename__in=file_list).values_list('filename', flat=True)
-    to_return = list(set(file_list) - set(in_db_list))
-    return to_return
-
-
-""" CHANNEL CREATE FUNCTIONS """
-def api_create_channel(channel_data, content_data, file_data):
-    channel = create_channel(channel_data) # Set up initial channel
-    root_node = init_staging_tree(channel) # Set up initial staging tree
-    with transaction.atomic():
-        convert_data_to_nodes(content_data, root_node, file_data) # converts dict to django models
-        update_channel(channel, root_node)
-    return channel # Return new channel
-
-def create_channel(channel_data):
-    channel, isNew = models.Channel.objects.get_or_create(id=channel_data['id'])
-    channel.name = channel_data['name']
-    channel.description=channel_data['description']
-    channel.thumbnail=channel_data['thumbnail']
-    channel.deleted = False
-    channel.save()
-    return channel
-
-def init_staging_tree(channel):
-    channel.staging_tree = models.ContentNode.objects.create(title=channel.name + " staging", kind_id="topic", sort_order=0)
-    channel.staging_tree.published = channel.version > 0
-    channel.staging_tree.save()
-    channel.save()
-    return channel.staging_tree
-
-def convert_data_to_nodes(content_data, parent_node, file_data):
-    try:
-        sort_order = 1
-        for node_data in content_data:
-            new_node = create_node(node_data, parent_node, sort_order)
-            map_files_to_node(new_node, node_data['files'], file_data)
-            create_exercises(new_node, node_data['questions'])
-            convert_data_to_nodes(node_data['children'], new_node, file_data)
-            sort_order += 1
-    except KeyError as e:
-        raise ObjectDoesNotExist("Error creating node: {0}".format(e.message))
-
-def create_node(node_data, parent_node, sort_order):
-    title=node_data['title']
-    node_id=node_data['node_id']
-    description=node_data['description']
-    author = node_data['author']
-    kind = models.ContentKind.objects.get(kind=node_data['kind'])
-    extra_fields = node_data['extra_fields']
-    license = None
-    license_name = node_data['license']
-    if license_name is not None:
-        try:
-            license = models.License.objects.get(license_name__iexact=license_name)
-        except ObjectDoesNotExist:
-            raise ObjectDoesNotExist("Invalid license found")
-
-    return models.ContentNode.objects.create(
-        title=title,
-        kind=kind,
-        node_id=node_id,
-        description = description,
-        author=author,
-        license=license,
-        parent = parent_node,
-        extra_fields=extra_fields,
-        sort_order = sort_order,
-    )
-
-def map_files_to_node(node, data, file_data):
-
-    for f in data:
-        file_hash = f.split(".")
-        kind_preset = None
-        if file_data[f]['preset'] is None:
-            kind_preset = models.FormatPreset.objects.filter(kind=node.kind, allowed_formats__extension__contains=file_hash[1], display=True).first()
-        else:
-            kind_preset = models.FormatPreset.objects.get(id=file_data[f]['preset'])
-
-        file_obj = models.File(
-            checksum=file_hash[0],
-            contentnode=node,
-            file_format_id=file_hash[1],
-            original_filename=file_data[f].get('original_filename') or '',
-            source_url=file_data[f].get('source_url'),
-            file_size = file_data[f]['size'],
-            file_on_disk=DjFile(open(models.generate_file_on_disk_name(file_hash[0], f), 'rb')),
-            preset=kind_preset,
-        )
-        file_obj.save()
-
-def create_exercises(node, data):
-    with transaction.atomic():
-        order = 0
-
-        for question in data:
-            question_obj = models.AssessmentItem(
-                type = question.get('type'),
-                question = question.get('question'),
-                hints = question.get('hints'),
-                answers = question.get('answers'),
-                order = order,
-                contentnode = node,
-                assessment_id = question.get('assessment_id'),
-                raw_data = question.get('raw_data'),
-            )
-            order += 1
-            question_obj.save()
-
-def update_channel(channel, root):
-    channel.main_tree = root
-    channel.version += 1
-    channel.save()
->>>>>>> 024c76a2
+    return HttpResponse("Tags are successfully saved.", status=200)