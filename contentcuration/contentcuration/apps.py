--- conflicted
+++ resolved
@@ -8,14 +8,9 @@
     name = 'contentcuration'
 
     def ready(self):
-<<<<<<< HEAD
-=======
         # signals for websockets
-        import contentcuration.viewsets.websockets.signals
-        # see note in the celery_signals.py file for why we import here.
-        import contentcuration.utils.celery.signals  # noqa
+        import contentcuration.viewsets.websockets.signals # noqa
 
->>>>>>> 53e77c32
         if settings.AWS_AUTO_CREATE_BUCKET and not is_gcs_backend():
             from contentcuration.utils.minio_utils import ensure_storage_bucket_public
             ensure_storage_bucket_public()