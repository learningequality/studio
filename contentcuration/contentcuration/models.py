import functools
import hashlib
import json
import logging
import uuid

import os
from django.conf import settings
from django.contrib.auth.base_user import AbstractBaseUser, BaseUserManager
from django.contrib.auth.models import PermissionsMixin
from django.core.cache import cache
from django.core.exceptions import ObjectDoesNotExist
from django.core.files.storage import FileSystemStorage
from django.core.mail import send_mail
from django.db import IntegrityError, models, connection
from django.db.models import Q, Sum
from django.dispatch import receiver
from django.utils import timezone
from django.utils.translation import ugettext as _
from le_utils.constants import content_kinds, file_formats, format_presets, licenses, exercises
from mptt.models import MPTTModel, TreeForeignKey, TreeManager, raise_if_unsaved

from contentcuration.statistics import record_channel_stats

EDIT_ACCESS = "edit"
VIEW_ACCESS = "view"

DEFAULT_USER_PREFERENCES = json.dumps({
    'license': licenses.CC_BY,
    'language': None,
    'author': None,
    'copyright_holder': None,
    'license_description': None,
    'mastery_model': exercises.NUM_CORRECT_IN_A_ROW_5,
    'm_value': 5,
    'n_value': 5,
    'auto_derive_video_thumbnail': True,
    'auto_derive_audio_thumbnail': True,
    'auto_derive_document_thumbnail': True,
    'auto_derive_html5_thumbnail': True,
    'auto_derive_exercise_thumbnail': True,
    'auto_randomize_questions': True,
}, ensure_ascii=False)


class UserManager(BaseUserManager):
    def create_user(self, email, first_name, last_name, password=None):
        if not email:
            raise ValueError('Email address not specified')

        new_user = self.model(
            email=self.normalize_email(email),
        )

        new_user.set_password(password)
        new_user.first_name = first_name
        new_user.last_name = last_name
        new_user.save(using=self._db)
        return new_user

    def create_superuser(self, email, first_name, last_name, password=None):
        new_user = self.create_user(email, first_name, last_name, password=password)
        new_user.is_admin = True
        new_user.save(using=self._db)
        return new_user


class User(AbstractBaseUser, PermissionsMixin):
    email = models.EmailField(max_length=100, unique=True)
    first_name = models.CharField(max_length=100)
    last_name = models.CharField(max_length=100)
    is_admin = models.BooleanField(default=False)
    is_active = models.BooleanField(_('active'), default=False,
                                    help_text=_('Designates whether this user should be treated as active.'))
    is_staff = models.BooleanField(_('staff status'), default=False,
                                   help_text=_('Designates whether the user can log into this admin site.'))
    date_joined = models.DateTimeField(_('date joined'), default=timezone.now)
    clipboard_tree = models.ForeignKey('ContentNode', null=True, blank=True, related_name='user_clipboard')
    preferences = models.TextField(default=DEFAULT_USER_PREFERENCES)

    objects = UserManager()
    USERNAME_FIELD = 'email'
    REQUIRED_FIELDS = ['first_name', 'last_name']

    def __unicode__(self):
        return self.email

    def email_user(self, subject, message, from_email=None, **kwargs):
        # msg = EmailMultiAlternatives(subject, message, from_email, [self.email])
        # msg.attach_alternative(kwargs["html_message"],"text/html")
        # msg.send()
        send_mail(subject, message, from_email, [self.email], **kwargs)

    def clean(self):
        super(User, self).clean()
        self.email = self.__class__.objects.normalize_email(self.email)

    def get_full_name(self):
        """
        Returns the first_name plus the last_name, with a space in between.
        """
        full_name = '%s %s' % (self.first_name, self.last_name)
        return full_name.strip()

    def get_short_name(self):
        "Returns the short name for the user."
        return self.first_name

    def save(self, *args, **kwargs):
        super(User, self).save(*args, **kwargs)
        if not self.clipboard_tree:
            self.clipboard_tree = ContentNode.objects.create(title=self.email + " clipboard", kind_id="topic",
                                                             sort_order=0)
            self.clipboard_tree.save()
            self.save()

    class Meta:
        verbose_name = _("User")
        verbose_name_plural = _("Users")


class UUIDField(models.CharField):
    def __init__(self, *args, **kwargs):
        kwargs['max_length'] = 32
        super(UUIDField, self).__init__(*args, **kwargs)

    def get_default(self):
        result = super(UUIDField, self).get_default()
        if isinstance(result, uuid.UUID):
            result = result.hex
        return result


def file_on_disk_name(instance, filename):
    """
    Create a name spaced file path from the File obejct's checksum property.
    This path will be used to store the content copy

    :param instance: File (content File model)
    :param filename: str
    :return: str
    """
    return generate_file_on_disk_name(instance.checksum, filename)


def generate_file_on_disk_name(checksum, filename):
    """ Separated from file_on_disk_name to allow for simple way to check if has already exists """
    h = checksum
    basename, ext = os.path.splitext(filename)
    directory = os.path.join(settings.STORAGE_ROOT, h[0], h[1])
    if not os.path.exists(directory):
        os.makedirs(directory)
    return os.path.join(directory, h + ext.lower())


def generate_storage_url(filename):
    """ Returns place where file is stored """
    h, ext = os.path.splitext(filename)
    return "{}/{}/{}/{}".format(settings.STORAGE_URL.rstrip('/'), h[0], h[1], h + ext.lower())


class FileOnDiskStorage(FileSystemStorage):
    """
    Overrider FileSystemStorage's default save method to ignore duplicated file.
    """

    def get_available_name(self, name):
        return name

    def _save(self, name, content):
        if self.exists(name):
            # if the file exists, do not call the superclasses _save method
            logging.warn('Content copy "%s" already exists!' % name)
            return name
        return super(FileOnDiskStorage, self)._save(name, content)


class ChannelResourceSize(models.Model):
    tree_id = models.IntegerField()
    resource_size = models.IntegerField()

    pg_view_name = "contentcuration_channel_resource_sizes"
    file_table = "contentcuration_file"
    node_table = "contentcuration_contentnode"

    @classmethod
    def initialize_view(cls):
        sql = 'CREATE MATERIALIZED VIEW {view} AS ' \
              'SELECT tree_id as id, tree_id, SUM("{file_table}"."file_size") AS ' \
              '"resource_size" FROM "{node}" LEFT OUTER JOIN "{file_table}" ON ' \
              '("{node}"."id" = "{file_table}"."contentnode_id") GROUP BY {node}.tree_id' \
              ' WITH DATA;'.format(view=cls.pg_view_name, file_table=cls.file_table, node=cls.node_table)
        with connection.cursor() as cursor:
            cursor.execute(sql)

    @classmethod
    def refresh_view(cls):
        sql = "REFRESH MATERIALIZED VIEW {}".format(cls.pg_view_name)
        with connection.cursor() as cursor:
            cursor.execute(sql)

    class Meta:
        managed = False
        db_table = "contentcuration_channel_resource_sizes"


class Channel(models.Model):
    """ Permissions come from association with organizations """
    id = UUIDField(primary_key=True, default=uuid.uuid4)
    name = models.CharField(max_length=200, blank=True)
    description = models.CharField(max_length=400, blank=True)
    version = models.IntegerField(default=0)
    thumbnail = models.TextField(blank=True, null=True)
    thumbnail_encoding = models.TextField(blank=True, null=True)
    editors = models.ManyToManyField(
        settings.AUTH_USER_MODEL,
        related_name='editable_channels',
        verbose_name=_("editors"),
        help_text=_("Users with edit rights"),
        blank=True,
    )
    viewers = models.ManyToManyField(
        settings.AUTH_USER_MODEL,
        related_name='view_only_channels',
        verbose_name=_("viewers"),
        help_text=_("Users with view only rights"),
        blank=True,
    )
    language = models.ForeignKey('Language', null=True, blank=True, related_name='channel_language')
    trash_tree = models.ForeignKey('ContentNode', null=True, blank=True, related_name='channel_trash')
    clipboard_tree = models.ForeignKey('ContentNode', null=True, blank=True, related_name='channel_clipboard')
    main_tree = models.ForeignKey('ContentNode', null=True, blank=True, related_name='channel_main')
    staging_tree = models.ForeignKey('ContentNode', null=True, blank=True, related_name='channel_staging')
    chef_tree = models.ForeignKey('ContentNode', null=True, blank=True, related_name='channel_chef')
    previous_tree = models.ForeignKey('ContentNode', null=True, blank=True, related_name='channel_previous')
    bookmarked_by = models.ManyToManyField(
        settings.AUTH_USER_MODEL,
        related_name='bookmarked_channels',
        verbose_name=_("bookmarked by"),
    )
    deleted = models.BooleanField(default=False, db_index=True)
    public = models.BooleanField(default=False, db_index=True)
    preferences = models.TextField(default=DEFAULT_USER_PREFERENCES)

    # Fields specific to content generated by Ricecooker
    source_id = models.CharField(max_length=200, blank=True, null=True)
    source_domain = models.CharField(max_length=300, blank=True, null=True)
    ricecooker_version = models.CharField(max_length=100, blank=True, null=True)

    def resource_size_key(self):
        return "{}_resource_size".format(self.pk)

    # Might be good to display resource size, but need to improve query time first
    def get_resource_size(self):
        cached_data = cache.get(self.resource_size_key())
        if cached_data:
            return cached_data
        tree_id = self.main_tree.tree_id
        files = File.objects.select_related('contentnode', 'assessment_item')\
            .filter(Q(contentnode__tree_id=tree_id) | Q(assessment_item__contentnode__tree_id=tree_id))\
            .values('checksum', 'file_size')\
            .distinct()\
            .aggregate(resource_size=Sum('file_size'))
        cache.set(self.resource_size_key(), files['resource_size'] or 0, None)
        return files['resource_size'] or 0


    def save(self, *args, **kwargs):

        original_channel = None
        if self.pk and Channel.objects.filter(pk=self.pk).exists():
            original_channel = Channel.objects.get(pk=self.pk)

        record_channel_stats(self, original_channel)

        # Check if original thumbnail is no longer referenced
        if original_channel and original_channel.thumbnail and 'static' not in original_channel.thumbnail:
            filename, ext = os.path.splitext(original_channel.thumbnail)
            delete_empty_file_reference(filename, ext[1:])

        if not self.main_tree:
            self.main_tree = ContentNode.objects.create(
                title=self.name,
                kind_id=content_kinds.TOPIC,
                sort_order=0,
                content_id=self.id,
                node_id=self.id,
            )
            self.main_tree.save()
        elif self.main_tree.title != self.name:
            self.main_tree.title = self.name
            self.main_tree.save()

        if not self.trash_tree:
            self.trash_tree = ContentNode.objects.create(
                title=self.name,
                kind_id=content_kinds.TOPIC,
                sort_order=0,
                content_id=self.id,
                node_id=self.id,
            )
            self.trash_tree.save()
        elif self.trash_tree.title != self.name:
            self.trash_tree.title = self.name
            self.trash_tree.save()

        super(Channel, self).save(*args, **kwargs)

    class Meta:
        verbose_name = _("Channel")
        verbose_name_plural = _("Channels")


class ContentTag(models.Model):
    id = UUIDField(primary_key=True, default=uuid.uuid4)
    tag_name = models.CharField(max_length=30)
    channel = models.ForeignKey('Channel', related_name='tags', blank=True, null=True, db_index=True)

    def __str__(self):
        return self.tag_name

    class Meta:
        unique_together = ['tag_name', 'channel']


def delegate_manager(method):
    """
    Delegate method calls to base manager, if exists.
    """

    @functools.wraps(method)
    def wrapped(self, *args, **kwargs):
        if self._base_manager:
            return getattr(self._base_manager, method.__name__)(*args, **kwargs)
        return method(self, *args, **kwargs)

    return wrapped


class License(models.Model):
    """
    Normalize the license of ContentNode model
    """
    license_name = models.CharField(max_length=50)
    license_url = models.URLField(blank=True)
    license_description = models.TextField(blank=True)
    exists = models.BooleanField(
        default=False,
        verbose_name=_("license exists"),
        help_text=_("Tells whether or not a content item is licensed to share"),
    )

    def __str__(self):
        return self.license_name


class ContentNode(MPTTModel, models.Model):
    """
    By default, all nodes have a title and can be used as a topic.
    """
    # The id should be the same between the content curation server and Kolibri.
    id = UUIDField(primary_key=True, default=uuid.uuid4)

    # the content_id is used for tracking a user's interaction with a piece of
    # content, in the face of possibly many copies of that content. When a user
    # interacts with a piece of content, all substantially similar pieces of
    # content should be marked as such as well. We track these "substantially
    # similar" types of content by having them have the same content_id.
    content_id = UUIDField(primary_key=False, default=uuid.uuid4, editable=False)
    node_id = UUIDField(primary_key=False, default=uuid.uuid4, editable=False)

    # TODO: disallow nulls once existing models have been set
    original_channel_id = UUIDField(primary_key=False, editable=False, null=True,
                                    db_index=True)  # Original channel copied from
    source_channel_id = UUIDField(primary_key=False, editable=False, null=True)  # Immediate channel copied from
    original_source_node_id = UUIDField(primary_key=False, editable=False, null=True,
                                        db_index=True)  # Original node_id of node copied from (TODO: original_node_id clashes with original_node field - temporary)
    source_node_id = UUIDField(primary_key=False, editable=False, null=True)  # Immediate node_id of node copied from

    # Fields specific to content generated by Ricecooker
    source_id = models.CharField(max_length=200, blank=True, null=True)
    source_domain = models.CharField(max_length=300, blank=True, null=True)

    title = models.CharField(max_length=200)
    description = models.TextField(blank=True)
    kind = models.ForeignKey('ContentKind', related_name='contentnodes', db_index=True)
    license = models.ForeignKey('License', null=True, default=settings.DEFAULT_LICENSE)
    license_description = models.CharField(max_length=400, null=True, blank=True)
    prerequisite = models.ManyToManyField('self', related_name='is_prerequisite_of',
                                          through='PrerequisiteContentRelationship', symmetrical=False, blank=True)
    is_related = models.ManyToManyField('self', related_name='relate_to', through='RelatedContentRelationship',
                                        symmetrical=False, blank=True)
    parent = TreeForeignKey('self', null=True, blank=True, related_name='children', db_index=True)
    tags = models.ManyToManyField(ContentTag, symmetrical=False, related_name='tagged_content', blank=True)
    sort_order = models.FloatField(max_length=50, default=1, verbose_name=_("sort order"),
                                   help_text=_("Ascending, lowest number shown first"))
    copyright_holder = models.CharField(max_length=200, null=True, blank=True, default="",
                                        help_text=_("Organization of person who holds the essential rights"))
    cloned_source = TreeForeignKey('self', on_delete=models.SET_NULL, null=True, blank=True, related_name='clones')
    original_node = TreeForeignKey('self', on_delete=models.SET_NULL, null=True, blank=True, related_name='duplicates')
    thumbnail_encoding = models.TextField(blank=True, null=True)

    created = models.DateTimeField(auto_now_add=True, verbose_name=_("created"))
    modified = models.DateTimeField(auto_now=True, verbose_name=_("modified"))
    published = models.BooleanField(default=False)

    changed = models.BooleanField(default=True, db_index=True)
    extra_fields = models.TextField(blank=True, null=True)
    author = models.CharField(max_length=200, blank=True, default="", help_text=_("Person who created content"),
                              null=True)

    objects = TreeManager()

<<<<<<< HEAD
    def __init__(self, *args, **kwargs):
        super(ContentNode, self).__init__(*args, **kwargs)
        self._original_fields = self._as_dict()

    def _as_dict(self):
        return dict([(f.name, getattr(self, f.name)) for f in self._meta.local_fields if not f.rel])

    def get_changed_fields(self):
        new_state = self._as_dict()
        return dict([(key, value) for key, value in self._original_fields.iteritems() if value != new_state[key]])
=======
    def get_tree_data(self, include_self=True):
        if not include_self:
            return [c.get_tree_data() for c in self.children.all()]
        elif self.kind_id == content_kinds.TOPIC:
            return {
                "title": self.title,
                "kind": self.kind_id,
                "children": [c.get_tree_data() for c in self.children.all()]
            }
        elif self.kind_id == content_kinds.EXERCISE:
            return {
                "title": self.title,
                "kind": self.kind_id,
                "count": self.assessment_items.count()
            }
        else:
            return {
                "title": self.title,
                "kind": self.kind_id,
                "file_size": self.files.values('file_size').aggregate(size=Sum('file_size'))['size']
            }
>>>>>>> 7d4b312f

    def get_original_node(self):
        original_node = self.original_node or self
        if self.original_channel_id and self.original_source_node_id:
            original_tree_id = Channel.objects.select_related("main_tree").get(pk=self.original_channel_id).main_tree.tree_id
            original_node = ContentNode.objects.filter(tree_id=original_tree_id, node_id=self.original_source_node_id).first() or \
                            ContentNode.objects.filter(tree_id=original_tree_id, content_id=self.content_id).first() or self
        return original_node

    def get_associated_presets(self):
        key = "associated_presets_{}".format(self.kind_id)
        cached_data = cache.get(key)
        if cached_data:
            return cached_data
        presets = FormatPreset.objects.filter(kind=self.kind).values()
        cache.set(key, presets, None)
        return presets

    def get_prerequisites(self):
        prerequisite_mapping = {}
        prerequisites = self.prerequisite.all()
        prereqlist = list(prerequisites)
        for prereq in prerequisites:
            prlist, prereqmapping = prereq.get_prerequisites()
            prerequisite_mapping.update({prereq.pk: prereqmapping})
            prereqlist.extend(prlist)
        return prereqlist, prerequisite_mapping

    def get_postrequisites(self):
        postrequisite_mapping = {}
        postrequisites = self.is_prerequisite_of.all()
        postreqlist = list(postrequisites)
        for postreq in postrequisites:
            prlist, postreqmapping = postreq.get_postrequisites()
            postrequisite_mapping.update({postreq.pk: postreqmapping})
            postreqlist.extend(prlist)
        return postreqlist, postrequisite_mapping

    def get_channel(self):
        try:
            root = self.get_root()
            return root.channel_main.first() or root.channel_chef.first() or root.channel_trash.first() or root.channel_staging.first() or root.channel_previous.first()
        except ObjectDoesNotExist, MultipleObjectsReturned:
            return None

    def save(self, *args, **kwargs):
        self.changed = len(self.get_changed_fields()) > 0

        # Detect if node has been moved to another tree
        if self.pk and ContentNode.objects.filter(pk=self.pk).exists():
            original = ContentNode.objects.get(pk=self.pk)
            if original.parent and original.parent_id != self.parent_id and not original.parent.changed:
                original.parent.changed = True
                original.parent.save()

        if self.original_node is None:
            self.original_node = self
        if self.cloned_source is None:
            self.cloned_source = self

        # TODO: This SIGNIFICANTLY slows down the creation flow
        #   Avoid calling get_channel() (db read)
        channel = (self.parent and self.parent.get_channel()) or self.get_channel() # Check parent first otherwise new content won't have root
        if self.original_channel_id is None:
            self.original_channel_id = channel.id if channel else None
        if self.source_channel_id is None:
            self.source_channel_id = channel.id if channel else None
        if self.original_source_node_id is None:
            self.original_source_node_id = self.node_id
        if self.source_node_id is None:
            self.source_node_id = self.node_id

        super(ContentNode, self).save(*args, **kwargs)

        root = self.get_root()
        if self.is_prerequisite_of.exists() and (root.channel_trash.exists() or root.user_clipboard.exists()):
            PrerequisiteContentRelationship.objects.filter(Q(prerequisite_id=self.id) | Q(target_node_id=self.id)).delete()

    class MPTTMeta:
        order_insertion_by = ['sort_order']

    class Meta:
        verbose_name = _("Topic")
        verbose_name_plural = _("Topics")
        # Do not allow two nodes with the same name on the same level
        # unique_together = ('parent', 'title')


class ContentKind(models.Model):
    kind = models.CharField(primary_key=True, max_length=200, choices=content_kinds.choices)

    def __str__(self):
        return self.kind


class FileFormat(models.Model):
    extension = models.CharField(primary_key=True, max_length=40, choices=file_formats.choices)
    mimetype = models.CharField(max_length=200, blank=True)

    def __str__(self):
        return self.extension


class FormatPreset(models.Model):
    id = models.CharField(primary_key=True, max_length=150, choices=format_presets.choices)
    readable_name = models.CharField(max_length=400)
    multi_language = models.BooleanField(default=False)
    supplementary = models.BooleanField(default=False)
    thumbnail = models.BooleanField(default=False)
    subtitle = models.BooleanField(default=False)
    display = models.BooleanField(default=True)  # Render on client side
    order = models.IntegerField(default=0)
    kind = models.ForeignKey(ContentKind, related_name='format_presets', null=True)
    allowed_formats = models.ManyToManyField(FileFormat, blank=True)

    def __str__(self):
        return self.id


class Language(models.Model):
    id = models.CharField(max_length=7, primary_key=True)
    lang_code = models.CharField(max_length=3, db_index=True)
    lang_subcode = models.CharField(max_length=3, db_index=True, blank=True, null=True)
    readable_name = models.CharField(max_length=100, blank=True)
    native_name = models.CharField(max_length=100, blank=True)

    def ietf_name(self):
        return "{code}-{subcode}".format(code=self.lang_code,
                                         subcode=self.lang_subcode) if self.lang_subcode else self.lang_code

    def __str__(self):
        return self.ietf_name()


class AssessmentItem(models.Model):
    type = models.CharField(max_length=50, default="multiplechoice")
    question = models.TextField(blank=True)
    hints = models.TextField(default="[]")
    answers = models.TextField(default="[]")
    order = models.IntegerField(default=1)
    contentnode = models.ForeignKey('ContentNode', related_name="assessment_items", blank=True, null=True,
                                    db_index=True)
    assessment_id = UUIDField(primary_key=False, default=uuid.uuid4, editable=False)
    raw_data = models.TextField(blank=True)
    source_url = models.CharField(max_length=400, blank=True, null=True)
    randomize = models.BooleanField(default=False)
    deleted = models.BooleanField(default=False)


class File(models.Model):
    """
    The bottom layer of the contentDB schema, defines the basic building brick for content.
    Things it can represent are, for example, mp4, avi, mov, html, css, jpeg, pdf, mp3...
    """
    id = UUIDField(primary_key=True, default=uuid.uuid4)
    checksum = models.CharField(max_length=400, blank=True, db_index=True)
    file_size = models.IntegerField(blank=True, null=True)
    file_on_disk = models.FileField(upload_to=file_on_disk_name, storage=FileOnDiskStorage(), max_length=500,
                                    blank=True)
    contentnode = models.ForeignKey(ContentNode, related_name='files', blank=True, null=True, db_index=True)
    assessment_item = models.ForeignKey(AssessmentItem, related_name='files', blank=True, null=True, db_index=True)
    file_format = models.ForeignKey(FileFormat, related_name='files', blank=True, null=True, db_index=True)
    preset = models.ForeignKey(FormatPreset, related_name='files', blank=True, null=True, db_index=True)
    language = models.ForeignKey(Language, related_name='files', blank=True, null=True)
    original_filename = models.CharField(max_length=255, blank=True)
    source_url = models.CharField(max_length=400, blank=True, null=True)

    class Admin:
        pass

    def __str__(self):
        return '{checksum}{extension}'.format(checksum=self.checksum, extension='.' + self.file_format.extension)

    def save(self, *args, **kwargs):
        """
        Overrider the default save method.
        If the file_on_disk FileField gets passed a content copy:
            1. generate the MD5 from the content copy
            2. fill the other fields accordingly
        """
        if self.file_on_disk:  # if file_on_disk is supplied, hash out the file
            if self.checksum is None or self.checksum == "":
                md5 = hashlib.md5()
                for chunk in self.file_on_disk.chunks():
                    md5.update(chunk)

                self.checksum = md5.hexdigest()
                self.file_size = self.file_on_disk.size
                self.extension = os.path.splitext(self.file_on_disk.name)[1]
        super(File, self).save(*args, **kwargs)


@receiver(models.signals.post_delete, sender=File)
def auto_delete_file_on_delete(sender, instance, **kwargs):
    """
    Deletes file from filesystem if no other File objects are referencing the same file on disk
    when corresponding `File` object is deleted.
    Be careful! we don't know if this will work when perform bash delete on File obejcts.
    """
    delete_empty_file_reference(instance.checksum, instance.file_format.extension)


def delete_empty_file_reference(checksum, extension):
    filename = checksum + '.' + extension
    if not File.objects.filter(checksum=checksum).exists() and not Channel.objects.filter(thumbnail=filename).exists():
        file_on_disk_path = generate_file_on_disk_name(checksum, filename)
        if os.path.isfile(file_on_disk_path):
            os.remove(file_on_disk_path)


class PrerequisiteContentRelationship(models.Model):
    """
    Predefine the prerequisite relationship between two ContentNode objects.
    """
    target_node = models.ForeignKey(ContentNode, related_name='%(app_label)s_%(class)s_target_node')
    prerequisite = models.ForeignKey(ContentNode, related_name='%(app_label)s_%(class)s_prerequisite')

    class Meta:
        unique_together = ['target_node', 'prerequisite']

    def clean(self, *args, **kwargs):
        # self reference exception
        if self.target_node == self.prerequisite:
            raise IntegrityError('Cannot self reference as prerequisite.')
        # immediate cyclic exception
        elif PrerequisiteContentRelationship.objects.using(self._state.db) \
                .filter(target_node=self.prerequisite, prerequisite=self.target_node):
            raise IntegrityError(
                'Note: Prerequisite relationship is directional! %s and %s cannot be prerequisite of each other!'
                % (self.target_node, self.prerequisite))
        # distant cyclic exception
        # elif <this is a nice to have exception, may implement in the future when the priority raises.>
        #     raise Exception('Note: Prerequisite relationship is acyclic! %s and %s forms a closed loop!' % (self.target_node, self.prerequisite))
        super(PrerequisiteContentRelationship, self).clean(*args, **kwargs)

    def save(self, *args, **kwargs):
        self.full_clean()
        super(PrerequisiteContentRelationship, self).save(*args, **kwargs)

    def __unicode__(self):
        return u'%s' % (self.pk)

class RelatedContentRelationship(models.Model):
    """
    Predefine the related relationship between two ContentNode objects.
    """
    contentnode_1 = models.ForeignKey(ContentNode, related_name='%(app_label)s_%(class)s_1')
    contentnode_2 = models.ForeignKey(ContentNode, related_name='%(app_label)s_%(class)s_2')

    class Meta:
        unique_together = ['contentnode_1', 'contentnode_2']

    def save(self, *args, **kwargs):
        # self reference exception
        if self.contentnode_1 == self.contentnode_2:
            raise IntegrityError('Cannot self reference as related.')
        # handle immediate cyclic
        elif RelatedContentRelationship.objects.using(self._state.db) \
                .filter(contentnode_1=self.contentnode_2, contentnode_2=self.contentnode_1):
            return  # silently cancel the save
        super(RelatedContentRelationship, self).save(*args, **kwargs)


class Exercise(models.Model):
    contentnode = models.ForeignKey('ContentNode', related_name="exercise", null=True)
    mastery_model = models.CharField(max_length=200, default=exercises.DO_ALL, choices=exercises.MASTERY_MODELS)


class Invitation(models.Model):
    """ Invitation to edit channel """
    id = UUIDField(primary_key=True, default=uuid.uuid4)
    invited = models.ForeignKey(settings.AUTH_USER_MODEL, on_delete=models.SET_NULL, null=True, related_name='sent_to')
    share_mode = models.CharField(max_length=50, default=EDIT_ACCESS)
    email = models.EmailField(max_length=100, null=True)
    sender = models.ForeignKey(settings.AUTH_USER_MODEL, on_delete=models.SET_NULL, related_name='sent_by', null=True)
    channel = models.ForeignKey('Channel', on_delete=models.SET_NULL, null=True, related_name='pending_editors')
    first_name = models.CharField(max_length=100, default='Guest')
    last_name = models.CharField(max_length=100, blank=True, null=True)

    class Meta:
        verbose_name = _("Invitation")
        verbose_name_plural = _("Invitations")<|MERGE_RESOLUTION|>--- conflicted
+++ resolved
@@ -411,7 +411,6 @@
 
     objects = TreeManager()
 
-<<<<<<< HEAD
     def __init__(self, *args, **kwargs):
         super(ContentNode, self).__init__(*args, **kwargs)
         self._original_fields = self._as_dict()
@@ -422,7 +421,7 @@
     def get_changed_fields(self):
         new_state = self._as_dict()
         return dict([(key, value) for key, value in self._original_fields.iteritems() if value != new_state[key]])
-=======
+
     def get_tree_data(self, include_self=True):
         if not include_self:
             return [c.get_tree_data() for c in self.children.all()]
@@ -444,7 +443,6 @@
                 "kind": self.kind_id,
                 "file_size": self.files.values('file_size').aggregate(size=Sum('file_size'))['size']
             }
->>>>>>> 7d4b312f
 
     def get_original_node(self):
         original_node = self.original_node or self
