import logging
import os
from uuid import uuid4
import hashlib

from django.conf import settings
from django.contrib import admin
from django.core.files.storage import FileSystemStorage
from django.db import IntegrityError, connections, models
from django.db.utils import ConnectionDoesNotExist
from mptt.models import MPTTModel, TreeForeignKey
from django.utils.translation import ugettext as _
from django.dispatch import receiver

from constants import content_kinds, extensions, presets

def hyphenless_uuid():
    return str(uuid4()).replace("-", "")

def file_on_disk_name(instance, filename):
    """
    Create a name spaced file path from the File obejct's checksum property.
    This path will be used to store the content copy

    :param instance: File (content File model)
    :param filename: str
    :return: str
    """
    h = instance.checksum
    basename, ext = os.path.splitext(filename)
    return os.path.join(settings.STORAGE_ROOT, h[0], h[1], h + ext.lower())

class FileOnDiskStorage(FileSystemStorage):
    """
    Overrider FileSystemStorage's default save method to ignore duplicated file.
    """
    def get_available_name(self, name):
        return name

    def _save(self, name, content):
        if self.exists(name):
            # if the file exists, do not call the superclasses _save method
            logging.warn('Content copy "%s" already exists!' % name)
            return name
        return super(ContentCopyStorage, self)._save(name, content)

class Channel(models.Model):
    """ Permissions come from association with organizations """
<<<<<<< HEAD
    id = models.UUIDField(primary_key=True, default=uuid4)
=======
    channel_id = models.UUIDField(primary_key=True, default=hyphenless_uuid)
>>>>>>> fb97224e
    name = models.CharField(max_length=200)
    description = models.CharField(max_length=400, blank=True)
    version = models.IntegerField(default=0)
    thumbnail = models.TextField(blank=True)
    editors = models.ManyToManyField(
        'auth.User',
        related_name='editable_channels',
        verbose_name=_("editors"),
        help_text=_("Users with edit rights"),
    )
    trash_tree =  models.ForeignKey('ContentNode', null=True, blank=True, related_name='channel_trash')
    clipboard_tree =  models.ForeignKey('ContentNode', null=True, blank=True, related_name='channel_clipboard')
    main_tree =  models.ForeignKey('ContentNode', null=True, blank=True, related_name='channel_main')
    bookmarked_by = models.ManyToManyField(
        'auth.User',
        related_name='bookmarked_channels',
        verbose_name=_("bookmarked by"),
    )
    deleted = models.BooleanField(default=False)

    def save(self, *args, **kwargs):
        super(Channel, self).save(*args, **kwargs)
        if not self.main_tree:
            self.main_tree = ContentNode.objects.create(title=self.name + " main root", kind_id="topic", sort_order=0)
            self.main_tree.save()
            self.clipboard_tree = ContentNode.objects.create(title=self.name + " clipboard root", kind_id="topic", sort_order=0)
            self.clipboard_tree.save()
            self.trash_tree = ContentNode.objects.create(title=self.name + " trash root", kind_id="topic", sort_order=0)
            self.trash_tree.save()
            self.save()
    class Meta:
        verbose_name = _("Channel")
        verbose_name_plural = _("Channels")

class ContentTag(models.Model):
    tag_name = models.CharField(max_length=30)
    channel = models.ForeignKey('Channel', related_name='tags', blank=True, null=True)

    def __str__(self):
        return self.tag_name

    class Meta:
        unique_together = ['tag_name', 'channel']

class ContentNode(MPTTModel, models.Model):
    """
    By default, all nodes have a title and can be used as a topic.
    """
    content_id = models.UUIDField(primary_key=False, default=hyphenless_uuid, editable=False)
    title = models.CharField(max_length=200)
    description = models.CharField(max_length=400, blank=True)
    kind = models.ForeignKey('ContentKind', related_name='contentnodes')
    license = models.ForeignKey('License', null=True)
    prerequisite = models.ManyToManyField('self', related_name='is_prerequisite_of', through='PrerequisiteContentRelationship', symmetrical=False, blank=True)
    is_related = models.ManyToManyField('self', related_name='relate_to', through='RelatedContentRelationship', symmetrical=False, blank=True)
    parent = TreeForeignKey('self', null=True, blank=True, related_name='children', db_index=True)
    tags = models.ManyToManyField(ContentTag, symmetrical=False, related_name='tagged_content', blank=True)
    sort_order = models.FloatField(max_length=50, default=0, verbose_name=_("sort order"), help_text=_("Ascending, lowest number shown first"))
    license_owner = models.CharField(max_length=200, blank=True, help_text=_("Organization of person who holds the essential rights"))
<<<<<<< HEAD
    author = models.CharField(max_length=200, blank=True, help_text=_("Person who created content"))
=======
    cloned_source = TreeForeignKey('self', null=True, blank=True, models.SET_NULL, related_name='clones')
    original_ndoe = TreeForeignKey('self', null=True, blank=True, models.SET_NULL, related_name='descendants')
>>>>>>> fb97224e

    created = models.DateTimeField(auto_now_add=True, verbose_name=_("created"))
    modified = models.DateTimeField(auto_now=True, verbose_name=_("modified"))

    changed = models.BooleanField(default=True)

    class MPTTMeta:
        order_insertion_by = ['sort_order']

    class Meta:
        verbose_name = _("Topic")
        verbose_name_plural = _("Topics")
        # Do not allow two nodes with the same name on the same level
        #unique_together = ('parent', 'title')


class ContentKind(models.Model):
    kind = models.CharField(primary_key=True, max_length=200, choices=content_kinds.choices)

    def __str__(self):
        return self.kind

class FileFormat(models.Model):
    extension = models.CharField(primary_key=True, max_length=40, choices=extensions.choices)
    mimetype = models.CharField(max_length=200, blank=True)

    def __str__(self):
        return self.extension

class FormatPreset(models.Model):
    id = models.CharField(primary_key=True, max_length=150, choices=presets.choices)
    readable_name = models.CharField(max_length=400)
    multi_language = models.BooleanField(default=False)
    supplementary = models.BooleanField(default=False)
    order = models.IntegerField()
    kind = models.ForeignKey(ContentKind, related_name='format_presets')
    allowed_formats = models.ManyToManyField(FileFormat, blank=True)

    def __str__(self):
        return self.id

class Language(models.Model):
    lang_code = models.CharField(max_length=2, db_index=True)
    lang_subcode = models.CharField(max_length=2, db_index=True)

    def ietf_name(self):
        return "{code}-{subcode}".format(code=self.lang_code, subcode=self.lang_subcode)

    def __str__(self):
        return self.ietf_name

class File(models.Model):
    """
    The bottom layer of the contentDB schema, defines the basic building brick for content.
    Things it can represent are, for example, mp4, avi, mov, html, css, jpeg, pdf, mp3...
    """
    checksum = models.CharField(max_length=400, blank=True)
    file_size = models.IntegerField(blank=True, null=True)
    file_on_disk = models.FileField(upload_to=file_on_disk_name, storage=FileOnDiskStorage(), max_length=500, blank=True)
    contentnode = models.ForeignKey(ContentNode, related_name='files', blank=True, null=True)
    file_format = models.ForeignKey(FileFormat, related_name='files', blank=True, null=True)
    preset = models.ForeignKey(FormatPreset, related_name='files', blank=True, null=True)
    lang = models.ForeignKey(Language, blank=True, null=True)
    original_filename = models.CharField(max_length=255, blank=True)

    class Admin:
        pass

    def __str__(self):
        return '{checksum}{extension}'.format(checksum=self.checksum, extension='.' + self.file_format.extension)

    def save(self, *args, **kwargs):
        """
        Overrider the default save method.
        If the file_on_disk FileField gets passed a content copy:
            1. generate the MD5 from the content copy
            2. fill the other fields accordingly
        """
        if self.file_on_disk:  # if file_on_disk is supplied, hash out the file
            md5 = hashlib.md5()
            for chunk in self.file_on_disk.chunks():
                md5.update(chunk)

            self.checksum = md5.hexdigest()
            self.file_size = self.file_on_disk.size
            self.extension = os.path.splitext(self.file_on_disk.name)[1]
        else:
            self.checksum = None
            self.file_size = None
            self.extension = None
        super(File, self).save(*args, **kwargs)

@receiver(models.signals.post_delete, sender=File)
def auto_delete_file_on_delete(sender, instance, **kwargs):
    """
    Deletes file from filesystem if no other File objects are referencing the same file on disk
    when corresponding `File` object is deleted.
    Be careful! we don't know if this will work when perform bash delete on File obejcts.
    """
    if not File.objects.filter(file_on_disk=instance.file_on_disk.url):
        file_on_disk_path = os.path.join(settings.STORAGE_ROOT, instance.checksum[0:1], instance.checksum[1:2], instance.checksum + instance.extension)
        if os.path.isfile(file_on_disk_path):
            os.remove(file_on_disk_path)

class License(models.Model):
    """
    Normalize the license of ContentNode model
    """
    license_name = models.CharField(max_length=50)
    license_url = models.URLField(blank=True)
    license_description = models.TextField(blank=True)
    exists = models.BooleanField(
        default=False,
        verbose_name=_("license exists"),
        help_text=_("Tells whether or not a content item is licensed to share"),
    )

    def __str__(self):
        return self.license_name

class PrerequisiteContentRelationship(models.Model):
    """
    Predefine the prerequisite relationship between two ContentNode objects.
    """
    target_node = models.ForeignKey(ContentNode, related_name='%(app_label)s_%(class)s_target_node')
    prerequisite = models.ForeignKey(ContentNode, related_name='%(app_label)s_%(class)s_prerequisite')

    class Meta:
        unique_together = ['target_node', 'prerequisite']

    def clean(self, *args, **kwargs):
        # self reference exception
        if self.target_node == self.prerequisite:
            raise IntegrityError('Cannot self reference as prerequisite.')
        # immediate cyclic exception
        elif PrerequisiteContentRelationship.objects.using(self._state.db)\
                .filter(target_node=self.prerequisite, prerequisite=self.target_node):
            raise IntegrityError(
                'Note: Prerequisite relationship is directional! %s and %s cannot be prerequisite of each other!'
                % (self.target_node, self.prerequisite))
        # distant cyclic exception
        # elif <this is a nice to have exception, may implement in the future when the priority raises.>
        #     raise Exception('Note: Prerequisite relationship is acyclic! %s and %s forms a closed loop!' % (self.target_node, self.prerequisite))
        super(PrerequisiteContentRelationship, self).clean(*args, **kwargs)

    def save(self, *args, **kwargs):
        self.full_clean()
        super(PrerequisiteContentRelationship, self).save(*args, **kwargs)



class RelatedContentRelationship(models.Model):
    """
    Predefine the related relationship between two ContentNode objects.
    """
    contentnode_1 = models.ForeignKey(ContentNode, related_name='%(app_label)s_%(class)s_1')
    contentnode_2 = models.ForeignKey(ContentNode, related_name='%(app_label)s_%(class)s_2')

    class Meta:
        unique_together = ['contentnode_1', 'contentnode_2']

    def save(self, *args, **kwargs):
        # self reference exception
        if self.contentnode_1 == self.contentnode_2:
            raise IntegrityError('Cannot self reference as related.')
        # handle immediate cyclic
        elif RelatedContentRelationship.objects.using(self._state.db)\
                .filter(contentnode_1=self.contentnode_2, contentnode_2=self.contentnode_1):
            return  # silently cancel the save
        super(RelatedContentRelationship, self).save(*args, **kwargs)

class Exercise(models.Model):

    title = models.CharField(
        max_length=50,
        verbose_name=_("title"),
        default=_("Title"),
        help_text=_("Title of the content item"),
    )

    description = models.TextField(
        max_length=200,
        verbose_name=_("description"),
        default=_("Description"),
        help_text=_("Brief description of what this content item is"),
    )

class AssessmentItem(models.Model):

    type = models.CharField(max_length=50, default="multiplechoice")
    question = models.TextField(blank=True)
    answers = models.TextField(default="[]")
    exercise = models.ForeignKey('Exercise', related_name="all_assessment_items")<|MERGE_RESOLUTION|>--- conflicted
+++ resolved
@@ -28,7 +28,7 @@
     """
     h = instance.checksum
     basename, ext = os.path.splitext(filename)
-    return os.path.join(settings.STORAGE_ROOT, h[0], h[1], h + ext.lower())
+    return os.path.join(h[0], h[1], h + ext.lower())
 
 class FileOnDiskStorage(FileSystemStorage):
     """
@@ -42,15 +42,11 @@
             # if the file exists, do not call the superclasses _save method
             logging.warn('Content copy "%s" already exists!' % name)
             return name
-        return super(ContentCopyStorage, self)._save(name, content)
+        return super(FileOnDiskStorage, self)._save(name, content)
 
 class Channel(models.Model):
     """ Permissions come from association with organizations """
-<<<<<<< HEAD
-    id = models.UUIDField(primary_key=True, default=uuid4)
-=======
-    channel_id = models.UUIDField(primary_key=True, default=hyphenless_uuid)
->>>>>>> fb97224e
+    id = models.UUIDField(primary_key=True, default=hyphenless_uuid)
     name = models.CharField(max_length=200)
     description = models.CharField(max_length=400, blank=True)
     version = models.IntegerField(default=0)
@@ -110,12 +106,9 @@
     tags = models.ManyToManyField(ContentTag, symmetrical=False, related_name='tagged_content', blank=True)
     sort_order = models.FloatField(max_length=50, default=0, verbose_name=_("sort order"), help_text=_("Ascending, lowest number shown first"))
     license_owner = models.CharField(max_length=200, blank=True, help_text=_("Organization of person who holds the essential rights"))
-<<<<<<< HEAD
     author = models.CharField(max_length=200, blank=True, help_text=_("Person who created content"))
-=======
-    cloned_source = TreeForeignKey('self', null=True, blank=True, models.SET_NULL, related_name='clones')
-    original_ndoe = TreeForeignKey('self', null=True, blank=True, models.SET_NULL, related_name='descendants')
->>>>>>> fb97224e
+    cloned_source = TreeForeignKey('self', models.SET_NULL, null=True, blank=True, related_name='clones')
+    original_node = TreeForeignKey('self', models.SET_NULL, null=True, blank=True, related_name='duplicates')
 
     created = models.DateTimeField(auto_now_add=True, verbose_name=_("created"))
     modified = models.DateTimeField(auto_now=True, verbose_name=_("modified"))
