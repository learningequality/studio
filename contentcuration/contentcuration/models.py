import logging
import os
import uuid
import hashlib
import functools
import json
from django.conf import settings
from django.contrib import admin
from django.core.cache import cache
from django.core.exceptions import ObjectDoesNotExist, MultipleObjectsReturned
from django.core.files.storage import FileSystemStorage
from django.db import IntegrityError, connections, models, connection
from django.db.models import Q, Sum, Max, Count, Case, When, IntegerField
from django.db.utils import ConnectionDoesNotExist
from mptt.models import MPTTModel, TreeForeignKey, TreeManager, raise_if_unsaved
from django.utils.translation import ugettext as _
from django.dispatch import receiver
from django.contrib.auth.models import PermissionsMixin
from django.utils import timezone
from django.contrib.auth.base_user import AbstractBaseUser, BaseUserManager
from django.core.mail import send_mail, EmailMultiAlternatives
from django.template.loader import render_to_string
from rest_framework.authtoken.models import Token
from le_utils.constants import content_kinds,file_formats, format_presets, licenses, exercises

EDIT_ACCESS = "edit"
VIEW_ACCESS = "view"

DEFAULT_USER_PREFERENCES = json.dumps({
    'license': licenses.CC_BY,
    'language': None,
    'author': None,
    'copyright_holder': None,
    'license_description': None,
    'mastery_model': exercises.NUM_CORRECT_IN_A_ROW_5,
    'm_value': 5,
    'n_value': 5,
    'auto_derive_video_thumbnail': True,
    'auto_derive_audio_thumbnail': True,
    'auto_derive_document_thumbnail': True,
    'auto_derive_html5_thumbnail': True,
    'auto_derive_exercise_thumbnail': True,
    'auto_randomize_questions': True,
})


class UserManager(BaseUserManager):
    def create_user(self, email, first_name, last_name, password=None):
        if not email:
            raise ValueError('Email address not specified')

        new_user = self.model(
            email=self.normalize_email(email),
        )

        new_user.set_password(password)
        new_user.first_name = first_name
        new_user.last_name = last_name
        new_user.save(using=self._db)
        return new_user

    def create_superuser(self, email, first_name, last_name, password=None):
        new_user = self.create_user(email, first_name, last_name, password=password)
        new_user.is_admin = True
        new_user.save(using=self._db)
        return new_user

class User(AbstractBaseUser, PermissionsMixin):
    email = models.EmailField(max_length=100, unique=True)
    first_name = models.CharField(max_length=100)
    last_name = models.CharField(max_length=100)
    is_admin = models.BooleanField(default=False)
    is_active = models.BooleanField(_('active'), default=False, help_text=_('Designates whether this user should be treated as active.'))
    is_staff = models.BooleanField(_('staff status'), default=False, help_text=_('Designates whether the user can log into this admin site.'))
    date_joined = models.DateTimeField(_('date joined'), default=timezone.now)
    clipboard_tree =  models.ForeignKey('ContentNode', null=True, blank=True, related_name='user_clipboard')
    preferences = models.TextField(default=DEFAULT_USER_PREFERENCES)

    objects = UserManager()
    USERNAME_FIELD = 'email'
    REQUIRED_FIELDS = ['first_name', 'last_name']

    def __unicode__(self):
        return self.email

    def email_user(self, subject, message, from_email=None, **kwargs):
        # msg = EmailMultiAlternatives(subject, message, from_email, [self.email])
        # msg.attach_alternative(kwargs["html_message"],"text/html")
        # msg.send()
        send_mail(subject, message, from_email, [self.email], **kwargs)

    def clean(self):
        super(User, self).clean()
        self.email = self.__class__.objects.normalize_email(self.email)

    def get_full_name(self):
        """
        Returns the first_name plus the last_name, with a space in between.
        """
        full_name = '%s %s' % (self.first_name, self.last_name)
        return full_name.strip()

    def get_short_name(self):
        "Returns the short name for the user."
        return self.first_name

    def save(self, *args, **kwargs):
        super(User, self).save(*args, **kwargs)
        if not self.clipboard_tree:
            self.clipboard_tree = ContentNode.objects.create(title=self.email + " clipboard", kind_id="topic", sort_order=0)
            self.clipboard_tree.save()
            self.save()

    class Meta:
        verbose_name = _("User")
        verbose_name_plural = _("Users")

class UUIDField(models.CharField):

    def __init__(self, *args, **kwargs):
        kwargs['max_length'] = 32
        super(UUIDField, self).__init__(*args, **kwargs)

    def get_default(self):
        result = super(UUIDField, self).get_default()
        if isinstance(result, uuid.UUID):
            result = result.hex
        return result

def file_on_disk_name(instance, filename):
    """
    Create a name spaced file path from the File obejct's checksum property.
    This path will be used to store the content copy

    :param instance: File (content File model)
    :param filename: str
    :return: str
    """
    return generate_file_on_disk_name(instance.checksum, filename)

def generate_file_on_disk_name(checksum, filename):
    """ Separated from file_on_disk_name to allow for simple way to check if has already exists """
    h = checksum
    basename, ext = os.path.splitext(filename)
    directory = os.path.join(settings.STORAGE_ROOT, h[0], h[1])
    if not os.path.exists(directory):
        os.makedirs(directory)
    return os.path.join(directory, h + ext.lower())

def generate_storage_url(filename):
    """ Returns place where file is stored """
    h, ext = os.path.splitext(filename)
    return "{}/{}/{}/{}".format(settings.STORAGE_URL.rstrip('/'), h[0], h[1], h + ext.lower())

class FileOnDiskStorage(FileSystemStorage):
    """
    Overrider FileSystemStorage's default save method to ignore duplicated file.
    """
    def get_available_name(self, name):
        return name

    def _save(self, name, content):
        if self.exists(name):
            # if the file exists, do not call the superclasses _save method
            logging.warn('Content copy "%s" already exists!' % name)
            return name
        return super(FileOnDiskStorage, self)._save(name, content)


class ChannelResourceSize(models.Model):
    tree_id = models.IntegerField()
    resource_size = models.IntegerField()

    pg_view_name = "contentcuration_channel_resource_sizes"
    file_table = "contentcuration_file"
    node_table = "contentcuration_contentnode"

    @classmethod
    def initialize_view(cls):
        sql = 'CREATE MATERIALIZED VIEW {view} AS '\
                'SELECT tree_id as id, tree_id, SUM("{file_table}"."file_size") AS '\
                '"resource_size" FROM "{node}" LEFT OUTER JOIN "{file_table}" ON '\
                '("{node}"."id" = "{file_table}"."contentnode_id") GROUP BY {node}.tree_id'\
                ' WITH DATA;'.format(view=cls.pg_view_name, file_table=cls.file_table, node=cls.node_table)
        with connection.cursor() as cursor:
            cursor.execute(sql)

    @classmethod
    def refresh_view(cls):
        sql = "REFRESH MATERIALIZED VIEW {}".format(cls.pg_view_name)
        with connection.cursor() as cursor:
            cursor.execute(sql)


    class Meta:
        managed = False
        db_table = "contentcuration_channel_resource_sizes"

class Channel(models.Model):
    """ Permissions come from association with organizations """
    id = UUIDField(primary_key=True, default=uuid.uuid4)
    name = models.CharField(max_length=200, blank=True)
    description = models.CharField(max_length=400, blank=True)
    version = models.IntegerField(default=0)
    thumbnail = models.TextField(blank=True, null=True)
    editors = models.ManyToManyField(
        settings.AUTH_USER_MODEL,
        related_name='editable_channels',
        verbose_name=_("editors"),
        help_text=_("Users with edit rights"),
        blank=True,
    )
    viewers = models.ManyToManyField(
        settings.AUTH_USER_MODEL,
        related_name='view_only_channels',
        verbose_name=_("viewers"),
        help_text=_("Users with view only rights"),
        blank=True,
    )
    language =  models.ForeignKey('Language', null=True, blank=True, related_name='channel_language')
    trash_tree =  models.ForeignKey('ContentNode', null=True, blank=True, related_name='channel_trash')
    clipboard_tree =  models.ForeignKey('ContentNode', null=True, blank=True, related_name='channel_clipboard')
    main_tree =  models.ForeignKey('ContentNode', null=True, blank=True, related_name='channel_main')
    staging_tree =  models.ForeignKey('ContentNode', null=True, blank=True, related_name='channel_staging')
    chef_tree =  models.ForeignKey('ContentNode', null=True, blank=True, related_name='channel_chef')
    previous_tree =  models.ForeignKey('ContentNode', null=True, blank=True, related_name='channel_previous')
    bookmarked_by = models.ManyToManyField(
        settings.AUTH_USER_MODEL,
        related_name='bookmarked_channels',
        verbose_name=_("bookmarked by"),
    )
    deleted = models.BooleanField(default=False, db_index=True)
    public = models.BooleanField(default=False, db_index=True)

    # Fields specific to content generated by Ricecooker
    source_id = models.CharField(max_length=200, blank=True, null=True)
    source_domain = models.CharField(max_length=300, blank=True, null=True)
    ricecooker_version = models.CharField(max_length=100, blank=True, null=True)


    def get_resource_size(self):
        # TODO: Add this back in once query filters out duplicated checksums
        size = ChannelResourceSize.objects.filter(id=self.main_tree.tree_id).first()
        if size:
            return size.resource_size
        return 0

        # descendants = self.main_tree.get_descendants().prefetch_related('assessment_items')
        # size_q = File.objects.select_related('contentnode').select_related('assessment_item')\
        #         .filter(Q(contentnode_id__in=descendants.values_list('id', flat=True)) | Q(assessment_item_id__in=descendants.values_list('assessment_items__id', flat=True)))\
        #         .values('checksum', 'file_size').distinct().aggregate(resource_size=Sum('file_size'))
        # return size_q['resource_size'] or 0

    def save(self, *args, **kwargs):
        original_node = None
        if self.pk and Channel.objects.filter(pk=self.pk).exists():
            original_node = Channel.objects.get(pk=self.pk)

        record_channel_stats(original_node is None)

        super(Channel, self).save(*args, **kwargs)

        # Check if original thumbnail is no longer referenced
        if original_node and original_node.thumbnail and 'static' not in original_node.thumbnail:
            filename, ext = os.path.splitext(original_node.thumbnail)
            delete_empty_file_reference(filename, ext[1:])

        if not self.main_tree:
            self.main_tree = ContentNode.objects.create(
                title=self.name,
                kind_id=content_kinds.TOPIC,
                sort_order=0,
                content_id=self.id,
                node_id=self.id,
            )
            self.main_tree.save()
            self.save()
        elif self.main_tree.title != self.name:
            self.main_tree.title = self.name
            self.main_tree.save()

        if not self.trash_tree:
            self.trash_tree = ContentNode.objects.create(
                title=self.name,
                kind_id=content_kinds.TOPIC,
                sort_order=0,
                content_id=self.id,
                node_id=self.id,
            )
            self.trash_tree.save()
            self.save()
        elif self.trash_tree.title != self.name:
            self.trash_tree.title = self.name
            self.trash_tree.save()

    class Meta:
        verbose_name = _("Channel")
        verbose_name_plural = _("Channels")


def record_channel_stats(is_create):
    """
    :param is_create: Whether action is channel creation.
    """
    import newrelic.agent
    newrelic.agent.record_custom_metric('Custom/ChannelStats/NumCreatedChannels', 1)

    if is_create:
        newrelic.agent.record_custom_event("ChannelStats", {"action": "Create"})
    # else:
        # Called three times for create, need to find out why
        # newrelic.agent.record_custom_event("ChannelStats", {"action": "Update"})

class ContentTag(models.Model):
    id = UUIDField(primary_key=True, default=uuid.uuid4)
    tag_name = models.CharField(max_length=30)
    channel = models.ForeignKey('Channel', related_name='tags', blank=True, null=True, db_index=True)

    def __str__(self):
        return self.tag_name

    class Meta:
        unique_together = ['tag_name', 'channel']

def delegate_manager(method):
    """
    Delegate method calls to base manager, if exists.
    """
    @functools.wraps(method)
    def wrapped(self, *args, **kwargs):
        if self._base_manager:
            return getattr(self._base_manager, method.__name__)(*args, **kwargs)
        return method(self, *args, **kwargs)
    return wrapped

class License(models.Model):
    """
    Normalize the license of ContentNode model
    """
    license_name = models.CharField(max_length=50)
    license_url = models.URLField(blank=True)
    license_description = models.TextField(blank=True)
    exists = models.BooleanField(
        default=False,
        verbose_name=_("license exists"),
        help_text=_("Tells whether or not a content item is licensed to share"),
    )

    def __str__(self):
        return self.license_name

class ContentNode(MPTTModel, models.Model):
    """
    By default, all nodes have a title and can be used as a topic.
    """
    # The id should be the same between the content curation server and Kolibri.
    id = UUIDField(primary_key=True, default=uuid.uuid4)

    # the content_id is used for tracking a user's interaction with a piece of
    # content, in the face of possibly many copies of that content. When a user
    # interacts with a piece of content, all substantially similar pieces of
    # content should be marked as such as well. We track these "substantially
    # similar" types of content by having them have the same content_id.
    content_id = UUIDField(primary_key=False, default=uuid.uuid4, editable=False)
    node_id = UUIDField(primary_key=False, default=uuid.uuid4, editable=False)

    # TODO: disallow nulls once existing models have been set
    original_channel_id = UUIDField(primary_key=False, editable=False, null=True, db_index=True) # Original channel copied from
    source_channel_id = UUIDField(primary_key=False, editable=False, null=True) # Immediate channel copied from
    original_source_node_id = UUIDField(primary_key=False, editable=False, null=True, db_index=True) # Original node_id of node copied from (TODO: original_node_id clashes with original_node field - temporary)
    source_node_id = UUIDField(primary_key=False, editable=False, null=True) # Immediate node_id of node copied from

    # Fields specific to content generated by Ricecooker
    source_id = models.CharField(max_length=200, blank=True, null=True)
    source_domain = models.CharField(max_length=300, blank=True, null=True)

    title = models.CharField(max_length=200)
    description = models.TextField(blank=True)
    kind = models.ForeignKey('ContentKind', related_name='contentnodes', db_index=True)
    license = models.ForeignKey('License', null=True, default=settings.DEFAULT_LICENSE)
    license_description = models.CharField(max_length=400, null=True, blank=True)
    prerequisite = models.ManyToManyField('self', related_name='is_prerequisite_of', through='PrerequisiteContentRelationship', symmetrical=False, blank=True)
    is_related = models.ManyToManyField('self', related_name='relate_to', through='RelatedContentRelationship', symmetrical=False, blank=True)
    parent = TreeForeignKey('self', null=True, blank=True, related_name='children', db_index=True)
    tags = models.ManyToManyField(ContentTag, symmetrical=False, related_name='tagged_content', blank=True)
    sort_order = models.FloatField(max_length=50, default=1, verbose_name=_("sort order"), help_text=_("Ascending, lowest number shown first"))
    copyright_holder = models.CharField(max_length=200, null=True, blank=True, default="", help_text=_("Organization of person who holds the essential rights"))
    cloned_source = TreeForeignKey('self', on_delete=models.SET_NULL, null=True, blank=True, related_name='clones')
    original_node = TreeForeignKey('self', on_delete=models.SET_NULL, null=True, blank=True, related_name='duplicates')

    created = models.DateTimeField(auto_now_add=True, verbose_name=_("created"))
    modified = models.DateTimeField(auto_now=True, verbose_name=_("modified"))
    published = models.BooleanField(default=False)

    changed = models.BooleanField(default=True, db_index=True)
    extra_fields = models.TextField(blank=True, null=True)
    author = models.CharField(max_length=200, blank=True, default="", help_text=_("Person who created content"), null=True)

    objects = TreeManager()

<<<<<<< HEAD
    @raise_if_unsaved
    def get_root(self):
        if not self.parent and self.kind_id != content_kinds.TOPIC:
            return self
        return super(ContentNode, self).get_root()
=======
    def get_tree_data(self, include_self=True):
        if not include_self:
            return [c.get_tree_data() for c in self.children.all()]
        elif self.kind_id == content_kinds.TOPIC:
            return {
                "title" : self.title,
                "kind" : self.kind_id,
                "children" : [c.get_tree_data() for c in self.children.all()]
            }
        elif self.kind_id == content_kinds.EXERCISE:
            return {
                "title" : self.title,
                "kind" : self.kind_id,
                "count" : self.assessment_items.count()
            }
        else:
            return {
                "title" : self.title,
                "kind" : self.kind_id,
                "file_size" : self.files.values('file_size').aggregate(size=Sum('file_size'))['size']
            }
>>>>>>> a20763eb

    def get_original_node(self):
        original_node = self.original_node or self
        if self.original_channel_id and self.original_source_node_id:
            original_channel = Channel.objects.select_related("main_tree").get(pk=self.original_channel_id)
            original_node = ContentNode.objects.filter(tree_id=original_channel.main_tree.tree_id, node_id=self.original_source_node_id).first() or self
        return original_node

    def get_associated_presets(self):
        key = "associated_presets_{}".format(self.kind_id)
        cached_data = cache.get(key)
        if cached_data:
            return cached_data
        presets = FormatPreset.objects.filter(kind=self.kind).values()
        cache.set(key, presets, None)
        return presets

    def get_channel(self):
        try:
            root = self.get_root()
            return root.channel_main.first() or root.channel_chef.first() or root.channel_trash.first() or root.channel_staging.first() or root.channel_previous.first()
        except ObjectDoesNotExist, MultipleObjectsReturned:
            return None

    def save(self, *args, **kwargs):
        # Detect if node has been moved to another tree
        if self.pk and ContentNode.objects.filter(pk=self.pk).exists():
            original = ContentNode.objects.get(pk=self.pk)
            if original.parent and original.parent_id != self.parent_id and not original.parent.changed:
                original.parent.changed = True
                original.parent.save()

        super(ContentNode, self).save(*args, **kwargs)

        post_save_changes = False
        if self.original_node is None:
            self.original_node = self
            post_save_changes = True
        if self.cloned_source is None:
            self.cloned_source = self
            post_save_changes = True

        if self.original_channel_id is None and self.get_channel():
            self.original_channel_id = self.get_channel().id
            post_save_changes = True
        if self.source_channel_id is None and self.get_channel():
            self.source_channel_id = self.get_channel().id
            post_save_changes = True

        if self.original_source_node_id is None:
            self.original_source_node_id = self.node_id
            post_save_changes = True
        if self.source_node_id is None:
            self.source_node_id = self.node_id
            post_save_changes = True

        if post_save_changes:
            self.save()

    class MPTTMeta:
        order_insertion_by = ['sort_order']

    class Meta:
        verbose_name = _("Topic")
        verbose_name_plural = _("Topics")
        # Do not allow two nodes with the same name on the same level
        #unique_together = ('parent', 'title')

class ContentKind(models.Model):
    kind = models.CharField(primary_key=True, max_length=200, choices=content_kinds.choices)

    def __str__(self):
        return self.kind

class FileFormat(models.Model):
    extension = models.CharField(primary_key=True, max_length=40, choices=file_formats.choices)
    mimetype = models.CharField(max_length=200, blank=True)

    def __str__(self):
        return self.extension

class FormatPreset(models.Model):
    id = models.CharField(primary_key=True, max_length=150, choices=format_presets.choices)
    readable_name = models.CharField(max_length=400)
    multi_language = models.BooleanField(default=False)
    supplementary = models.BooleanField(default=False)
    thumbnail = models.BooleanField(default=False)
    subtitle = models.BooleanField(default=False)
    display = models.BooleanField(default=True) # Render on client side
    order = models.IntegerField(default=0)
    kind = models.ForeignKey(ContentKind, related_name='format_presets', null=True)
    allowed_formats = models.ManyToManyField(FileFormat, blank=True)

    def __str__(self):
        return self.id

class Language(models.Model):
    id = models.CharField(max_length=7, primary_key=True)
    lang_code = models.CharField(max_length=3, db_index=True)
    lang_subcode = models.CharField(max_length=3, db_index=True, blank=True, null=True)
    readable_name = models.CharField(max_length=100, blank=True)
    native_name = models.CharField(max_length=100, blank=True)

    def ietf_name(self):
        return "{code}-{subcode}".format(code=self.lang_code, subcode=self.lang_subcode) if self.lang_subcode else self.lang_code

    def __str__(self):
        return self.ietf_name()

class AssessmentItem(models.Model):
    type = models.CharField(max_length=50, default="multiplechoice")
    question = models.TextField(blank=True)
    hints = models.TextField(default="[]")
    answers = models.TextField(default="[]")
    order = models.IntegerField(default=1)
    contentnode = models.ForeignKey('ContentNode', related_name="assessment_items", blank=True, null=True, db_index=True)
    assessment_id = UUIDField(primary_key=False, default=uuid.uuid4, editable=False)
    raw_data = models.TextField(blank=True)
    source_url = models.CharField(max_length=400, blank=True, null=True)
    randomize = models.BooleanField(default=False)
    deleted = models.BooleanField(default=False)

class File(models.Model):
    """
    The bottom layer of the contentDB schema, defines the basic building brick for content.
    Things it can represent are, for example, mp4, avi, mov, html, css, jpeg, pdf, mp3...
    """
    id = UUIDField(primary_key=True, default=uuid.uuid4)
    checksum = models.CharField(max_length=400, blank=True, db_index=True)
    file_size = models.IntegerField(blank=True, null=True)
    file_on_disk = models.FileField(upload_to=file_on_disk_name, storage=FileOnDiskStorage(), max_length=500, blank=True)
    contentnode = models.ForeignKey(ContentNode, related_name='files', blank=True, null=True, db_index=True)
    assessment_item = models.ForeignKey(AssessmentItem, related_name='files', blank=True, null=True, db_index=True)
    file_format = models.ForeignKey(FileFormat, related_name='files', blank=True, null=True, db_index=True)
    preset = models.ForeignKey(FormatPreset, related_name='files', blank=True, null=True, db_index=True)
    language = models.ForeignKey(Language, related_name='files', blank=True, null=True)
    original_filename = models.CharField(max_length=255, blank=True)
    source_url = models.CharField(max_length=400, blank=True, null=True)

    class Admin:
        pass

    def __str__(self):
        return '{checksum}{extension}'.format(checksum=self.checksum, extension='.' + self.file_format.extension)

    def save(self, *args, **kwargs):
        """
        Overrider the default save method.
        If the file_on_disk FileField gets passed a content copy:
            1. generate the MD5 from the content copy
            2. fill the other fields accordingly
        """
        if self.file_on_disk:  # if file_on_disk is supplied, hash out the file
            if self.checksum is None or self.checksum == "":
                md5 = hashlib.md5()
                for chunk in self.file_on_disk.chunks():
                    md5.update(chunk)

                self.checksum = md5.hexdigest()
                self.file_size = self.file_on_disk.size
                self.extension = os.path.splitext(self.file_on_disk.name)[1]
        super(File, self).save(*args, **kwargs)

@receiver(models.signals.post_delete, sender=File)
def auto_delete_file_on_delete(sender, instance, **kwargs):
    """
    Deletes file from filesystem if no other File objects are referencing the same file on disk
    when corresponding `File` object is deleted.
    Be careful! we don't know if this will work when perform bash delete on File obejcts.
    """
    delete_empty_file_reference(instance.checksum, instance.file_format.extension)

def delete_empty_file_reference(checksum, extension):
    filename = checksum + '.' + extension
    if not File.objects.filter(checksum=checksum).exists() and not Channel.objects.filter(thumbnail=filename).exists():
        file_on_disk_path = generate_file_on_disk_name(checksum, filename)
        if os.path.isfile(file_on_disk_path):
            os.remove(file_on_disk_path)

class PrerequisiteContentRelationship(models.Model):
    """
    Predefine the prerequisite relationship between two ContentNode objects.
    """
    target_node = models.ForeignKey(ContentNode, related_name='%(app_label)s_%(class)s_target_node')
    prerequisite = models.ForeignKey(ContentNode, related_name='%(app_label)s_%(class)s_prerequisite')

    class Meta:
        unique_together = ['target_node', 'prerequisite']

    def clean(self, *args, **kwargs):
        # self reference exception
        if self.target_node == self.prerequisite:
            raise IntegrityError('Cannot self reference as prerequisite.')
        # immediate cyclic exception
        elif PrerequisiteContentRelationship.objects.using(self._state.db)\
                .filter(target_node=self.prerequisite, prerequisite=self.target_node):
            raise IntegrityError(
                'Note: Prerequisite relationship is directional! %s and %s cannot be prerequisite of each other!'
                % (self.target_node, self.prerequisite))
        # distant cyclic exception
        # elif <this is a nice to have exception, may implement in the future when the priority raises.>
        #     raise Exception('Note: Prerequisite relationship is acyclic! %s and %s forms a closed loop!' % (self.target_node, self.prerequisite))
        super(PrerequisiteContentRelationship, self).clean(*args, **kwargs)

    def save(self, *args, **kwargs):
        self.full_clean()
        super(PrerequisiteContentRelationship, self).save(*args, **kwargs)



class RelatedContentRelationship(models.Model):
    """
    Predefine the related relationship between two ContentNode objects.
    """
    contentnode_1 = models.ForeignKey(ContentNode, related_name='%(app_label)s_%(class)s_1')
    contentnode_2 = models.ForeignKey(ContentNode, related_name='%(app_label)s_%(class)s_2')

    class Meta:
        unique_together = ['contentnode_1', 'contentnode_2']

    def save(self, *args, **kwargs):
        # self reference exception
        if self.contentnode_1 == self.contentnode_2:
            raise IntegrityError('Cannot self reference as related.')
        # handle immediate cyclic
        elif RelatedContentRelationship.objects.using(self._state.db)\
                .filter(contentnode_1=self.contentnode_2, contentnode_2=self.contentnode_1):
            return  # silently cancel the save
        super(RelatedContentRelationship, self).save(*args, **kwargs)

class Exercise(models.Model):
    contentnode = models.ForeignKey('ContentNode', related_name="exercise", null=True)
    mastery_model = models.CharField(max_length=200, default=exercises.DO_ALL, choices=exercises.MASTERY_MODELS)

class Invitation(models.Model):
    """ Invitation to edit channel """
    id = UUIDField(primary_key=True, default=uuid.uuid4)
    invited = models.ForeignKey(settings.AUTH_USER_MODEL, on_delete=models.SET_NULL, null=True, related_name='sent_to')
    share_mode = models.CharField(max_length=50, default=EDIT_ACCESS)
    email = models.EmailField(max_length=100, null=True)
    sender = models.ForeignKey(settings.AUTH_USER_MODEL, on_delete=models.SET_NULL, related_name='sent_by', null=True)
    channel = models.ForeignKey('Channel', on_delete=models.SET_NULL, null=True, related_name='pending_editors')
    first_name = models.CharField(max_length=100, default='Guest')
    last_name = models.CharField(max_length=100, blank=True, null=True)

    class Meta:
        verbose_name = _("Invitation")
        verbose_name_plural = _("Invitations")<|MERGE_RESOLUTION|>--- conflicted
+++ resolved
@@ -398,13 +398,13 @@
 
     objects = TreeManager()
 
-<<<<<<< HEAD
+
     @raise_if_unsaved
     def get_root(self):
         if not self.parent and self.kind_id != content_kinds.TOPIC:
             return self
         return super(ContentNode, self).get_root()
-=======
+
     def get_tree_data(self, include_self=True):
         if not include_self:
             return [c.get_tree_data() for c in self.children.all()]
@@ -426,7 +426,6 @@
                 "kind" : self.kind_id,
                 "file_size" : self.files.values('file_size').aggregate(size=Sum('file_size'))['size']
             }
->>>>>>> a20763eb
 
     def get_original_node(self):
         original_node = self.original_node or self
