import functools
import hashlib
import json
import logging
import os
import urllib.parse
import uuid
from datetime import datetime

import pytz
from celery import states
from django.conf import settings
from django.contrib.auth.base_user import AbstractBaseUser
from django.contrib.auth.base_user import BaseUserManager
from django.contrib.auth.models import PermissionsMixin
from django.contrib.sessions.models import Session
from django.core.cache import cache
from django.core.exceptions import MultipleObjectsReturned
from django.core.exceptions import ObjectDoesNotExist
from django.core.exceptions import PermissionDenied
from django.core.exceptions import ValidationError
from django.core.files.storage import default_storage
from django.core.files.storage import FileSystemStorage
from django.core.mail import send_mail
from django.db import IntegrityError
from django.db import models
from django.db.models import Count
from django.db.models import Exists
from django.db.models import F
from django.db.models import Index
from django.db.models import JSONField
from django.db.models import Max
from django.db.models import OuterRef
from django.db.models import Q
from django.db.models import Subquery
from django.db.models import Sum
from django.db.models import UUIDField as DjangoUUIDField
from django.db.models import Value
from django.db.models.expressions import ExpressionList
from django.db.models.expressions import RawSQL
<<<<<<< HEAD
=======
from django.db.models.functions import Cast
>>>>>>> 18dd59e9
from django.db.models.functions import Lower
from django.db.models.indexes import IndexExpression
from django.db.models.query_utils import DeferredAttribute
from django.db.models.sql import Query
from django.dispatch import receiver
from django.utils import timezone
from django.utils.translation import gettext as _
from django_cte import With
from le_utils import proquint
from le_utils.constants import content_kinds
from le_utils.constants import exercises
from le_utils.constants import file_formats
from le_utils.constants import format_presets
from le_utils.constants import languages
from le_utils.constants import roles
from model_utils import FieldTracker
from mptt.models import MPTTModel
from mptt.models import raise_if_unsaved
from mptt.models import TreeForeignKey
from postmark.core import PMMailInactiveRecipientException
from postmark.core import PMMailUnauthorizedException
from rest_framework.authtoken.models import Token
from rest_framework.fields import get_attribute
from rest_framework.utils.encoders import JSONEncoder

<<<<<<< HEAD
from contentcuration.constants import channel_history
=======
from contentcuration.constants.contentnode import kind_activity_map
>>>>>>> 18dd59e9
from contentcuration.db.models.expressions import Array
from contentcuration.db.models.functions import ArrayRemove
from contentcuration.db.models.functions import Unnest
from contentcuration.db.models.manager import CustomContentNodeTreeManager
from contentcuration.db.models.manager import CustomManager
from contentcuration.statistics import record_channel_stats
from contentcuration.utils.cache import delete_public_channel_cache_keys
from contentcuration.utils.parser import load_json_string
from contentcuration.viewsets.sync.constants import ALL_CHANGES
from contentcuration.viewsets.sync.constants import ALL_TABLES


EDIT_ACCESS = "edit"
VIEW_ACCESS = "view"

DEFAULT_CONTENT_DEFAULTS = {
    'license': None,
    'language': None,
    'author': None,
    'aggregator': None,
    'provider': None,
    'copyright_holder': None,
    'license_description': None,
    'mastery_model': exercises.NUM_CORRECT_IN_A_ROW_5,
    'm_value': 5,
    'n_value': 5,
    'auto_derive_video_thumbnail': True,
    'auto_derive_audio_thumbnail': True,
    'auto_derive_document_thumbnail': True,
    'auto_derive_html5_thumbnail': True,
    'auto_derive_exercise_thumbnail': True,
    'auto_randomize_questions': True,
}
DEFAULT_USER_PREFERENCES = json.dumps(DEFAULT_CONTENT_DEFAULTS, ensure_ascii=False)


def to_pk(model_or_pk):
    if isinstance(model_or_pk, models.Model):
        return model_or_pk.pk
    return model_or_pk


class UserManager(BaseUserManager):

    def create_user(self, email, first_name, last_name, password=None):
        if not email:
            raise ValueError('Email address not specified')

        new_user = self.model(
            email=self.normalize_email(email),
        )

        new_user.set_password(password)
        new_user.first_name = first_name
        new_user.last_name = last_name
        new_user.save(using=self._db)
        return new_user

    def create_superuser(self, email, first_name, last_name, password=None):
        new_user = self.create_user(email, first_name, last_name, password=password)
        new_user.is_admin = True
        new_user.save(using=self._db)
        return new_user


class UniqueActiveUserIndex(Index):
    def create_sql(self, model, schema_editor, using='', **kwargs):
        """
        This is a vendored and modified version of the Django create_sql method
        We do this so that we can monkey patch in the unique index statement onto the schema_editor
        while we create the statement for this index, and then revert it to normal.

        We should remove this as soon as Django natively supports UniqueConstraints with Expressions.
        This should hopefully be the case in Django 3.3.
        """
        include = [model._meta.get_field(field_name).column for field_name in self.include]
        condition = self._get_condition_sql(model, schema_editor)
        if self.expressions:
            index_expressions = []
            for expression in self.expressions:
                index_expression = IndexExpression(expression)
                index_expression.set_wrapper_classes(schema_editor.connection)
                index_expressions.append(index_expression)
            expressions = ExpressionList(*index_expressions).resolve_expression(
                Query(model, alias_cols=False),
            )
            fields = None
            col_suffixes = None
        else:
            fields = [
                model._meta.get_field(field_name)
                for field_name, _ in self.fields_orders
            ]
            col_suffixes = [order[1] for order in self.fields_orders]
            expressions = None
        sql = "CREATE UNIQUE INDEX %(name)s ON %(table)s (%(columns)s)%(include)s%(condition)s"
        # Store the normal SQL statement for indexes
        old_create_index_sql = schema_editor.sql_create_index
        # Replace it with our own unique index so that this index actually adds a constraint
        schema_editor.sql_create_index = sql
        # Generate the SQL staetment that we want to return
        return_statement = schema_editor._create_index_sql(
            model, fields=fields, name=self.name, using=using,
            db_tablespace=self.db_tablespace, col_suffixes=col_suffixes,
            opclasses=self.opclasses, condition=condition, include=include,
            expressions=expressions, **kwargs,
        )
        # Reinstate the previous index SQL statement so that we have done no harm
        schema_editor.sql_create_index = old_create_index_sql
        # Return our SQL statement
        return return_statement


class User(AbstractBaseUser, PermissionsMixin):
    email = models.EmailField(max_length=100, unique=True)
    first_name = models.CharField(max_length=100)
    last_name = models.CharField(max_length=100)
    is_admin = models.BooleanField(default=False)
    is_active = models.BooleanField('active', default=False,
                                    help_text='Designates whether this user should be treated as active.')
    is_staff = models.BooleanField('staff status', default=False,
                                   help_text='Designates whether the user can log into this admin site.')
    date_joined = models.DateTimeField('date joined', default=timezone.now)
    clipboard_tree = models.ForeignKey('ContentNode', null=True, blank=True, related_name='user_clipboard', on_delete=models.SET_NULL)
    preferences = models.TextField(default=DEFAULT_USER_PREFERENCES)
    disk_space = models.FloatField(default=524288000, help_text='How many bytes a user can upload')
    disk_space_used = models.FloatField(default=0, help_text='How many bytes a user has uploaded')

    information = JSONField(null=True)
    content_defaults = JSONField(default=dict)
    policies = JSONField(default=dict, null=True)
    feature_flags = JSONField(default=dict, null=True)

    _field_updates = FieldTracker(fields=[
        # Field to watch for changes
        "disk_space",
    ])

    objects = UserManager()
    USERNAME_FIELD = 'email'
    REQUIRED_FIELDS = ['first_name', 'last_name']

    def __unicode__(self):
        return self.email

    def delete(self):
        from contentcuration.viewsets.common import SQCount
        # Remove any invitations associated to this account
        self.sent_to.all().delete()

        # Delete channels associated with this user (if user is the only editor)
        user_query = (
            User.objects.filter(editable_channels__id=OuterRef('id'))
                        .values_list('id', flat=True)
                        .distinct()
        )
        self.editable_channels.annotate(num_editors=SQCount(user_query, field="id")).filter(num_editors=1).delete()

        # Delete channel collections associated with this user (if user is the only editor)
        user_query = (
            User.objects.filter(channel_sets__id=OuterRef('id'))
                        .values_list('id', flat=True)
                        .distinct()
        )
        self.channel_sets.annotate(num_editors=SQCount(user_query, field="id")).filter(num_editors=1).delete()

        super(User, self).delete()

    def can_edit(self, channel_id):
        return Channel.filter_edit_queryset(Channel.objects.all(), self).filter(pk=channel_id).exists()

    def check_space(self, size, checksum):
        if self.is_admin:
            return True
        
        active_files = self.get_user_active_files()
        if active_files.filter(checksum=checksum).exists():
            return True

        space = self.get_available_space(active_files=active_files)
        if space < size:
            raise PermissionDenied(_("Not enough space. Check your storage under Settings page."))

    def check_channel_space(self, channel):
        active_files = self.get_user_active_files()
        staging_tree_id = channel.staging_tree.tree_id
        channel_files = self.files\
                            .filter(contentnode__tree_id=staging_tree_id)\
                            .values('checksum')\
                            .distinct()\
                            .exclude(checksum__in=active_files.values_list('checksum', flat=True))
        staged_size = float(channel_files.aggregate(used=Sum('file_size'))['used'] or 0)

        if self.get_available_space(active_files=active_files) < (staged_size):
            raise PermissionDenied(_('Out of storage! Request more space under Settings > Storage.'))

    def check_staged_space(self, size, checksum):
        if self.staged_files.filter(checksum=checksum).exists():
            return True
        space = self.get_available_staged_space()
        if space < size:
            raise PermissionDenied(_('Out of storage! Request more space under Settings > Storage.'))

    def get_available_staged_space(self):
        space_used = self.staged_files.values('checksum').distinct().aggregate(size=Sum("file_size"))['size'] or 0
        return float(max(self.disk_space - space_used, 0))

    def get_available_space(self, active_files=None):
        return float(max(self.disk_space - self.get_space_used(active_files=active_files), 0))

    def get_user_active_trees(self):
        return self.editable_channels.exclude(deleted=True)\
            .values(tree_id=F("main_tree__tree_id"))

    def get_user_active_files(self):
        cte = With(self.get_user_active_trees().distinct())

        return cte.join(self.files.get_queryset(), contentnode__tree_id=cte.col.tree_id)\
            .with_cte(cte)\
            .values('checksum')\
            .distinct()

    def get_space_used(self, active_files=None):
        active_files = active_files or self.get_user_active_files()
        files = active_files.aggregate(total_used=Sum('file_size'))
        return float(files['total_used'] or 0)

    def set_space_used(self):
        self.disk_space_used = self.get_space_used()
        self.save()
        return self.disk_space_used

    def get_space_used_by_kind(self):
        active_files = self.get_user_active_files()
        files = active_files.values('preset__kind_id')\
                            .annotate(space=Sum('file_size'))\
                            .order_by()

        kind_dict = {}
        for item in files:
            kind_dict[item['preset__kind_id']] = item['space']
        return kind_dict

    def email_user(self, subject, message, from_email=None, **kwargs):
        try:
            # msg = EmailMultiAlternatives(subject, message, from_email, [self.email])
            # msg.attach_alternative(kwargs["html_message"],"text/html")
            # msg.send()
            send_mail(subject, message, from_email, [self.email], **kwargs)
        except (PMMailInactiveRecipientException, PMMailUnauthorizedException) as e:
            logging.error(str(e))

    def clean(self):
        super(User, self).clean()
        self.email = self.__class__.objects.normalize_email(self.email)

    def get_full_name(self):
        """
        Returns the first_name plus the last_name, with a space in between.
        """
        full_name = '%s %s' % (self.first_name, self.last_name)
        return full_name.strip()

    def get_short_name(self):
        """
        Returns the short name for the user.
        """
        return self.first_name

    def get_token(self):
        token, _ = Token.objects.get_or_create(user=self)
        return token.key

    def save(self, *args, **kwargs):
        from contentcuration.utils.user import calculate_user_storage
        super(User, self).save(*args, **kwargs)

        if 'disk_space' in self._field_updates.changed():
            calculate_user_storage(self.pk)

        changed = False

        if not self.content_defaults:
            self.content_defaults = DEFAULT_CONTENT_DEFAULTS
            changed = True

        if not self.clipboard_tree:
            self.clipboard_tree = ContentNode.objects.create(title=self.email + " clipboard", kind_id=content_kinds.TOPIC)
            self.clipboard_tree.save()
            changed = True

        if changed:
            self.save()

    class Meta:
        verbose_name = "User"
        verbose_name_plural = "Users"
        indexes = [
            UniqueActiveUserIndex(Lower('email'), condition=Q(is_active=True), name="contentcura_email_d4d492_idx")
        ]

    @classmethod
    def filter_view_queryset(cls, queryset, user):
        if user.is_anonymous:
            return queryset.none()

        if user.is_admin:
            return queryset

        # all shared editors
        all_editable = User.editable_channels.through.objects.all()
        editable = all_editable.filter(
            channel_id__in=all_editable.filter(user_id=user.pk).values_list("channel_id", flat=True)
        )

        # all shared viewers
        all_view_only = User.view_only_channels.through.objects.all()
        view_only = all_view_only.filter(
            channel_id__in=all_view_only.filter(user_id=user.pk).values_list("channel_id", flat=True)
        )

        return queryset.filter(
            Q(pk=user.pk)
            | Q(pk__in=editable.values_list("user_id", flat=True))
            | Q(pk__in=view_only.values_list("user_id", flat=True))
        )

    @classmethod
    def filter_edit_queryset(cls, queryset, user):
        if user.is_anonymous:
            return queryset.none()

        if user.is_admin:
            return queryset

        return queryset.filter(pk=user.pk)

    @classmethod
    def get_for_email(cls, email, **filters):
        """
        Returns the appropriate User record given an email, ordered by:
         - those with is_active=True first, which there should only ever be one
         - otherwise by ID DESC so most recent inactive shoud be returned

        :param email: A string of the user's email
        :param filters: Additional filters to filter the User queryset
        :return: User or None
        """
        return User.objects.filter(email__iexact=email.strip(), **filters)\
            .order_by("-is_active", "-id").first()


class UUIDField(models.CharField):

    def __init__(self, *args, **kwargs):
        kwargs['max_length'] = 32
        super(UUIDField, self).__init__(*args, **kwargs)

    def prepare_value(self, value):
        if isinstance(value, uuid.UUID):
            return value.hex
        return value

    def get_default(self):
        result = super(UUIDField, self).get_default()
        if isinstance(result, uuid.UUID):
            result = result.hex
        return result

    def to_python(self, value):
        if isinstance(value, uuid.UUID):
            return value.hex
        return value


class MPTTTreeIDManager(models.Model):
    """
    Because MPTT uses plain integers for tree IDs and does not use an auto-incrementing field for them,
    the same ID can sometimes be assigned to two trees if two channel create ops happen concurrently.

    As we are using this table only for the ID generation, it does not need any fields.

    We resolve this by creating a dummy table and using its ID as the tree index to take advantage of the db's
    concurrency-friendly way of generating sequential integer IDs. There is a custom migration that ensures
    that the number of records (and thus id) matches the max tree ID number when this table gets added.
    """


def file_on_disk_name(instance, filename):
    """
    Create a name spaced file path from the File obejct's checksum property.
    This path will be used to store the content copy
    :param instance: File (content File model)
    :param filename: str
    :return: str
    """
    return generate_file_on_disk_name(instance.checksum, filename)


def generate_file_on_disk_name(checksum, filename):
    """ Separated from file_on_disk_name to allow for simple way to check if has already exists """
    h = checksum
    basename, ext = os.path.splitext(filename)
    directory = os.path.join(settings.STORAGE_ROOT, h[0], h[1])
    if not os.path.exists(directory):
        os.makedirs(directory)
    return os.path.join(directory, h + ext.lower())


def object_storage_name(instance, filename):
    """
    Create a name spaced file path from the File obejct's checksum property.
    This path will be used to store the content copy

    :param instance: File (content File model)
    :param filename: str
    :return: str
    """

    default_ext = ''
    if instance.file_format_id:
        default_ext = '.{}'.format(instance.file_format_id)

    return generate_object_storage_name(instance.checksum, filename, default_ext)


def generate_object_storage_name(checksum, filename, default_ext=''):
    """ Separated from file_on_disk_name to allow for simple way to check if has already exists """
    h = checksum
    basename, actual_ext = os.path.splitext(filename)
    ext = actual_ext if actual_ext else default_ext

    # Use / instead of os.path.join as Windows makes this \\
    directory = "/".join([settings.STORAGE_ROOT, h[0], h[1]])
    return os.path.join(directory, h + ext.lower())


def generate_storage_url(filename, request=None, *args):
    """
    Generate a storage URL for the given content filename.
    """

    path = generate_object_storage_name(os.path.splitext(filename)[0], filename)

    # There are three scenarios where Studio might be run as:
    #
    # 1. In normal kubernetes, nginx will proxy for us. We'll know we're in kubernetes when the
    # environment variable RUN_MODE=k8s
    #
    # 2. In Docker Compose and bare metal runserver, we'll be running in runserver, and minio
    # will be exposed in port 9000 in the host's localhost network.

    # Note (aron): returning the true storage URL (e.g. https://storage.googleapis.com/storage/a.mp4)
    # isn't too important, because we have CDN in front of our servers, so it should be cached.
    # But change the logic here in case there is a potential for bandwidth and latency improvement.

    # Detect our current state first
    run_mode = os.getenv("RUN_MODE")

    # if we're running inside k8s, then just serve the normal /content/{storage,databases} URL,
    # and let nginx handle proper proxying.
    if run_mode == "k8s":
        url = "/content/{path}".format(
            path=path,
        )

    # if we're in docker-compose or in baremetal, just return the object storage URL as localhost:9000
    elif run_mode == "docker-compose" or run_mode is None:
        # generate the minio storage URL, so we can get the GET parameters that give everyone
        # access even if they don't need to log in
        params = urllib.parse.urlparse(default_storage.url(path)).query
        host = "localhost"
        port = 9000  # hardcoded to the default minio IP address
        url = "http://{host}:{port}/{bucket}/{path}?{params}".format(
            host=host,
            port=port,
            bucket=settings.AWS_S3_BUCKET_NAME,
            path=path,
            params=params,
        )

    return url


class FileOnDiskStorage(FileSystemStorage):
    """
    Overrider FileSystemStorage's default save method to ignore duplicated file.
    """

    def get_available_name(self, name):
        return name

    def _save(self, name, content):
        if self.exists(name):
            # if the file exists, do not call the superclasses _save method
            logging.warn('Content copy "%s" already exists!' % name)
            return name
        return super(FileOnDiskStorage, self)._save(name, content)


class SecretToken(models.Model):
    """Tokens for channels"""
    token = models.CharField(max_length=100, unique=True)
    is_primary = models.BooleanField(default=False)

    @classmethod
    def exists(cls, token):
        """
        Return true when the token string given by string already exists.
        Returns false otherwise.
        """
        return cls.objects.filter(token=token).exists()

    @classmethod
    def generate_new_token(cls):
        """
        Creates a primary secret token for the current channel using a proquint
        string. Creates a secondary token containing the channel id.

        These tokens can be used to refer to the channel to download its content
        database.
        """
        token = proquint.generate()

        # Try 100 times to generate a unique token.
        TRIALS = 100
        for __ in range(TRIALS):
            token = proquint.generate()
            if SecretToken.exists(token):
                continue
            break
        # after TRIALS attempts and we didn't get a unique token,
        # just raise an error.
        # See https://stackoverflow.com/a/9980160 on what for-else loop does.
        else:
            raise ValueError("Cannot generate new token")

        # We found a unique token! Save it
        return token

    def __str__(self):
        return "{}-{}".format(self.token[:5], self.token[5:])


def get_channel_thumbnail(channel):
    if not isinstance(channel, dict):
        channel = channel.__dict__
    if channel.get("thumbnail_encoding"):
        thumbnail_data = channel.get("thumbnail_encoding")
        if thumbnail_data.get("base64"):
            return thumbnail_data["base64"]

    if channel.get("thumbnail") and 'static' not in channel.get("thumbnail"):
        return generate_storage_url(channel.get("thumbnail"))

    return '/static/img/kolibri_placeholder.png'


CHANNEL_NAME_INDEX_NAME = "channel_name_idx"


# A list of all the FKs from Channel object
# to ContentNode trees
# used for permissions filtering
CHANNEL_TREES = (
    "main_tree",
    "chef_tree",
    "trash_tree",
    "staging_tree",
    "previous_tree",
)


def boolean_val(val):
    return Value(val, output_field=models.BooleanField())


class PermissionCTE(With):
    tree_id_fields = [
        "channel__{}__tree_id".format(tree_name)
        for tree_name in CHANNEL_TREES
    ]

    def __init__(self, model, user_id, **kwargs):
        queryset = model.objects.filter(user_id=user_id)\
            .annotate(
                tree_id=Unnest(ArrayRemove(Array(*self.tree_id_fields), None), output_field=models.IntegerField())
        )
        super(PermissionCTE, self).__init__(queryset=queryset.values("user_id", "channel_id", "tree_id"), **kwargs)

    @classmethod
    def editable_channels(cls, user_id):
        return PermissionCTE(User.editable_channels.through, user_id, name="editable_channels_cte")

    @classmethod
    def view_only_channels(cls, user_id):
        return PermissionCTE(User.view_only_channels.through, user_id, name="view_only_channels_cte")

    def exists(self, *filters):
        return Exists(self.queryset().filter(*filters).values("user_id"))


class Channel(models.Model):
    """ Permissions come from association with organizations """
    id = UUIDField(primary_key=True, default=uuid.uuid4)
    name = models.CharField(max_length=200, blank=True)
    description = models.CharField(max_length=400, blank=True)
    tagline = models.CharField(max_length=150, blank=True, null=True)
    version = models.IntegerField(default=0)
    thumbnail = models.TextField(blank=True, null=True)
    thumbnail_encoding = JSONField(default=dict)
    editors = models.ManyToManyField(
        settings.AUTH_USER_MODEL,
        related_name='editable_channels',
        verbose_name="editors",
        help_text="Users with edit rights",
        blank=True,
    )
    viewers = models.ManyToManyField(
        settings.AUTH_USER_MODEL,
        related_name='view_only_channels',
        verbose_name="viewers",
        help_text="Users with view only rights",
        blank=True,
    )
    language = models.ForeignKey('Language', null=True, blank=True, related_name='channel_language', on_delete=models.SET_NULL)
    trash_tree = models.ForeignKey('ContentNode', null=True, blank=True, related_name='channel_trash', on_delete=models.SET_NULL)
    clipboard_tree = models.ForeignKey('ContentNode', null=True, blank=True, related_name='channel_clipboard', on_delete=models.SET_NULL)
    main_tree = models.ForeignKey('ContentNode', null=True, blank=True, related_name='channel_main', on_delete=models.SET_NULL)
    staging_tree = models.ForeignKey('ContentNode', null=True, blank=True, related_name='channel_staging', on_delete=models.SET_NULL)
    chef_tree = models.ForeignKey('ContentNode', null=True, blank=True, related_name='channel_chef', on_delete=models.SET_NULL)
    previous_tree = models.ForeignKey('ContentNode', null=True, blank=True, related_name='channel_previous', on_delete=models.SET_NULL)
    bookmarked_by = models.ManyToManyField(
        settings.AUTH_USER_MODEL,
        related_name='bookmarked_channels',
        verbose_name="bookmarked by",
    )
    deleted = models.BooleanField(default=False, db_index=True)
    public = models.BooleanField(default=False, db_index=True)
    preferences = models.TextField(default=DEFAULT_USER_PREFERENCES)
    content_defaults = JSONField(default=dict)
    priority = models.IntegerField(default=0, help_text="Order to display public channels")
    last_published = models.DateTimeField(blank=True, null=True)
    secret_tokens = models.ManyToManyField(
        SecretToken,
        related_name='channels',
        verbose_name="secret tokens",
        blank=True,
    )
    source_url = models.CharField(max_length=200, blank=True, null=True)
    demo_server_url = models.CharField(max_length=200, blank=True, null=True)

    # Fields specific to content generated by Ricecooker
    source_id = models.CharField(max_length=200, blank=True, null=True)
    source_domain = models.CharField(max_length=300, blank=True, null=True)
    ricecooker_version = models.CharField(max_length=100, blank=True, null=True)

    # Fields to calculate when channel is published
    published_data = JSONField(default=dict)
    icon_encoding = models.TextField(blank=True, null=True)
    total_resource_count = models.IntegerField(default=0)
    published_kind_count = models.TextField(blank=True, null=True)
    published_size = models.FloatField(default=0)
    included_languages = models.ManyToManyField(
        "Language",
        related_name='channels',
        verbose_name="languages",
        blank=True,
    )

    _field_updates = FieldTracker(fields=[
        # Field to watch for changes
        "description",
        "language_id",
        "thumbnail",
        "name",
        "thumbnail_encoding",
        # watch these fields for changes
        # but exclude them from setting changed
        # on the main tree
        "deleted",
        "public",
        "main_tree_id",
        "version",
    ])

    @classmethod
    def get_editable(cls, user, channel_id):
        return cls.filter_edit_queryset(cls.objects.all(), user).get(id=channel_id)

    @classmethod
    def filter_edit_queryset(cls, queryset, user):
        user_id = not user.is_anonymous and user.id

        # it won't return anything
        if not user_id:
            return queryset.none()

        edit = Exists(User.editable_channels.through.objects.filter(user_id=user_id, channel_id=OuterRef("id")))
        queryset = queryset.annotate(edit=edit)
        if user.is_admin:
            return queryset

        return queryset.filter(edit=True)

    @classmethod
    def filter_view_queryset(cls, queryset, user):
        user_id = not user.is_anonymous and user.id
        user_email = not user.is_anonymous and user.email

        if user_id:
            filters = dict(user_id=user_id, channel_id=OuterRef("id"))
            edit = Exists(User.editable_channels.through.objects.filter(**filters).values("user_id"))
            view = Exists(User.view_only_channels.through.objects.filter(**filters).values("user_id"))
        else:
            edit = boolean_val(False)
            view = boolean_val(False)

        queryset = queryset.annotate(
            edit=edit,
            view=view,
        )

        if user_id and user.is_admin:
            return queryset

        permission_filter = Q()
        if user_id:
            pending_channels = Invitation.objects.filter(email=user_email, revoked=False, declined=False, accepted=False).values_list(
                "channel_id", flat=True
            )
            permission_filter = (
                Q(view=True) | Q(edit=True) | Q(deleted=False, id__in=pending_channels)
            )

        return queryset.filter(permission_filter | Q(deleted=False, public=True))

    @classmethod
    def get_all_channels(cls):
        return cls.objects.select_related('main_tree').prefetch_related('editors', 'viewers').distinct()

    def resource_size_key(self):
        return "{}_resource_size".format(self.pk)

    # Might be good to display resource size, but need to improve query time first

    def get_resource_size(self):
        cached_data = cache.get(self.resource_size_key())
        if cached_data:
            return cached_data
        tree_id = self.main_tree.tree_id
        files = File.objects.select_related('contentnode', 'assessment_item')\
            .filter(contentnode__tree_id=tree_id)\
            .values('checksum', 'file_size')\
            .distinct()\
            .aggregate(resource_size=Sum('file_size'))
        cache.set(self.resource_size_key(), files['resource_size'] or 0, None)
        return files['resource_size'] or 0

    def on_create(self):
        record_channel_stats(self, None)
        if not self.content_defaults:
            self.content_defaults = DEFAULT_CONTENT_DEFAULTS

        if not self.main_tree:
            self.main_tree = ContentNode.objects.create(
                title=self.name,
                kind_id=content_kinds.TOPIC,
                content_id=self.id,
                node_id=self.id,
                original_channel_id=self.id,
                source_channel_id=self.id,
                changed=True,
                complete=True,
            )
            # Ensure that locust or unit tests raise if there are any concurrency issues with tree ids.
            if settings.DEBUG:
                if ContentNode.objects.filter(parent=None, tree_id=self.main_tree.tree_id).count() != 1:
                    raise AssertionError

        if not self.trash_tree:
            self.trash_tree = ContentNode.objects.create(
                title=self.name,
                kind_id=content_kinds.TOPIC,
                content_id=self.id,
                node_id=self.id,
            )

        # if this change affects the published channel list, clear the channel cache
        if self.public and (self.main_tree and self.main_tree.published):
            delete_public_channel_cache_keys()

    def on_update(self):
        from contentcuration.utils.user import calculate_user_storage
        original_values = self._field_updates.changed()
        record_channel_stats(self, original_values)

        blacklist = set([
            "public",
            "main_tree_id",
            "version",
        ])

        if self.main_tree and original_values and any((True for field in original_values if field not in blacklist)):
            # Changing channel metadata should also mark main_tree as changed
            self.main_tree.changed = True

        # Check if original thumbnail is no longer referenced
        if "thumbnail" in original_values and original_values["thumbnail"] and 'static' not in original_values["thumbnail"]:
            filename, ext = os.path.splitext(original_values["thumbnail"])
            delete_empty_file_reference(filename, ext[1:])

        # Refresh storage for all editors on the channel
        if "deleted" in original_values:
            for editor in self.editors.all():
                calculate_user_storage(editor.pk)

        # Delete db if channel has been deleted and mark as unpublished
        if "deleted" in original_values and not original_values["deleted"]:
            self.pending_editors.all().delete()
            export_db_storage_path = os.path.join(settings.DB_ROOT, "{channel_id}.sqlite3".format(channel_id=self.id))
            if default_storage.exists(export_db_storage_path):
                default_storage.delete(export_db_storage_path)
                if self.main_tree:
                    self.main_tree.published = False

        if self.main_tree and self.main_tree._field_updates.changed():
            self.main_tree.save()

        # if this change affects the published channel list, clear the channel cache
        if "public" in original_values and (self.main_tree and self.main_tree.published):
            delete_public_channel_cache_keys()

    def save(self, *args, **kwargs):
        if self._state.adding:
            self.on_create()
        else:
            self.on_update()

        super(Channel, self).save(*args, **kwargs)

    def get_thumbnail(self):
        return get_channel_thumbnail(self)

    def has_changes(self):
        return self.main_tree.get_descendants(include_self=True).filter(changed=True).exists()

    def get_date_modified(self):
        return self.main_tree.get_descendants(include_self=True).aggregate(last_modified=Max('modified'))['last_modified']

    def get_resource_count(self):
        return self.main_tree.get_descendants().exclude(kind_id=content_kinds.TOPIC).order_by('content_id').distinct('content_id').count()

    def get_human_token(self):
        return self.secret_tokens.get(is_primary=True)

    def get_channel_id_token(self):
        return self.secret_tokens.get(token=self.id)

    def make_token(self):
        token = self.secret_tokens.create(token=SecretToken.generate_new_token(), is_primary=True)
        self.secret_tokens.get_or_create(token=self.id)
        return token

    def make_public(self, bypass_signals=False):
        """
        Sets the current channel object to be public and viewable by anyone.

        If bypass_signals is True, update the model in such a way that we
        prevent any model signals from running due to the update.

        Returns the same channel object.
        """
        if bypass_signals:
            self.public = True     # set this attribute still, so the object will be updated
            Channel.objects.filter(id=self.id).update(public=True)
            # clear the channel cache
            delete_public_channel_cache_keys()
        else:
            self.public = True
            self.save()

        return self

    def mark_created(self, user):
        self.history.create(actor_id=to_pk(user), action=channel_history.CREATION)

    def mark_publishing(self, user):
        self.history.create(actor_id=to_pk(user), action=channel_history.PUBLICATION)
        self.main_tree.publishing = True
        self.main_tree.save()

    def mark_deleted(self, user):
        self.history.create(actor_id=to_pk(user), action=channel_history.DELETION)
        self.deleted = True
        self.save()

    def mark_recovered(self, user):
        self.history.create(actor_id=to_pk(user), action=channel_history.RECOVERY)
        self.deleted = False
        self.save()

    @property
    def deletion_history(self):
        return self.history.filter(action=channel_history.DELETION)

    @property
    def publishing_history(self):
        return self.history.filter(action=channel_history.PUBLICATION)

    @classmethod
    def get_public_channels(cls, defer_nonmain_trees=False):
        """
        Get all public channels.

        If defer_nonmain_trees is True, defer the loading of all
        trees except for the main_tree."""
        if defer_nonmain_trees:
            c = (Channel.objects
                 .filter(public=True)
                 .exclude(deleted=True)
                 .select_related('main_tree')
                 .prefetch_related('editors')
                 .defer('trash_tree', 'clipboard_tree', 'staging_tree', 'chef_tree', 'previous_tree', 'viewers'))
        else:
            c = Channel.objects.filter(public=True).exclude(deleted=True)

        return c

    class Meta:
        verbose_name = "Channel"
        verbose_name_plural = "Channels"

        indexes = [
            models.Index(fields=["name"], name=CHANNEL_NAME_INDEX_NAME),
        ]
        index_together = [
            ["deleted", "public"]
        ]


CHANNEL_HISTORY_CHANNEL_INDEX_NAME = "idx_channel_history_channel_id"


class ChannelHistory(models.Model):
    """
    Model for tracking certain actions performed on a channel
    """
    channel = models.ForeignKey('Channel', null=False, blank=False, related_name='history', on_delete=models.CASCADE)
    actor = models.ForeignKey('User', null=False, blank=False, related_name='channel_history', on_delete=models.CASCADE)
    performed = models.DateTimeField(default=timezone.now)
    action = models.CharField(max_length=50, choices=channel_history.choices)

    @classmethod
    def prune(cls):
        """
        Prunes history records by keeping the most recent actions for each channel and type,
        and deleting all other older actions
        """
        keep_ids = cls.objects.distinct("channel_id", "action").order_by("channel_id", "action", "-performed").values_list("id", flat=True)
        cls.objects.exclude(id__in=keep_ids).delete()

    class Meta:
        verbose_name = "Channel history"
        verbose_name_plural = "Channel histories"

        indexes = [
            models.Index(fields=["channel_id"], name=CHANNEL_HISTORY_CHANNEL_INDEX_NAME),
        ]


class ChannelSet(models.Model):
    # NOTE: this is referred to as "channel collections" on the front-end, but we need to call it
    # something else as there is already a ChannelCollection model on the front-end
    id = UUIDField(primary_key=True, default=uuid.uuid4)
    name = models.CharField(max_length=200, blank=True)
    description = models.CharField(max_length=400, blank=True)
    public = models.BooleanField(default=False, db_index=True)
    editors = models.ManyToManyField(
        settings.AUTH_USER_MODEL,
        related_name='channel_sets',
        verbose_name="editors",
        help_text="Users with edit rights",
        blank=True,
    )
    secret_token = models.ForeignKey('SecretToken', null=True, blank=True, related_name='channel_sets', on_delete=models.SET_NULL)

    @classmethod
    def filter_edit_queryset(cls, queryset, user):
        if user.is_anonymous:
            return queryset.none()
        user_id = not user.is_anonymous and user.id
        edit = Exists(User.channel_sets.through.objects.filter(user_id=user_id, channelset_id=OuterRef("id")))
        queryset = queryset.annotate(edit=edit)
        if user.is_admin:
            return queryset

        return queryset.filter(edit=True)

    @classmethod
    def filter_view_queryset(cls, queryset, user):
        return cls.filter_edit_queryset(queryset, user)

    def get_channels(self):
        if self.secret_token:
            return self.secret_token.channels.filter(deleted=False)

    def save(self, *args, **kwargs):
        if self._state.adding:
            self.on_create()

        super(ChannelSet, self).save()

    def on_create(self):
        if not self.secret_token:
            self.secret_token = SecretToken.objects.create(token=SecretToken.generate_new_token())

    def delete(self, *args, **kwargs):
        super(ChannelSet, self).delete(*args, **kwargs)

        if self.secret_token:
            self.secret_token.delete()


class ContentTag(models.Model):
    id = UUIDField(primary_key=True, default=uuid.uuid4)
    tag_name = models.CharField(max_length=50)
    channel = models.ForeignKey('Channel', related_name='tags', blank=True, null=True, db_index=True, on_delete=models.SET_NULL)
    objects = CustomManager()

    def __str__(self):
        return self.tag_name

    class Meta:
        unique_together = ['tag_name', 'channel']


def delegate_manager(method):
    """
    Delegate method calls to base manager, if exists.
    """

    @functools.wraps(method)
    def wrapped(self, *args, **kwargs):
        if self._base_manager:
            return getattr(self._base_manager, method.__name__)(*args, **kwargs)
        return method(self, *args, **kwargs)

    return wrapped


class License(models.Model):
    """
    Normalize the license of ContentNode model
    """
    license_name = models.CharField(max_length=50)
    license_url = models.URLField(blank=True)
    license_description = models.TextField(blank=True)
    copyright_holder_required = models.BooleanField(default=True)
    is_custom = models.BooleanField(default=False)
    exists = models.BooleanField(
        default=False,
        verbose_name="license exists",
        help_text="Tells whether or not a content item is licensed to share",
    )

    @classmethod
    def validate_name(cls, name):
        if cls.objects.filter(license_name=name).count() == 0:
            raise ValidationError('License `{}` does not exist'.format(name))

    def __str__(self):
        return self.license_name


NODE_ID_INDEX_NAME = "node_id_idx"
NODE_MODIFIED_INDEX_NAME = "node_modified_idx"
NODE_MODIFIED_DESC_INDEX_NAME = "node_modified_desc_idx"


class ContentNode(MPTTModel, models.Model):
    """
    By default, all nodes have a title and can be used as a topic.
    """
    # Random id used internally on Studio (See `node_id` for id used in Kolibri)
    id = UUIDField(primary_key=True, default=uuid.uuid4)

    # the content_id is used for tracking a user's interaction with a piece of
    # content, in the face of possibly many copies of that content. When a user
    # interacts with a piece of content, all substantially similar pieces of
    # content should be marked as such as well. We track these "substantially
    # similar" types of content by having them have the same content_id.
    content_id = UUIDField(primary_key=False, default=uuid.uuid4, editable=False, db_index=True)
    # Note this field is indexed, but we are using the Index API to give it an explicit name, see the model Meta
    node_id = UUIDField(primary_key=False, default=uuid.uuid4, editable=False)

    # TODO: disallow nulls once existing models have been set
    original_channel_id = UUIDField(primary_key=False, editable=False, null=True,
                                    db_index=True)  # Original channel copied from
    source_channel_id = UUIDField(primary_key=False, editable=False, null=True)  # Immediate channel copied from
    # Original node_id of node copied from (TODO: original_node_id clashes with original_node field - temporary)
    original_source_node_id = UUIDField(primary_key=False, editable=False, null=True,
                                        db_index=True)
    source_node_id = UUIDField(primary_key=False, editable=False, null=True)  # Immediate node_id of node copied from

    # Fields specific to content generated by Ricecooker
    source_id = models.CharField(max_length=200, blank=True, null=True)
    source_domain = models.CharField(max_length=300, blank=True, null=True)

    title = models.CharField(max_length=200, blank=True)
    description = models.TextField(blank=True)
    kind = models.ForeignKey('ContentKind', related_name='contentnodes', db_index=True, null=True, blank=True, on_delete=models.SET_NULL)
    license = models.ForeignKey('License', null=True, blank=True, on_delete=models.SET_NULL)
    license_description = models.CharField(max_length=400, null=True, blank=True)
    prerequisite = models.ManyToManyField('self', related_name='is_prerequisite_of',
                                          through='PrerequisiteContentRelationship', symmetrical=False, blank=True)
    is_related = models.ManyToManyField('self', related_name='relate_to', through='RelatedContentRelationship',
                                        symmetrical=False, blank=True)
    language = models.ForeignKey('Language', null=True, blank=True, related_name='content_language', on_delete=models.SET_NULL)
    parent = TreeForeignKey('self', null=True, blank=True, related_name='children', db_index=True, on_delete=models.CASCADE)
    tags = models.ManyToManyField(ContentTag, symmetrical=False, related_name='tagged_content', blank=True)
    # No longer used
    sort_order = models.FloatField(max_length=50, default=1, verbose_name="sort order",
                                   help_text="Ascending, lowest number shown first")
    copyright_holder = models.CharField(max_length=200, null=True, blank=True, default="",
                                        help_text="Organization of person who holds the essential rights")
    # legacy field...
    original_node = TreeForeignKey('self', on_delete=models.SET_NULL, null=True, blank=True, related_name='duplicates')
    cloned_source = TreeForeignKey('self', on_delete=models.SET_NULL, null=True, blank=True, related_name='clones')

    thumbnail_encoding = models.TextField(blank=True, null=True)

    created = models.DateTimeField(default=timezone.now, verbose_name="created")
    modified = models.DateTimeField(auto_now=True, verbose_name="modified")
    published = models.BooleanField(default=False)
    publishing = models.BooleanField(default=False)
    complete = models.BooleanField(null=True)

    changed = models.BooleanField(default=True)
    """
        Extra fields for exercises:
        - type: mastery model to use to determine completion
        - m: m value for M out of N mastery criteria
        - n: n value for M out of N mastery criteria
    """
    extra_fields = JSONField(default=dict, blank=True, null=True)
    author = models.CharField(max_length=200, blank=True, default="", help_text="Who created this content?",
                              null=True)
    aggregator = models.CharField(max_length=200, blank=True, default="", help_text="Who gathered this content together?",
                                  null=True)
    provider = models.CharField(max_length=200, blank=True, default="", help_text="Who distributed this content?",
                                null=True)

    role_visibility = models.CharField(max_length=50, choices=roles.choices, default=roles.LEARNER)
    freeze_authoring_data = models.BooleanField(default=False)

    # Fields for metadata labels
    # These fields use a map to store applied labels
    # {
    #   "<label_id1>": true,
    #   "<label_id2>": true,
    # }
    grade_levels = models.JSONField(blank=True, null=True)
    resource_types = models.JSONField(blank=True, null=True)
    learning_activities = models.JSONField(blank=True, null=True)
    accessibility_labels = models.JSONField(blank=True, null=True)
    categories = models.JSONField(blank=True, null=True)
    learner_needs = models.JSONField(blank=True, null=True)

<<<<<<< HEAD
    # A field for storing a suggested duration for the content node
    # this duration should be in seconds.
    suggested_duration = models.IntegerField(blank=True, null=True, help_text="Suggested duration for the content node (in seconds)")

=======
>>>>>>> 18dd59e9
    objects = CustomContentNodeTreeManager()

    # Track all updates and ignore a blacklist of attributes
    # when we check for changes
    _field_updates = FieldTracker()

    _permission_filter = Q(tree_id=OuterRef("tree_id"))

    @classmethod
    def _annotate_channel_id(cls, queryset):
        # Annotate channel id
        return queryset.annotate(
            channel_id=Subquery(
                Channel.objects.filter(
                    main_tree__tree_id=OuterRef("tree_id")
                ).values_list("id", flat=True)[:1]
            )
        )

    @classmethod
    def filter_edit_queryset(cls, queryset, user):
        user_id = not user.is_anonymous and user.id

        if not user_id:
            return queryset.none()

        edit_cte = PermissionCTE.editable_channels(user_id)

        queryset = queryset.with_cte(edit_cte).annotate(
            edit=edit_cte.exists(cls._permission_filter),
        )

        if user.is_admin:
            return queryset

        return queryset.filter(edit=True)

    @classmethod
    def filter_view_queryset(cls, queryset, user):
        user_id = not user.is_anonymous and user.id

        queryset = queryset.annotate(
            public=Exists(
                Channel.objects.filter(
                    public=True, main_tree__tree_id=OuterRef("tree_id")
                ).values("pk")
            ),
        )

        if not user_id:
            return queryset.annotate(edit=boolean_val(False), view=boolean_val(False)).filter(public=True)

        edit_cte = PermissionCTE.editable_channels(user_id)
        view_cte = PermissionCTE.view_only_channels(user_id)

        queryset = queryset.with_cte(edit_cte).with_cte(view_cte).annotate(
            edit=edit_cte.exists(cls._permission_filter),
            view=view_cte.exists(cls._permission_filter),
        )

        if user.is_admin:
            return queryset

        return queryset.filter(
            Q(view=True)
            | Q(edit=True)
            | Q(public=True)
        )

    @raise_if_unsaved
    def get_root(self):
        # Only topics can be root nodes
        if self.is_root_node() and self.kind_id != content_kinds.TOPIC:
            return self
        return super(ContentNode, self).get_root()

    @raise_if_unsaved
    def get_root_id(self):
        # Only topics can be root nodes
        if self.is_root_node() and self.kind_id != content_kinds.TOPIC:
            return self

        return ContentNode.objects.values_list('pk', flat=True).get(
            tree_id=self._mpttfield('tree_id'),
            parent=None,
        )

    def get_tree_data(self, levels=float('inf')):
        """
        Returns `levels`-deep tree information starting at current node.
        Args:
          levels (int): depth of tree hierarchy to return
        Returns:
          tree (dict): starting with self, with children list containing either
                       the just the children's `node_id`s or full recusive tree.
        """
        if self.kind_id == content_kinds.TOPIC:
            node_data = {
                "title": self.title,
                "kind": self.kind_id,
                "node_id": self.node_id,
                "studio_id": self.id,
            }
            children = self.children.all()
            if levels > 0:
                node_data["children"] = [c.get_tree_data(levels=levels - 1) for c in children]
            return node_data
        if self.kind_id == content_kinds.EXERCISE:
            return {
                "title": self.title,
                "kind": self.kind_id,
                "count": self.assessment_items.count(),
                "node_id": self.node_id,
                "studio_id": self.id,
            }
        return {
            "title": self.title,
            "kind": self.kind_id,
            "file_size": self.files.values('file_size').aggregate(size=Sum('file_size'))['size'],
            "node_id": self.node_id,
            "studio_id": self.id,
        }

    def get_original_node(self):
        original_node = self.original_node or self
        if self.original_channel_id and self.original_source_node_id:
            original_tree_id = Channel.objects.select_related("main_tree").get(pk=self.original_channel_id).main_tree.tree_id
            original_node = ContentNode.objects.filter(tree_id=original_tree_id, node_id=self.original_source_node_id).first() or \
                ContentNode.objects.filter(tree_id=original_tree_id, content_id=self.content_id).first() or self
        return original_node

    def get_associated_presets(self):
        key = "associated_presets_{}".format(self.kind_id)
        cached_data = cache.get(key)
        if cached_data:
            return cached_data
        presets = list(FormatPreset.objects.filter(kind=self.kind).values())
        cache.set(key, presets, None)
        return presets

    def get_prerequisites(self):
        prerequisite_mapping = {}
        prerequisites = self.prerequisite.all()
        prereqlist = list(prerequisites)
        for prereq in prerequisites:
            prlist, prereqmapping = prereq.get_prerequisites()
            prerequisite_mapping.update({prereq.pk: prereqmapping})
            prereqlist.extend(prlist)
        return prereqlist, prerequisite_mapping

    def get_postrequisites(self):
        postrequisite_mapping = {}
        postrequisites = self.is_prerequisite_of.all()
        postreqlist = list(postrequisites)
        for postreq in postrequisites:
            prlist, postreqmapping = postreq.get_postrequisites()
            postrequisite_mapping.update({postreq.pk: postreqmapping})
            postreqlist.extend(prlist)
        return postreqlist, postrequisite_mapping

    def get_channel_id(self):
        if hasattr(self, "channel_id"):
            return self.channel_id
        channel = self.get_channel()
        if channel:
            return channel.id
        return None

    def get_channel(self):
        try:
            root = self.get_root()
            if not root:
                return None
            return Channel.objects.filter(Q(main_tree=root) | Q(chef_tree=root) | Q(trash_tree=root) | Q(staging_tree=root) | Q(previous_tree=root)).first()
        except (ObjectDoesNotExist, MultipleObjectsReturned, AttributeError):
            return None

    def get_thumbnail(self):
        # Problems with json.loads, so use ast.literal_eval to get dict
        if self.thumbnail_encoding:
            thumbnail_data = load_json_string(self.thumbnail_encoding)
            if type(thumbnail_data) is dict and thumbnail_data.get("base64"):
                return thumbnail_data["base64"]

        thumbnail = self.files.filter(preset__thumbnail=True).first()
        if thumbnail:
            return generate_storage_url(str(thumbnail))

        return ""

    @classmethod
    def get_nodes_with_title(cls, title, limit_to_children_of=None):
        """
        Returns all ContentNodes with a given title. If limit_to_children_of
        is passed in with an id, only look at all the children of the node with that id.
        """
        if limit_to_children_of:
            root = cls.objects.get(id=limit_to_children_of)
            return root.get_descendants().filter(title=title)
        return cls.objects.filter(title=title)

    def get_details(self, channel_id=None):
        """
        Returns information about the node and its children, including total size, languages, files, etc.

        :return: A dictionary with detailed statistics and information about the node.
        """
        from contentcuration.viewsets.common import SQArrayAgg
        from contentcuration.viewsets.common import SQCount
        from contentcuration.viewsets.common import SQRelatedArrayAgg
        from contentcuration.viewsets.common import SQSum

        node = ContentNode.objects.filter(pk=self.id).order_by()

        descendants = (
            self.get_descendants()
            .prefetch_related("children", "files", "tags")
            .select_related("license", "language")
            .values("id")
        )

        if channel_id:
            channel = Channel.objects.filter(id=channel_id)[0]
        else:
            channel = self.get_channel()

        if not descendants.exists():
            data = {
                "last_update": pytz.utc.localize(datetime.now()).strftime(
                    settings.DATE_TIME_FORMAT
                ),
                "created": self.created.strftime(settings.DATE_TIME_FORMAT),
                "resource_count": 0,
                "resource_size": 0,
                "includes": {"coach_content": 0, "exercises": 0},
                "kind_count": [],
                "languages": "",
                "accessible_languages": "",
                "licenses": "",
                "tags": [],
                "copyright_holders": "",
                "authors": "",
                "aggregators": "",
                "providers": "",
                "sample_pathway": [],
                "original_channels": [],
                "sample_nodes": [],
            }

            # Set cache with latest data
            cache.set("details_{}".format(self.node_id), json.dumps(data), None)
            return data

        # Get resources
        resources = descendants.exclude(kind=content_kinds.TOPIC).order_by()
        nodes = With(
            File.objects.filter(contentnode_id__in=Subquery(resources.values("id")))
            .values("checksum", "file_size")
            .order_by(),
            name="nodes",
        )
        file_query = (
            nodes.queryset().with_cte(nodes).values("checksum", "file_size").distinct()
        )
        l_nodes = With(
            File.objects.filter(contentnode_id__in=Subquery(resources.values("id")))
            .values("language_id", "preset_id")
            .order_by(),
            name="l_nodes",
        )
        accessible_languages_query = (
            l_nodes.queryset()
            .filter(preset_id=format_presets.VIDEO_SUBTITLE)
            .with_cte(l_nodes)
            .values("language__native_name")
            .distinct()
        )

        tags_query = str(
            ContentTag.objects.filter(
                tagged_content__pk__in=descendants.values_list("pk", flat=True)
            )
            .values("tag_name")
            .annotate(count=Count("tag_name"))
            .query
        ).replace("topic", "'topic'")
        kind_count_query = str(
            resources.values("kind_id").annotate(count=Count("kind_id")).query
        ).replace("topic", "'topic'")

        node = node.annotate(
            resource_count=SQCount(resources, field="id"),
            resource_size=SQSum(file_query, field="file_size"),
            copyright_holders=SQArrayAgg(
                resources.distinct("copyright_holder").order_by("copyright_holder"),
                field="copyright_holder",
            ),
            authors=SQArrayAgg(
                resources.distinct("author").order_by("author"), field="author"
            ),
            aggregators=SQArrayAgg(
                resources.distinct("aggregator").order_by("aggregator"),
                field="aggregator",
            ),
            providers=SQArrayAgg(
                resources.distinct("provider").order_by("provider"), field="provider"
            ),
            languages=SQRelatedArrayAgg(
                descendants.exclude(language=None)
                .distinct("language__native_name")
                .order_by(),
                field="language__native_name",
                fieldname="native_name",
            ),
            accessible_languages=SQRelatedArrayAgg(
                accessible_languages_query,
                field="language__native_name",
                fieldname="native_name",
            ),
            licenses=SQRelatedArrayAgg(
                resources.exclude(license=None)
                .distinct("license__license_name")
                .order_by("license__license_name"),
                field="license__license_name",
                fieldname="license_name",
            ),
            kind_count=RawSQL(
                "SELECT json_agg(row_to_json (x)) FROM ({}) as x".format(
                    kind_count_query
                ),
                (),
            ),
            tags_list=RawSQL(
                "SELECT json_agg(row_to_json (x)) FROM ({}) as x".format(tags_query), ()
            ),
            coach_content=SQCount(
                resources.filter(role_visibility=roles.COACH), field="id"
            ),
            exercises=SQCount(
                resources.filter(kind_id=content_kinds.EXERCISE), field="id"
            ),
        )

        # Get sample pathway by getting longest path
        # Using resources.aggregate adds a lot of time, use values that have already been fetched
        max_level = max(
            resources.values_list("level", flat=True).order_by().distinct() or [0]
        )
        m_nodes = With(
            resources.values("id", "level", "tree_id", "lft").order_by(),
            name="m_nodes",
        )
        deepest_node_record = (
            m_nodes.queryset()
            .with_cte(m_nodes)
            .filter(level=max_level)
            .values("id")
            .order_by("tree_id", "lft")
            .first()
        )
        if deepest_node_record:
            deepest_node = ContentNode.objects.get(pk=deepest_node_record["id"])
        pathway = (
            list(
                deepest_node.get_ancestors()
                .order_by()
                .exclude(parent=None)
                .values("title", "node_id", "kind_id")
                .order_by()
            )
            if deepest_node_record
            else []
        )
        sample_nodes = (
            [
                {
                    "node_id": n.node_id,
                    "title": n.title,
                    "description": n.description,
                    "thumbnail": n.get_thumbnail(),
                    "kind": n.kind_id,
                }
                for n in deepest_node.get_siblings(include_self=True)[0:4]
            ]
            if deepest_node_record
            else []
        )

        # Get list of channels nodes were originally imported from (omitting the current channel)
        channel_id = channel and channel.id
        originals = (
            resources.values("original_channel_id")
            .annotate(count=Count("original_channel_id"))
            .order_by("original_channel_id")
        )
        originals = {c["original_channel_id"]: c["count"] for c in originals}
        original_channels = (
            Channel.objects.exclude(pk=channel_id)
            .filter(pk__in=originals.keys(), deleted=False)
            .order_by()
        )
        original_channels = [
            {
                "id": c.id,
                "name": "{}{}".format(
                    c.name, _(" (Original)") if channel_id == c.id else ""
                ),
                "thumbnail": c.get_thumbnail(),
                "count": originals[c.id],
            }
            for c in original_channels
        ]

        node = (
            node.order_by()
            .values(
                "id",
                "resource_count",
                "resource_size",
                "copyright_holders",
                "authors",
                "aggregators",
                "providers",
                "languages",
                "accessible_languages",
                "coach_content",
                "licenses",
                "tags_list",
                "kind_count",
                "exercises",
            )
            .first()
        )
        for_educators = {
            "coach_content": node["coach_content"],
            "exercises": node["exercises"],
        }
        # Serialize data
        data = {
            "last_update": pytz.utc.localize(datetime.now()).strftime(
                settings.DATE_TIME_FORMAT
            ),
            "created": self.created.strftime(settings.DATE_TIME_FORMAT),
            "resource_count": node.get("resource_count", 0),
            "resource_size": node.get("resource_size", 0),
            "includes": for_educators,
            "kind_count": node.get("kind_count", []),
            "languages": node.get("languages", ""),
            "accessible_languages": node.get("accessible_languages", ""),
            "licenses": node.get("licenses", ""),
            "tags": node.get("tags_list", []),
            "copyright_holders": node["copyright_holders"],
            "authors": node["authors"],
            "aggregators": node["aggregators"],
            "providers": node["providers"],
            "sample_pathway": pathway,
            "original_channels": original_channels,
            "sample_nodes": sample_nodes,
        }

        # Set cache with latest data
        cache.set("details_{}".format(self.node_id), json.dumps(data), None)
        return data

    def has_changes(self):
        mptt_opts = self._mptt_meta
        # Ignore fields that are used for dirty tracking, and also mptt fields, as changes to these are tracked in mptt manager methods.
        blacklist = set([
            'changed',
            'modified',
            'publishing',
            mptt_opts.tree_id_attr,
            mptt_opts.left_attr,
            mptt_opts.right_attr,
            mptt_opts.level_attr,
        ])
        original_values = self._field_updates.changed()
        return any((True for field in original_values if field not in blacklist))

    def recalculate_editors_storage(self):
        from contentcuration.utils.user import calculate_user_storage
        for editor in self.files.values_list('uploaded_by_id', flat=True).distinct():
            calculate_user_storage(editor)

    def on_create(self):
        self.changed = True
        self.recalculate_editors_storage()
        self.set_default_learning_activity()

    def on_update(self):
        self.changed = self.changed or self.has_changes()

    def move_to(self, target, *args, **kwargs):
        parent_was_trashtree = self.parent.channel_trash.exists()
        super(ContentNode, self).move_to(target, *args, **kwargs)

        # Recalculate storage if node was moved to or from the trash tree
        if target.channel_trash.exists() or parent_was_trashtree:
            self.recalculate_editors_storage()

    def set_default_learning_activity(self):
        if self.learning_activities is None:
            if self.kind in kind_activity_map:
                self.learning_activities = {
                    kind_activity_map[self.kind]: True
                }

    def save(self, skip_lock=False, *args, **kwargs):
        if self._state.adding:
            self.on_create()
        else:
            self.on_update()

        # Logic borrowed from mptt - do a simple check to see if we have changed
        # the parent of the node. We use the mptt specific cached fields here
        # because these get updated by the mptt move methods, and so will be up to
        # date, meaning we can avoid locking the DB twice when the fields have already
        # been updated in the database.

        # If most moves are being done independently of just changing the parent
        # and then calling a save, locking within the save method itself should rarely
        # be triggered - meaning updates to contentnode metadata should only rarely
        # trigger a write lock on mptt fields.

        old_parent_id = self._field_updates.changed().get("parent_id")
        if self._state.adding and (self.parent_id or self.parent):
            same_order = False
        elif old_parent_id is DeferredAttribute:
            same_order = True
        else:
            same_order = old_parent_id == self.parent_id

        if not same_order:
            changed_ids = list(filter(lambda x: x is not None, set([old_parent_id, self.parent_id])))
        else:
            changed_ids = []

        if not same_order and not skip_lock:
            # Lock the mptt fields for the trees of the old and new parent
            with ContentNode.objects.lock_mptt(*ContentNode.objects
                                               .filter(id__in=[pid for pid in [old_parent_id, self.parent_id] if pid])
                                               .values_list('tree_id', flat=True).distinct()):
                super(ContentNode, self).save(*args, **kwargs)
                # Always write to the database for the parent change updates, as we have
                # no persistent object references for the original and new parent to modify
                if changed_ids:
                    ContentNode.objects.filter(id__in=changed_ids).update(changed=True)
        else:
            super(ContentNode, self).save(*args, **kwargs)
            # Always write to the database for the parent change updates, as we have
            # no persistent object references for the original and new parent to modify
            if changed_ids:
                ContentNode.objects.filter(id__in=changed_ids).update(changed=True)

    # Copied from MPTT
    save.alters_data = True

    def delete(self, *args, **kwargs):
        parent = self.parent or self._field_updates.changed().get('parent')
        if parent:
            parent.changed = True
            parent.save()

        self.recalculate_editors_storage()

        # Lock the mptt fields for the tree of this node
        with ContentNode.objects.lock_mptt(self.tree_id):
            return super(ContentNode, self).delete(*args, **kwargs)

    # Copied from MPTT
    delete.alters_data = True

    def copy_to(
        self,
        target=None,
        position="last-child",
        pk=None,
        mods=None,
        excluded_descendants=None,
        can_edit_source_channel=None,
        batch_size=None,
        progress_tracker=None
    ):
        return self._tree_manager.copy_node(self, target, position, pk, mods, excluded_descendants, can_edit_source_channel, batch_size, progress_tracker)[0]

    def copy(self):
        return self.copy_to()

    class Meta:
        verbose_name = "Topic"
        verbose_name_plural = "Topics"
        # Do not allow two nodes with the same name on the same level
        # unique_together = ('parent', 'title')
        indexes = [
            models.Index(fields=["node_id"], name=NODE_ID_INDEX_NAME),
            models.Index(fields=["-modified"], name=NODE_MODIFIED_DESC_INDEX_NAME),
        ]


class ContentKind(models.Model):
    kind = models.CharField(primary_key=True, max_length=200, choices=content_kinds.choices)

    def __str__(self):
        return self.kind


class FileFormat(models.Model):
    extension = models.CharField(primary_key=True, max_length=40, choices=file_formats.choices)
    mimetype = models.CharField(max_length=200, blank=True)

    def __str__(self):
        return self.extension


class FormatPreset(models.Model):
    id = models.CharField(primary_key=True, max_length=150, choices=format_presets.choices)
    readable_name = models.CharField(max_length=400)
    multi_language = models.BooleanField(default=False)
    supplementary = models.BooleanField(default=False)
    thumbnail = models.BooleanField(default=False)
    subtitle = models.BooleanField(default=False)
    display = models.BooleanField(default=True)  # Render on client side
    order = models.IntegerField(default=0)
    kind = models.ForeignKey(ContentKind, related_name='format_presets', null=True, on_delete=models.SET_NULL)
    allowed_formats = models.ManyToManyField(FileFormat, blank=True)

    def __str__(self):
        return self.id

    @classmethod
    def guess_format_preset(cls, filename):
        """
        Guess the format preset of a filename based on its extension.

        Return None if format is unknown.
        """

        _, ext = os.path.splitext(filename)
        ext = ext.lstrip(".")
        f = FormatPreset.objects.filter(
            allowed_formats__extension=ext,
            display=True
        )
        return f.first()

    @classmethod
    def get_preset(cls, preset_name):
        """
        Get the FormatPreset object with that exact name.

        Returns None if that format preset is not found.
        """
        try:
            return FormatPreset.objects.get(id=preset_name)
        except FormatPreset.DoesNotExist:
            return None


class Language(models.Model):
    id = models.CharField(max_length=14, primary_key=True)
    lang_code = models.CharField(max_length=3, db_index=True)
    lang_subcode = models.CharField(max_length=10, db_index=True, blank=True, null=True)
    readable_name = models.CharField(max_length=100, blank=True)
    native_name = models.CharField(max_length=100, blank=True)
    lang_direction = models.CharField(max_length=3, choices=languages.LANGUAGE_DIRECTIONS, default=languages.LANGUAGE_DIRECTIONS[0][0])

    def ietf_name(self):
        return "{code}-{subcode}".format(code=self.lang_code,
                                         subcode=self.lang_subcode) if self.lang_subcode else self.lang_code

    def __str__(self):
        return self.ietf_name()


ASSESSMENT_ID_INDEX_NAME = "assessment_id_idx"


class AssessmentItem(models.Model):
    type = models.CharField(max_length=50, default="multiplechoice")
    question = models.TextField(blank=True)
    hints = models.TextField(default="[]")
    answers = models.TextField(default="[]")
    order = models.IntegerField(default=1)
    contentnode = models.ForeignKey('ContentNode', related_name="assessment_items", blank=True, null=True,
                                    db_index=True, on_delete=models.CASCADE)
    # Note this field is indexed, but we are using the Index API to give it an explicit name, see the model Meta
    assessment_id = UUIDField(primary_key=False, default=uuid.uuid4, editable=False)
    raw_data = models.TextField(blank=True)
    source_url = models.CharField(max_length=400, blank=True, null=True)
    randomize = models.BooleanField(default=False)
    deleted = models.BooleanField(default=False)

    objects = CustomManager()
    # Track all updates
    _field_updates = FieldTracker()

    def has_changes(self):
        return bool(self._field_updates.changed())

    class Meta:
        indexes = [
            models.Index(fields=["assessment_id"], name=ASSESSMENT_ID_INDEX_NAME),
        ]

        unique_together = ['contentnode', 'assessment_id']

    _permission_filter = Q(tree_id=OuterRef("contentnode__tree_id"))

    @classmethod
    def filter_edit_queryset(cls, queryset, user):
        user_id = not user.is_anonymous and user.id

        if not user_id:
            return queryset.none()

        edit_cte = PermissionCTE.editable_channels(user_id)

        queryset = queryset.with_cte(edit_cte).annotate(
            edit=edit_cte.exists(cls._permission_filter),
        )

        if user.is_admin:
            return queryset

        return queryset.filter(edit=True)

    @classmethod
    def filter_view_queryset(cls, queryset, user):
        user_id = not user.is_anonymous and user.id

        queryset = queryset.annotate(
            public=Exists(
                Channel.objects.filter(
                    public=True, main_tree__tree_id=OuterRef("contentnode__tree_id")
                ).values("pk")
            ),
        )

        if not user_id:
            return queryset.annotate(edit=boolean_val(False), view=boolean_val(False)).filter(public=True)

        edit_cte = PermissionCTE.editable_channels(user_id)
        view_cte = PermissionCTE.view_only_channels(user_id)

        queryset = queryset.with_cte(edit_cte).with_cte(view_cte).annotate(
            edit=edit_cte.exists(cls._permission_filter),
            view=view_cte.exists(cls._permission_filter),
        )

        if user.is_admin:
            return queryset

        return queryset.filter(Q(view=True) | Q(edit=True) | Q(public=True))


class SlideshowSlide(models.Model):
    contentnode = models.ForeignKey('ContentNode', related_name="slideshow_slides", blank=True, null=True,
                                    db_index=True, on_delete=models.CASCADE)
    sort_order = models.FloatField(default=1.0)
    metadata = JSONField(default=dict)


class StagedFile(models.Model):
    """
    Keeps track of files uploaded through Ricecooker to avoid user going over disk quota limit
    """
    checksum = models.CharField(max_length=400, blank=True, db_index=True)
    file_size = models.IntegerField(blank=True, null=True)
    uploaded_by = models.ForeignKey(User, related_name='staged_files', blank=True, null=True, on_delete=models.CASCADE)


FILE_DISTINCT_INDEX_NAME = "file_checksum_file_size_idx"
FILE_MODIFIED_DESC_INDEX_NAME = "file_modified_desc_idx"
FILE_DURATION_CONSTRAINT = "file_media_duration_int"
MEDIA_PRESETS = [format_presets.AUDIO, format_presets.VIDEO_HIGH_RES, format_presets.VIDEO_LOW_RES]


class File(models.Model):
    """
    The bottom layer of the contentDB schema, defines the basic building brick for content.
    Things it can represent are, for example, mp4, avi, mov, html, css, jpeg, pdf, mp3...
    """
    id = UUIDField(primary_key=True, default=uuid.uuid4)
    checksum = models.CharField(max_length=400, blank=True, db_index=True)
    file_size = models.IntegerField(blank=True, null=True)
    file_on_disk = models.FileField(upload_to=object_storage_name, storage=default_storage, max_length=500,
                                    blank=True)
    contentnode = models.ForeignKey(ContentNode, related_name='files', blank=True, null=True, db_index=True, on_delete=models.CASCADE)
    assessment_item = models.ForeignKey(AssessmentItem, related_name='files', blank=True, null=True, db_index=True, on_delete=models.CASCADE)
    slideshow_slide = models.ForeignKey(SlideshowSlide, related_name='files', blank=True, null=True, db_index=True, on_delete=models.CASCADE)
    file_format = models.ForeignKey(FileFormat, related_name='files', blank=True, null=True, db_index=True, on_delete=models.SET_NULL)
    preset = models.ForeignKey(FormatPreset, related_name='files', blank=True, null=True, db_index=True, on_delete=models.SET_NULL)
    language = models.ForeignKey(Language, related_name='files', blank=True, null=True, on_delete=models.SET_NULL)
    original_filename = models.CharField(max_length=255, blank=True)
    source_url = models.CharField(max_length=400, blank=True, null=True)
    uploaded_by = models.ForeignKey(User, related_name='files', blank=True, null=True, on_delete=models.SET_NULL)

    modified = models.DateTimeField(auto_now=True, verbose_name="modified", null=True)
    duration = models.IntegerField(blank=True, null=True)

    objects = CustomManager()

    _permission_filter = Q(tree_id=OuterRef("contentnode__tree_id")) | Q(tree_id=OuterRef("assessment_item__contentnode__tree_id"))

    @classmethod
    def filter_edit_queryset(cls, queryset, user):
        user_id = not user.is_anonymous and user.id

        if not user_id:
            return queryset.none()

        cte = PermissionCTE.editable_channels(user_id)
        queryset = queryset.with_cte(cte).annotate(edit=cte.exists(cls._permission_filter))

        if user.is_admin:
            return queryset

        return queryset.filter(
            Q(edit=True) | Q(uploaded_by=user, contentnode__isnull=True, assessment_item__isnull=True)
        )

    @classmethod
    def filter_view_queryset(cls, queryset, user):
        user_id = not user.is_anonymous and user.id

        queryset = queryset.annotate(
            public=Exists(
                Channel.objects.filter(public=True).filter(
                    Q(main_tree__tree_id=OuterRef("contentnode__tree_id"))
                    | Q(main_tree__tree_id=OuterRef("assessment_item__contentnode__tree_id"))
                ).values("pk")
            ),
        )

        if not user_id:
            return queryset.annotate(edit=boolean_val(False), view=boolean_val(False)).filter(public=True)

        edit_cte = PermissionCTE.editable_channels(user_id)
        view_cte = PermissionCTE.view_only_channels(user_id)

        queryset = queryset.with_cte(edit_cte).with_cte(view_cte).annotate(
            edit=edit_cte.exists(cls._permission_filter),
            view=view_cte.exists(cls._permission_filter),
        )

        if user.is_admin:
            return queryset

        return queryset.filter(
            Q(view=True)
            | Q(edit=True)
            | Q(public=True)
            | Q(uploaded_by=user, contentnode__isnull=True, assessment_item__isnull=True)
        )

    class Admin:
        pass

    def __str__(self):
        return '{checksum}{extension}'.format(checksum=self.checksum, extension='.' + self.file_format.extension)

    def filename(self):
        """
        Returns just the filename of the File in storage, without the path

        e.g. abcd.mp4
        """
        # TODO(aron): write tests for this

        return os.path.basename(self.file_on_disk.name)

    def on_update(self):
        # since modified was added later as a nullable field to File, we don't use a default but
        # instead we'll just make sure it's always updated through our serializers
        self.modified = timezone.now()

    def save(self, set_by_file_on_disk=True, *args, **kwargs):
        """
        Overrider the default save method.
        If the file_on_disk FileField gets passed a content copy:
            1. generate the MD5 from the content copy
            2. fill the other fields accordingly
        """
        from contentcuration.utils.user import calculate_user_storage
        if set_by_file_on_disk and self.file_on_disk:  # if file_on_disk is supplied, hash out the file
            if self.checksum is None or self.checksum == "":
                md5 = hashlib.md5()
                for chunk in self.file_on_disk.chunks():
                    md5.update(chunk)

                self.checksum = md5.hexdigest()
            if not self.file_size:
                self.file_size = self.file_on_disk.size
            if not self.file_format_id:
                ext = os.path.splitext(self.file_on_disk.name)[1].lstrip('.')
                if ext in list(dict(file_formats.choices).keys()):
                    self.file_format_id = ext
                else:
                    raise ValueError("Files of type `{}` are not supported.".format(ext))

        super(File, self).save(*args, **kwargs)

        if self.uploaded_by_id:
            calculate_user_storage(self.uploaded_by_id)

    class Meta:
        indexes = [
            models.Index(fields=['checksum', 'file_size'], name=FILE_DISTINCT_INDEX_NAME),
            models.Index(fields=["-modified"], name=FILE_MODIFIED_DESC_INDEX_NAME),
        ]
        constraints = [
            models.CheckConstraint(check=(Q(preset__in=MEDIA_PRESETS, duration__gt=0) | Q(duration__isnull=True)), name=FILE_DURATION_CONSTRAINT)
        ]


@receiver(models.signals.post_delete, sender=File)
def auto_delete_file_on_delete(sender, instance, **kwargs):
    """
    Deletes file from filesystem if no other File objects are referencing the same file on disk
    when corresponding `File` object is deleted.
    Be careful! we don't know if this will work when perform bash delete on File obejcts.
    """
    # Recalculate storage
    from contentcuration.utils.user import calculate_user_storage
    if instance.uploaded_by_id:
        calculate_user_storage(instance.uploaded_by_id)


def delete_empty_file_reference(checksum, extension):
    filename = checksum + '.' + extension
    if not File.objects.filter(checksum=checksum).exists() and not Channel.objects.filter(thumbnail=filename).exists():
        storage_path = generate_object_storage_name(checksum, filename)
        if default_storage.exists(storage_path):
            default_storage.delete(storage_path)


class PrerequisiteContentRelationship(models.Model):
    """
    Predefine the prerequisite relationship between two ContentNode objects.
    """
    target_node = models.ForeignKey(ContentNode, related_name='%(app_label)s_%(class)s_target_node', on_delete=models.CASCADE)
    prerequisite = models.ForeignKey(ContentNode, related_name='%(app_label)s_%(class)s_prerequisite', on_delete=models.CASCADE)

    class Meta:
        unique_together = ['target_node', 'prerequisite']

    def clean(self, *args, **kwargs):
        # self reference exception
        if self.target_node == self.prerequisite:
            raise IntegrityError('Cannot self reference as prerequisite.')
        # immediate cyclic exception
        if PrerequisiteContentRelationship.objects.using(self._state.db) \
                .filter(target_node=self.prerequisite, prerequisite=self.target_node):
            raise IntegrityError(
                'Note: Prerequisite relationship is directional! %s and %s cannot be prerequisite of each other!'
                % (self.target_node, self.prerequisite))
        # distant cyclic exception
        # elif <this is a nice to have exception, may implement in the future when the priority raises.>
        #     raise Exception('Note: Prerequisite relationship is acyclic! %s and %s forms a closed loop!' % (self.target_node, self.prerequisite))
        super(PrerequisiteContentRelationship, self).clean(*args, **kwargs)

    def save(self, *args, **kwargs):
        self.full_clean()
        super(PrerequisiteContentRelationship, self).save(*args, **kwargs)

    def __unicode__(self):
        return u'%s' % (self.pk)


class RelatedContentRelationship(models.Model):
    """
    Predefine the related relationship between two ContentNode objects.
    """
    contentnode_1 = models.ForeignKey(ContentNode, related_name='%(app_label)s_%(class)s_1', on_delete=models.CASCADE)
    contentnode_2 = models.ForeignKey(ContentNode, related_name='%(app_label)s_%(class)s_2', on_delete=models.CASCADE)

    class Meta:
        unique_together = ['contentnode_1', 'contentnode_2']

    def save(self, *args, **kwargs):
        # self reference exception
        if self.contentnode_1 == self.contentnode_2:
            raise IntegrityError('Cannot self reference as related.')
        # handle immediate cyclic
        if RelatedContentRelationship.objects.using(self._state.db) \
                .filter(contentnode_1=self.contentnode_2, contentnode_2=self.contentnode_1):
            return  # silently cancel the save
        super(RelatedContentRelationship, self).save(*args, **kwargs)


class Invitation(models.Model):
    """ Invitation to edit channel """
    id = UUIDField(primary_key=True, default=uuid.uuid4)
    accepted = models.BooleanField(default=False)
    declined = models.BooleanField(default=False)
    revoked = models.BooleanField(default=False)
    invited = models.ForeignKey(settings.AUTH_USER_MODEL, on_delete=models.SET_NULL, null=True, related_name='sent_to')
    share_mode = models.CharField(max_length=50, default=EDIT_ACCESS)
    email = models.EmailField(max_length=100, null=True)
    sender = models.ForeignKey(settings.AUTH_USER_MODEL, related_name='sent_by', null=True, on_delete=models.CASCADE)
    channel = models.ForeignKey('Channel', null=True, related_name='pending_editors', on_delete=models.CASCADE)
    first_name = models.CharField(max_length=100, blank=True)
    last_name = models.CharField(max_length=100, blank=True, null=True)

    class Meta:
        verbose_name = "Invitation"
        verbose_name_plural = "Invitations"

    def accept(self):
        user = User.objects.filter(email__iexact=self.email).first()
        if self.channel:
            # channel is a nullable field, so check that it exists.
            if self.share_mode == VIEW_ACCESS:
                self.channel.editors.remove(user)
                self.channel.viewers.add(user)
            else:
                self.channel.viewers.remove(user)
                self.channel.editors.add(user)

    @classmethod
    def filter_edit_queryset(cls, queryset, user):
        if user.is_anonymous:
            return queryset.none()

        if user.is_admin:
            return queryset

        return queryset.filter(
            Q(email__iexact=user.email)
            | Q(sender=user)
            | Q(channel__editors=user)
        ).distinct()

    @classmethod
    def filter_view_queryset(cls, queryset, user):
        if user.is_anonymous:
            return queryset.none()

        if user.is_admin:
            return queryset
        return queryset.filter(
            Q(email__iexact=user.email)
            | Q(sender=user)
            | Q(channel__editors=user)
            | Q(channel__viewers=user)
        ).distinct()


class Task(models.Model):
    """Asynchronous tasks"""
    task_id = UUIDField(db_index=True, default=uuid.uuid4)  # This ID is used as the Celery task ID
    task_type = models.CharField(max_length=50)
    created = models.DateTimeField(default=timezone.now)
    status = models.CharField(max_length=10)
    is_progress_tracking = models.BooleanField(default=False)
    user = models.ForeignKey(settings.AUTH_USER_MODEL, related_name="task", on_delete=models.CASCADE)
    metadata = JSONField()
    channel_id = DjangoUUIDField(db_index=True, null=True, blank=True)

    @classmethod
    def find_incomplete(cls, task_type, **filters):
        filters.update(task_type=task_type, status__in=["QUEUED", states.PENDING, states.RECEIVED, states.STARTED])
        return cls.objects.filter(**filters)


class Change(models.Model):
    server_rev = models.BigAutoField(primary_key=True)
    # We need to store the user who is applying this change
    # so that we can validate they have permissions to do so
    # allow to be null so that we don't lose changes if a user
    # account is hard deleted.
    created_by = models.ForeignKey(settings.AUTH_USER_MODEL, null=True, blank=True, on_delete=models.SET_NULL, related_name="changes_by_user")
    # Almost all changes are related to channels, but some are specific only to users
    # so we allow this to be nullable for these edge cases.
    # Indexed by default because it's a ForeignKey field.
    channel = models.ForeignKey(Channel, null=True, blank=True, on_delete=models.CASCADE)
    # For those changes related to users, store a user value instead of channel
    # this may be different to created_by, as changes to invitations affect individual users.
    # Indexed by default because it's a ForeignKey field.
    user = models.ForeignKey(settings.AUTH_USER_MODEL, null=True, blank=True, on_delete=models.CASCADE, related_name="changes_about_user")
    # Use client_rev to keep track of changes coming from the client side
    # but let it be blank or null for changes we generate on the server side
    client_rev = models.IntegerField(null=True, blank=True)
    # client_rev numbers are by session, we add the session key here for bookkeeping
    # to allow a check within the same session to return whether a change has been applied
    # or not, and hence remove it from the frontend
    session = models.ForeignKey(Session, null=True, blank=True, on_delete=models.SET_NULL)
    table = models.CharField(max_length=32)
    change_type = models.IntegerField()
    # Use the DRF JSONEncoder class as the encoder here
    # so that we can handle anything that has been deserialized by DRF
    # or that will be later be serialized by DRF
    kwargs = JSONField(encoder=JSONEncoder)
    applied = models.BooleanField(default=False)
    errored = models.BooleanField(default=False)

    @classmethod
    def _create_from_change(cls, created_by_id=None, channel_id=None, user_id=None, session_key=None, applied=False, table=None, rev=None, **data):
        change_type = data.pop("type")
        if table is None or table not in ALL_TABLES:
            raise TypeError("table is a required argument for creating changes and must be a valid table name")
        if change_type is None or change_type not in ALL_CHANGES:
            raise TypeError("change_type is a required argument for creating changes and must be a valid change type integer")
        return cls(
            session_id=session_key,
            created_by_id=created_by_id,
            channel_id=channel_id,
            user_id=user_id,
            client_rev=rev,
            table=table,
            change_type=change_type,
            kwargs=data,
            applied=applied
        )

    @classmethod
    def create_changes(cls, changes, created_by_id=None, session_key=None, applied=False):
        change_models = []
        for change in changes:
            change_models.append(cls._create_from_change(created_by_id=created_by_id, session_key=session_key, applied=applied, **change))

        cls.objects.bulk_create(change_models)
        return change_models

    @classmethod
    def create_change(cls, change, created_by_id=None, session_key=None, applied=False):
        obj = cls._create_from_change(created_by_id=created_by_id, session_key=session_key, applied=applied, **change)
        obj.save()
        return obj

    @classmethod
    def serialize(cls, change):
        datum = get_attribute(change, ["kwargs"]).copy()
        datum.update({
            "server_rev": get_attribute(change, ["server_rev"]),
            "table": get_attribute(change, ["table"]),
            "type": get_attribute(change, ["change_type"]),
            "channel_id": get_attribute(change, ["channel_id"]),
            "user_id": get_attribute(change, ["user_id"]),
            "created_by_id": get_attribute(change, ["created_by_id"])
        })
        return datum

    def serialize_to_change_dict(self):
        return self.serialize(self)<|MERGE_RESOLUTION|>--- conflicted
+++ resolved
@@ -38,10 +38,6 @@
 from django.db.models import Value
 from django.db.models.expressions import ExpressionList
 from django.db.models.expressions import RawSQL
-<<<<<<< HEAD
-=======
-from django.db.models.functions import Cast
->>>>>>> 18dd59e9
 from django.db.models.functions import Lower
 from django.db.models.indexes import IndexExpression
 from django.db.models.query_utils import DeferredAttribute
@@ -67,11 +63,8 @@
 from rest_framework.fields import get_attribute
 from rest_framework.utils.encoders import JSONEncoder
 
-<<<<<<< HEAD
 from contentcuration.constants import channel_history
-=======
 from contentcuration.constants.contentnode import kind_activity_map
->>>>>>> 18dd59e9
 from contentcuration.db.models.expressions import Array
 from contentcuration.db.models.functions import ArrayRemove
 from contentcuration.db.models.functions import Unnest
@@ -246,7 +239,7 @@
     def check_space(self, size, checksum):
         if self.is_admin:
             return True
-        
+
         active_files = self.get_user_active_files()
         if active_files.filter(checksum=checksum).exists():
             return True
@@ -1241,13 +1234,10 @@
     categories = models.JSONField(blank=True, null=True)
     learner_needs = models.JSONField(blank=True, null=True)
 
-<<<<<<< HEAD
     # A field for storing a suggested duration for the content node
     # this duration should be in seconds.
     suggested_duration = models.IntegerField(blank=True, null=True, help_text="Suggested duration for the content node (in seconds)")
 
-=======
->>>>>>> 18dd59e9
     objects = CustomContentNodeTreeManager()
 
     # Track all updates and ignore a blacklist of attributes
