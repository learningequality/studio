--- conflicted
+++ resolved
@@ -1,7 +1,3 @@
-<<<<<<< HEAD
-=======
-import copy
->>>>>>> 97b54c2f
 import json
 import logging
 from datetime import datetime
@@ -9,21 +5,14 @@
 from django.conf import settings
 from django.core.cache import cache
 from django.core.exceptions import ObjectDoesNotExist
-<<<<<<< HEAD
-=======
 from django.core.exceptions import PermissionDenied
-from django.db import transaction
->>>>>>> 97b54c2f
 from django.db.models import F
 from django.db.models import Max
 from django.db.models import Sum
 from django.http import HttpResponse
+from django.http import HttpResponseBadRequest
 from django.http import HttpResponseNotFound
 from le_utils.constants import content_kinds
-<<<<<<< HEAD
-=======
-from le_utils.constants import format_presets
->>>>>>> 97b54c2f
 from rest_framework.authentication import SessionAuthentication
 from rest_framework.authentication import TokenAuthentication
 from rest_framework.decorators import api_view
@@ -35,11 +24,6 @@
 
 from contentcuration.models import Channel
 from contentcuration.models import ContentNode
-<<<<<<< HEAD
-=======
-from contentcuration.models import ContentTag
-from contentcuration.models import File
->>>>>>> 97b54c2f
 from contentcuration.models import License
 from contentcuration.serializers import ContentNodeEditSerializer
 from contentcuration.serializers import ContentNodeSerializer
@@ -359,12 +343,6 @@
     except KeyError:
         raise ObjectDoesNotExist("Missing attribute from data: {}".format(data))
 
-<<<<<<< HEAD
-=======
-    serialized = ContentNodeSerializer(ContentNode.objects.filter(pk__in=new_nodes), many=True).data
-    return Response(serialized)
-
->>>>>>> 97b54c2f
 
 @api_view(['POST'])
 @authentication_classes((TokenAuthentication, SessionAuthentication))
@@ -373,14 +351,10 @@
 def duplicate_node_inline(request):
     logging.debug("Entering the dupllicate_node_inline endpoint")
 
-<<<<<<< HEAD
     if request.method != 'POST':
         return HttpResponseBadRequest("Only POST requests are allowed on this endpoint.")
 
     data = request.data
-=======
-    data = json.loads(request.body)
->>>>>>> 97b54c2f
 
     try:
         node_id = data["node_id"]
@@ -392,7 +366,6 @@
         except PermissionDenied:
             return HttpResponseNotFound("No channel matching: {}".format(channel and channel.pk))
 
-<<<<<<< HEAD
         task_info = {
             'user': request.user,
             'metadata': {
@@ -412,22 +385,6 @@
 
         task, task_info = create_async_task('duplicate-node-inline', task_info, task_args)
         return Response(TaskSerializer(task_info).data)
-=======
-        # record_node_duplication_stats([node], ContentNode.objects.get(pk=target_parent.pk),
-        #                               Channel.objects.get(pk=channel_id))
-
-        new_node = None
-        with transaction.atomic():
-            with ContentNode.objects.disable_mptt_updates():
-                sort_order = (node.sort_order + node.get_next_sibling().sort_order) / 2 if node.get_next_sibling() else node.sort_order + 1
-                new_node = duplicate_node_bulk(node, sort_order=sort_order, parent=target_parent, channel_id=channel_id, user=request.user)
-                if not new_node.title.endswith(_(" (Copy)")):
-                    new_node.title = new_node.title + _(" (Copy)")
-                    new_node.save()
-
-        return Response(ContentNodeSerializer(ContentNode.objects.filter(pk=new_node.pk), many=True).data)
->>>>>>> 97b54c2f
-
     except KeyError:
         raise ObjectDoesNotExist("Missing attribute from data: {}".format(data))
 
@@ -520,40 +477,7 @@
         task, task_info = create_async_task('sync-nodes', task_info, task_args)
         return HttpResponse(JSONRenderer().render(TaskSerializer(task_info).data))
     except KeyError:
-<<<<<<< HEAD
         raise ObjectDoesNotExist("Missing attribute from data: {}".format(data))
-=======
-        return ObjectDoesNotExist("Missing attribute from data: {}".format(data))
-
-    all_nodes = []
-    with transaction.atomic(), ContentNode.objects.delay_mptt_updates():
-        for n in nodes:
-            node, _ = _sync_node(ContentNode.objects.get(pk=n), channel_id, sync_attributes=True, sync_tags=True, sync_files=True, sync_assessment_items=True)
-            if node.changed:
-                node.save()
-            all_nodes.append(node)
-    return Response(ContentNodeSerializer(all_nodes, many=True).data)
-
-
-def _sync_node(node, channel_id, sync_attributes=False, sync_tags=False, sync_files=False, sync_assessment_items=False, sync_sort_order=False):
-    parents_to_check = []
-    original_node = node.get_original_node()
-    if original_node.node_id != node.node_id:  # Only update if node is not original
-        logging.info("----- Syncing: {} from {}".format(node.title.encode('utf-8'), original_node.get_channel().name.encode('utf-8')))
-        if sync_attributes:  # Sync node metadata
-            sync_node_data(node, original_node)
-        if sync_tags:  # Sync node tags
-            sync_node_tags(node, original_node, channel_id)
-        if sync_files:  # Sync node files
-            sync_node_files(node, original_node)
-        if sync_assessment_items and node.kind_id == content_kinds.EXERCISE:  # Sync node exercises
-            sync_node_assessment_items(node, original_node)
-        if sync_sort_order:  # Sync node sort order
-            node.sort_order = original_node.sort_order
-            if node.parent not in parents_to_check:
-                parents_to_check.append(node.parent)
-    return node, parents_to_check
->>>>>>> 97b54c2f
 
 
 @authentication_classes((TokenAuthentication, SessionAuthentication))
@@ -566,7 +490,11 @@
 
     try:
         channel_id = data['channel_id']
-<<<<<<< HEAD
+
+        try:
+            request.user.can_edit(channel_id)
+        except PermissionDenied:
+            return HttpResponseNotFound("No channel matching: {}".format(channel_id))
 
         task_info = {
             'user': request.user,
@@ -589,21 +517,5 @@
 
         task, task_info = create_async_task('sync-channel', task_info, task_args)
         return HttpResponse(JSONRenderer().render(TaskSerializer(task_info).data))
-=======
-        try:
-            request.user.can_edit(channel_id)
-        except PermissionDenied:
-            return HttpResponseNotFound("No channel matching: {}".format(channel_id))
-        nodes = sync_channel(
-            Channel.objects.get(pk=channel_id),
-            sync_attributes=data.get('attributes'),
-            sync_tags=data.get('tags'),
-            sync_files=data.get('files'),
-            sync_assessment_items=data.get('assessment_items'),
-            sync_sort_order=data.get('sort'),
-        )
-
-        return Response(ContentNodeSerializer(nodes, many=True).data)
->>>>>>> 97b54c2f
     except KeyError:
         raise ObjectDoesNotExist("Missing attribute from data: {}".format(data))