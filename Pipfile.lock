--- conflicted
+++ resolved
@@ -1,11 +1,7 @@
 {
     "_meta": {
         "hash": {
-<<<<<<< HEAD
-            "sha256": "13c6e4de1b6d428a112cb71a1454f9dd1d2ac641c0c6850b64be15867616240a"
-=======
-            "sha256": "11e5f1f9646510382573699e4ee90155b597106a83a67d03410039637ccc14ef"
->>>>>>> 74f89222
+            "sha256": "52ca5ff26249cc9692131d00866d4c7eb211c52042e88ea53b412155919c0a5d"
         },
         "pipfile-spec": 6,
         "requires": {
@@ -22,10 +18,10 @@
     "default": {
         "alabaster": {
             "hashes": [
-                "sha256:2eef172f44e8d301d25aff8068fddd65f767a3f04b5f15b0f4922f113aa1c732",
-                "sha256:37cdcb9e9954ed60912ebc1ca12a9d12178c26637abdf124e3cde2341c257fe0"
-            ],
-            "version": "==0.7.10"
+                "sha256:674bb3bab080f598371f4443c5008cbfeb1a5e622dd312395d2d82af2c54c456",
+                "sha256:b63b1f4dc77c074d386752ec4a8a7517600f6c0db8cd42980cae17ab7b3275d7"
+            ],
+            "version": "==0.7.11"
         },
         "amqp": {
             "hashes": [
@@ -47,17 +43,6 @@
                 "sha256:8cba50f48c529ca3fa18cf81fa9403be176d374ac4d60738b839122dfaaa3d23"
             ],
             "version": "==2.6.0"
-<<<<<<< HEAD
-=======
-        },
-        "backports.shutil-get-terminal-size": {
-            "hashes": [
-                "sha256:0975ba55054c15e346944b38956a4c9cbee9009391e41b86c68990effb8c1f64",
-                "sha256:713e7a8228ae80341c70586d1cc0a8caa5207346927e23d09dcbcaf18eadec80"
-            ],
-            "markers": "python_version == '2.7'",
-            "version": "==1.0.0"
->>>>>>> 74f89222
         },
         "billiard": {
             "hashes": [
@@ -249,13 +234,6 @@
             ],
             "index": "pypi",
             "version": "==0.2.1"
-        },
-        "djangorestframework-filter": {
-            "hashes": [
-                "sha256:d6b03ecec8f117286c50f782842762514a5d7abf0235d78c57069dcb2f265ecd"
-            ],
-            "index": "pypi",
-            "version": "==0.2.2"
         },
         "docutils": {
             "hashes": [
@@ -272,10 +250,6 @@
                 "sha256:6bd0f6ad48ec2aa117d3d141940d484deccda84d4fcd884f5c3d93c23ecd8c79",
                 "sha256:8ad8c4783bf61ded74527bffb48ed9b54166685e4230386a9ed9b1279e2df5b1"
             ],
-<<<<<<< HEAD
-=======
-            "markers": "python_version == '2.7'",
->>>>>>> 74f89222
             "version": "==1.1.6"
         },
         "ffmpy": {
@@ -446,28 +420,6 @@
             ],
             "version": "==1.0.0"
         },
-        "ipdb": {
-            "hashes": [
-                "sha256:7081c65ed7bfe7737f83fa4213ca8afd9617b42ff6b3f1daf9a3419839a2a00a"
-            ],
-            "index": "pypi",
-            "version": "==0.11"
-        },
-        "ipython": {
-            "hashes": [
-                "sha256:707d1bbfc81e41e39ead1012af931bec6f80357b87e520af352e539cf5961dc0",
-                "sha256:8db43a7fb7619037c98626613ff08d03dda9d5d12c84814a4504c78c0da8323c",
-                "sha256:fc0464e68f9c65cd8c453474b4175432cc29ecb6c83775baedf6dbfcee9275ab"
-            ],
-            "version": "==5.7.0"
-        },
-        "ipython-genutils": {
-            "hashes": [
-                "sha256:72dd37233799e619666c9f639a9da83c34013a73e8bbc79a7a6348d93c61fab8",
-                "sha256:eb2e116e75ecef9d4d228fdc66af54269afa26ab4463042e33785b887c628ba8"
-            ],
-            "version": "==0.2.0"
-        },
         "jinja2": {
             "hashes": [
                 "sha256:74c935a1b8bb9a3947c50a54766a969d4846290e1e788ea44c1392163723c3bd",
@@ -626,14 +578,6 @@
             "index": "pypi",
             "version": "==1.0.1"
         },
-        "pathlib2": {
-            "hashes": [
-                "sha256:8eb170f8d0d61825e09a95b38be068299ddeda82f35e96c3301a8a5e7604cb83",
-                "sha256:d1aa2a11ba7b8f7b21ab852b1fb5afb277e1bb99d5dfc663380b5015c0d80c5a"
-            ],
-            "markers": "python_version == '2.7' or python_version == '3.3'",
-            "version": "==2.3.2"
-        },
         "pathtools": {
             "hashes": [
                 "sha256:7c35c5421a39bb82e58018febd90e3b6e5db34c5443aaaf742b3f33d4655f1c0"
@@ -649,21 +593,6 @@
             ],
             "index": "pypi",
             "version": "==0.6.1"
-        },
-        "pexpect": {
-            "hashes": [
-                "sha256:2a8e88259839571d1251d278476f3eec5db26deb73a70be5ed5dc5435e418aba",
-                "sha256:3fbd41d4caf27fa4a377bfd16fef87271099463e6fa73e92a52f92dfee5d425b"
-            ],
-            "markers": "sys_platform != 'win32'",
-            "version": "==4.6.0"
-        },
-        "pickleshare": {
-            "hashes": [
-                "sha256:84a9257227dfdd6fe1b4be1319096c20eb85ff1e82c7932f36efccfe1b09737b",
-                "sha256:c9a2541f25aeabc070f12f452e1f2a8eae2abd51e1cd19e8430402bdf4c1d8b5"
-            ],
-            "version": "==0.7.4"
         },
         "pillow": {
             "hashes": [
@@ -742,7 +671,6 @@
             "index": "pypi",
             "version": "==3.36.0"
         },
-<<<<<<< HEAD
         "protobuf": {
             "hashes": [
                 "sha256:12985d9f40c104da2f44ec089449214876809b40fdc5d9e43b93b512b9e74056",
@@ -762,15 +690,6 @@
                 "sha256:dfe6899304b898538f4dc94fa0b281b56b70e40f58afa4c6f807805261cbe2e8"
             ],
             "version": "==3.6.0"
-=======
-        "prompt-toolkit": {
-            "hashes": [
-                "sha256:1df952620eccb399c53ebb359cc7d9a8d3a9538cb34c5a1344bdbeb29fbcc381",
-                "sha256:3f473ae040ddaa52b52f97f6b4a493cfa9f5920c255a12dc56a7d34397a398a4",
-                "sha256:858588f1983ca497f1cf4ffde01d978a3ea02b01c8a26a8bbc5cd2e66d816917"
-            ],
-            "version": "==1.0.15"
->>>>>>> 74f89222
         },
         "psutil": {
             "hashes": [
@@ -826,7 +745,6 @@
             "index": "pypi",
             "version": "==2.7.4"
         },
-<<<<<<< HEAD
         "pyasn1": {
             "hashes": [
                 "sha256:2f57960dc7a2820ea5a1782b872d974b639aa3b448ac6628d1ecc5d0fe3986f2",
@@ -860,14 +778,6 @@
                 "sha256:f53fe5bcebdf318f51399b250fe8325ef3a26d927f012cc0c8e0f9e9af7f9deb"
             ],
             "version": "==0.2.1"
-=======
-        "ptyprocess": {
-            "hashes": [
-                "sha256:e64193f0047ad603b71f202332ab5527c5e52aa7c8b609704fc28c0dc20c4365",
-                "sha256:e8c43b5eee76b2083a9badde89fd1bbce6c8942d1045146e100b7b5e014f4f1a"
-            ],
-            "version": "==0.5.2"
->>>>>>> 74f89222
         },
         "pycountry": {
             "hashes": [
@@ -1021,29 +931,6 @@
             ],
             "version": "==0.1.13"
         },
-        "scandir": {
-            "hashes": [
-                "sha256:24f32112c483ac6c4a40b62f1282e61ecca7977153b66a0d26a9583a716dcb64",
-                "sha256:6c80092f8fe3e62c3da3110067589c6661c722b0889906d2974e5150f1314523",
-                "sha256:7729b8444c5f5187649ff58501e7c2ad22b84d7dc28f738f64c5b615913fec22",
-                "sha256:8e3ca5925cc13787aeafbf08f055a8066c091fc20bfa8783235b916cf047afbe",
-                "sha256:96dfc553f50946deb6d1cd762bac5cf122832c4aa253c885ca357ef53dd8d072",
-                "sha256:b2d55be869c4f716084a19b1e16932f0769711316ba62de941320bf2be84763d",
-                "sha256:b55a091b91f9e6c9c7129889b2f58df329530172a99172de9e784545342a45e6",
-                "sha256:b6cb611a18a828146a178362a36a2c6557c51c596ded4314cb516dd8c947b4ce",
-                "sha256:d985e36eb3effebb20434e6cd7495440b4ba676a22f3ec61e9fff9f3e2995238",
-                "sha256:f39dd5affde2860fb28176d2233f318ccca97c55019407ee8172b3fba0b211db",
-                "sha256:f91418e82edb5a43b020fa15e30a41d730b71c5957536749366bf63cc05427b1"
-            ],
-            "markers": "python_version < '3.5'",
-            "version": "==1.7"
-        },
-        "simplegeneric": {
-            "hashes": [
-                "sha256:dc972e06094b9af5b855b3df4a646395e43d1c9d0d39ed345b7393560d0b9173"
-            ],
-            "version": "==0.8.1"
-        },
         "six": {
             "hashes": [
                 "sha256:70e8a77beed4562e7f14fe23a786b54f6296e34344c23bc42f07b15018ff98e9",
@@ -1128,13 +1015,6 @@
             ],
             "version": "==5.0.2"
         },
-        "traitlets": {
-            "hashes": [
-                "sha256:9c4bd2d267b7153df9152698efb1050a5d84982d3384a37b2c1f7723ba3e7835",
-                "sha256:c6cb5e6f57c5a9bdaa40fa71ce7b4af30298fbab9ece9815b5d995ab6217c7d9"
-            ],
-            "version": "==4.3.2"
-        },
         "typing": {
             "hashes": [
                 "sha256:3a887b021a77b292e151afb75323dea88a7bc1b3dfa92176cff8e44c8b68bddf",
@@ -1185,13 +1065,6 @@
                 "sha256:7e65882adb7746039b6f3876ee174952f8eaaa34491ba34333ddf1fe35de4162"
             ],
             "version": "==0.8.3"
-        },
-        "wcwidth": {
-            "hashes": [
-                "sha256:3df37372226d6e63e1b1e1eda15c594bca98a22d33a23832a90998faa96bc65e",
-                "sha256:f4ebe71925af7b40a864553f761ed559b43544f8f71746c2d756c7fe788ade7c"
-            ],
-            "version": "==0.1.7"
         },
         "webencodings": {
             "hashes": [
@@ -1255,7 +1128,7 @@
                 "sha256:9d98697f088eb1b0fa451391f91afb5e3ebde16bbdb272819fd091151fda4f1a",
                 "sha256:f0b0e4eba956de51238e17573b7087e852dfe9854afd2e9c873f73fc0ca0a6dd"
             ],
-            "markers": "python_version < '3.4'",
+            "markers": "python_version == '2.7'",
             "version": "==1.5"
         },
         "colorama": {
@@ -1269,7 +1142,7 @@
             "hashes": [
                 "sha256:5308b47021bc2340965c371f0f058cc6971a04502638d4244225c49d80db273a"
             ],
-            "markers": "python_version < '3.2'",
+            "markers": "python_version == '2.7'",
             "version": "==3.5.0"
         },
         "django": {
@@ -1308,10 +1181,6 @@
                 "sha256:6bd0f6ad48ec2aa117d3d141940d484deccda84d4fcd884f5c3d93c23ecd8c79",
                 "sha256:8ad8c4783bf61ded74527bffb48ed9b54166685e4230386a9ed9b1279e2df5b1"
             ],
-<<<<<<< HEAD
-=======
-            "markers": "python_version == '2.7'",
->>>>>>> 74f89222
             "version": "==1.1.6"
         },
         "faker": {
@@ -1335,7 +1204,7 @@
                 "sha256:330cc27ccbf7f1e992e69fef78261dc7c6569012cf397db8d3de0234e6c937ca",
                 "sha256:a7bb0f2cf3a3fd1ab2732cb49eba4252c2af4240442415b4abce3b87022a8f50"
             ],
-            "markers": "python_version < '3.3'",
+            "markers": "python_version < '3.0'",
             "version": "==1.0.2"
         },
         "future": {
@@ -1463,15 +1332,12 @@
                 "sha256:f0604a40b96e062b0fd99cf134cc2d5cdf66939d0902f8267d938b0d5b26707f"
             ],
             "version": "==0.2.1"
-<<<<<<< HEAD
-=======
         },
         "pathtools": {
             "hashes": [
                 "sha256:7c35c5421a39bb82e58018febd90e3b6e5db34c5443aaaf742b3f33d4655f1c0"
             ],
             "version": "==0.1.2"
->>>>>>> 74f89222
         },
         "pbr": {
             "hashes": [
@@ -1523,7 +1389,6 @@
             ],
             "index": "pypi",
             "version": "==1.9.2"
-<<<<<<< HEAD
         },
         "pylint-django": {
             "hashes": [
@@ -1538,8 +1403,6 @@
                 "sha256:053ade7c76f83242225b49d47624d9ecb803c60347e2c5127e97a19bf0c9f95e"
             ],
             "version": "==0.2.6"
-=======
->>>>>>> 74f89222
         },
         "pyls-isort": {
             "hashes": [
@@ -1558,11 +1421,11 @@
         },
         "pytest": {
             "hashes": [
-                "sha256:26838b2bc58620e01675485491504c3aa7ee0faf335c37fcd5f8731ca4319591",
-                "sha256:32c49a69566aa7c333188149ad48b58ac11a426d5352ea3d8f6ce843f88199cb"
-            ],
-            "index": "pypi",
-            "version": "==3.6.1"
+                "sha256:8ea01fc4fcc8e1b1e305252b4bc80a1528019ab99fd3b88666c9dc38d754406c",
+                "sha256:90898786b3d0b880b47645bae7b51aa9bbf1e9d1e4510c2cfd15dd65c70ea0cd"
+            ],
+            "index": "pypi",
+            "version": "==3.6.2"
         },
         "pytest-django": {
             "hashes": [
