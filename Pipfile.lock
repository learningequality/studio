{
    "_meta": {
        "hash": {
<<<<<<< HEAD
            "sha256": "88586415d580cda57df3654f15f39e29ef153974934e623a18580c3c23ee24be"
=======
            "sha256": "f5cfe180b867bdc712065247c03d0fb51200a0d61a473e48c99d7473bef3ca52"
>>>>>>> cb1983a6
        },
        "pipfile-spec": 6,
        "requires": {
            "python_version": "2.7"
        },
        "sources": [
            {
                "name": "pypi",
                "url": "https://pypi.org/simple",
                "verify_ssl": true
            }
        ]
    },
    "default": {
        "alabaster": {
            "hashes": [
                "sha256:446438bdcca0e05bd45ea2de1668c1d9b032e1a9154c2c259092d77031ddd359",
                "sha256:a661d72d58e6ea8a57f7a86e37d86716863ee5e92788398526d58b26a4e4dc02"
            ],
            "version": "==0.7.12"
        },
        "amqp": {
            "hashes": [
                "sha256:19a917e260178b8d410122712bac69cb3e6db010d68f6101e7307508aded5e68",
                "sha256:19d851b879a471fcfdcf01df9936cff924f422baa77653289f7095dedd5fb26a"
            ],
            "version": "==2.5.1"
        },
        "argh": {
            "hashes": [
                "sha256:a9b3aaa1904eeb78e32394cd46c6f37ac0fb4af6dc488daa58971bdc7d7fcaf3",
                "sha256:e9535b8c84dc9571a48999094fda7f33e63c3f1b74f3e5f3ac0105a58405bb65"
            ],
            "version": "==0.26.2"
        },
        "babel": {
            "hashes": [
                "sha256:af92e6106cb7c55286b25b38ad7695f8b4efb36a90ba483d7f7a6628c46158ab",
                "sha256:e86135ae101e31e2c8ec20a4e0c5220f4eed12487d5cf3f78be7e98d3a57fc28"
            ],
            "version": "==2.7.0"
        },
        "backoff": {
            "hashes": [
                "sha256:c7187f15339e775aec926dc6e5e42f8a3ad7d3c2b9a6ecae7b535000f70cd838",
                "sha256:d340bb6f36d025c04214b8925112d8456970e5f28dda46e4f1133bf5c622cb0a"
            ],
            "index": "pypi",
            "version": "==1.8.0"
        },
        "backports-abc": {
            "hashes": [
                "sha256:033be54514a03e255df75c5aee8f9e672f663f93abb723444caec8fe43437bde",
                "sha256:52089f97fe7a9aa0d3277b220c1d730a85aefd64e1b2664696fe35317c5470a7"
            ],
            "index": "pypi",
            "version": "==0.5"
        },
        "backports.functools-lru-cache": {
            "hashes": [
                "sha256:9d98697f088eb1b0fa451391f91afb5e3ebde16bbdb272819fd091151fda4f1a",
                "sha256:f0b0e4eba956de51238e17573b7087e852dfe9854afd2e9c873f73fc0ca0a6dd"
            ],
            "markers": "python_version < '3'",
            "version": "==1.5"
        },
        "beautifulsoup4": {
            "hashes": [
                "sha256:05668158c7b85b791c5abde53e50265e16f98ad601c402ba44d70f96c4159612",
                "sha256:25288c9e176f354bf277c0a10aa96c782a6a18a17122dba2e8cec4a97e03343b",
                "sha256:f040590be10520f2ea4c2ae8c3dae441c7cfff5308ec9d58a0ec0c1b8f81d469"
            ],
            "version": "==4.8.0"
        },
        "billiard": {
            "hashes": [
                "sha256:42d9a227401ac4fba892918bba0a0c409def5435c4b483267ebfe821afaaba0e"
            ],
            "version": "==3.5.0.5"
        },
        "boto3": {
            "hashes": [
                "sha256:7b527dd1acc127822a4b5ff7565e031e095ce1a7e1560ca88d1e4548c4b78388",
                "sha256:82e8c5ab549205843b0a25204aff11b01d80e814656938446ab651573dfd83e1"
            ],
            "version": "==1.9.208"
        },
        "botocore": {
            "hashes": [
                "sha256:1a9b246b40a7694c6c1707c386e6dc00cd473647efd92aa8b5b812c8a223ff4d",
                "sha256:7fa1ea16e11d8537dab675577e609b95d3cea6f5db005f3adc934afdae6b72bc"
            ],
            "version": "==1.12.208"
        },
        "cachetools": {
            "hashes": [
                "sha256:428266a1c0d36dc5aca63a2d7c5942e88c2c898d72139fca0e97fdd2380517ae",
                "sha256:8ea2d3ce97850f31e4a08b0e2b5e6c34997d7216a9d2c98e0f3978630d4da69a"
            ],
            "version": "==3.1.1"
        },
        "celery": {
            "hashes": [
                "sha256:6fc4678d1692af97e137b2a9f1c04efd8e7e2fb7134c5c5ad60738cdd927762f",
                "sha256:d1f2a3359bdbdfb344edce98b8e891f5fe64f8a11c5a45538ec20ac237c971f5"
            ],
            "index": "pypi",
            "version": "==4.1.1"
        },
        "certifi": {
            "hashes": [
                "sha256:046832c04d4e752f37383b628bc601a7ea7211496b4638f6514d0e5b9acc4939",
                "sha256:945e3ba63a0b9f577b1395204e13c3a231f9bc0223888be653286534e5873695"
            ],
            "version": "==2019.6.16"
        },
        "chardet": {
            "hashes": [
                "sha256:84ab92ed1c4d4f16916e05906b6b75a6c0fb5db821cc65e70cbd64a3e2a5eaae",
                "sha256:fc323ffcaeaed0e0a02bf4d117757b98aed530d9ed4531e3e15460124c106691"
            ],
            "version": "==3.0.4"
        },
        "click": {
            "hashes": [
                "sha256:2335065e6395b9e67ca716de5f7526736bfa6ceead690adf616d925bdc622b13",
                "sha256:5b94b49521f6456670fdb30cd82a4eca9412788a93fa6dd6df72c94d5a8ff2d7"
            ],
            "version": "==7.0"
        },
        "contextlib2": {
            "hashes": [
                "sha256:509f9419ee91cdd00ba34443217d5ca51f5a364a404e1dce9e8979cea969ca48",
                "sha256:f5260a6e679d2ff42ec91ec5252f4eeffdcf21053db9113bd0a8e4d953769c00"
            ],
            "markers": "python_version < '3.2'",
            "version": "==0.5.5"
        },
        "cssutils": {
            "hashes": [
                "sha256:a2fcf06467553038e98fea9cfe36af2bf14063eb147a70958cfcaa8f5786acaf",
                "sha256:c74dbe19c92f5052774eadb15136263548dd013250f1ed1027988e7fef125c8d"
            ],
            "version": "==1.0.2"
        },
        "cycler": {
            "hashes": [
                "sha256:1d8a5ae1ff6c5cf9b93e8811e581232ad8920aeec647c37316ceac982b08cb2d",
                "sha256:cd7b2d1018258d7247a71425e9f26463dfb444d411c39569972f4ce586b0c9d8"
            ],
            "version": "==0.10.0"
        },
        "ddtrace": {
            "hashes": [
                "sha256:49d71879895e6b12c1e135057cccef10a1e011b3ded4965a90eaa69287b9c1cb"
            ],
            "index": "pypi",
            "version": "==0.8.0"
        },
        "decorator": {
            "hashes": [
                "sha256:86156361c50488b84a3f148056ea716ca587df2f0de1d34750d35c21312725de",
                "sha256:f069f3a01830ca754ba5258fde2278454a0b5b79e0d7f5c13b3b97e57d4acff6"
            ],
            "version": "==4.4.0"
        },
        "django": {
            "hashes": [
                "sha256:0a73696e0ac71ee6177103df984f9c1e07cd297f080f8ec4dc7c6f3fb74395b5",
                "sha256:43a99da08fee329480d27860d68279945b7d8bf7b537388ee2c8938c709b2041"
            ],
            "index": "pypi",
            "version": "==1.11.20"
        },
        "django-db-readonly": {
            "hashes": [
                "sha256:586798ceb9885246524b653b2b55c570857615a697241edd134668740eea9ac3",
                "sha256:b022d56fc80149d8d577127ad79a46f9acc370dbaf9ca16f182b3a47c7fca31f"
            ],
            "index": "pypi",
            "version": "==0.5.0"
        },
        "django-email-extras": {
            "hashes": [
                "sha256:68e41442aa23969c17c46c684506cd509ff1a618f158c3d9cd25e88bf4cfc448",
                "sha256:6d2689635b35acd293873cdd5b36a29da0305bdfa8baad27bab32a5ac50caa09"
            ],
            "index": "pypi",
            "version": "==0.3.3"
        },
        "django-filter": {
            "hashes": [
                "sha256:6ef1611aeacfda8f13a075a992ff65687afbd5cc8fcb0f3f1563a9ad4fe2d1b0",
                "sha256:e44620d4e707beaff7396ac8df765dc015a07467df813b9c1663fe4017934b58"
            ],
            "index": "pypi",
            "version": "==1.0.4"
        },
        "django-hashedfilenamestorage": {
            "hashes": [
                "sha256:81cb55c808cfd28c791e88ed446a78982b1a42ff1ca607ac6be863c0557371f9"
            ],
            "index": "pypi",
            "version": "==1.0.0"
        },
        "django-js-asset": {
            "hashes": [
                "sha256:8ec12017f26eec524cab436c64ae73033368a372970af4cf42d9354fcb166bdd",
                "sha256:c163ae80d2e0b22d8fb598047cd0dcef31f81830e127cfecae278ad574167260"
            ],
            "version": "==1.2.2"
        },
        "django-js-reverse": {
            "hashes": [
                "sha256:62c540d46b1de17adcbb80ea6ef7239b4ab9793fadae1595383b2be801b1af60",
                "sha256:928273d0cab8425af1851e9cd0de96d54b60e844163deb39bf0fe3b0585705a4"
            ],
            "index": "pypi",
            "version": "==0.6.1"
        },
        "django-mailgun": {
            "hashes": [
                "sha256:d795076d18c0aa66fbac37f8b428f036417a3ec7ecc2d6499c021d318d60bfff"
            ],
            "index": "pypi",
            "version": "==0.9.1"
        },
        "django-mathfilters": {
            "hashes": [
                "sha256:530774776e5bbf8061c95e3542166fa8a4ec4cd8992b6dc9f3cad866c71051b5",
                "sha256:e570e113a92dd54125fc2066a93b509a521d3f42a4502731775d0f7b92acc3e8"
            ],
            "index": "pypi",
            "version": "==0.4.0"
        },
        "django-mptt": {
            "hashes": [
                "sha256:18a41d1b56ca7c02a5b04d246e33ee2d18f6ee5459c02ed1d945f5abdef23a2e",
                "sha256:689a04cce0981671d6061a9928c33a16b47abb0d4cd43cf7dec31ae284fdae9d"
            ],
            "index": "pypi",
            "version": "==0.9.1"
        },
        "django-pg-utils": {
            "hashes": [
                "sha256:e7cbc1bff95d2ce929268d6f0f8293b1de6520a64f6c84d5badc7a9f9a5facab"
            ],
            "index": "pypi",
            "version": "==0.1.5"
        },
        "django-postmark": {
            "hashes": [
                "sha256:1707f15adf096f76579f97554761e74468630aba40df4a4592659ee3bcfc709d"
            ],
            "index": "pypi",
            "version": "==0.1.6"
        },
        "django-prometheus": {
            "hashes": [
                "sha256:571d89a13e2547e1c3d19901f155bde8e101323fbcb0439363d670bc61c8c541",
                "sha256:e8da2eb91cb20cfe0b8130305d34f3503766b7a08a244ce1031c36136beeb7a5"
            ],
            "index": "pypi",
            "version": "==1.0.15"
        },
        "django-redis": {
            "hashes": [
                "sha256:af0b393864e91228dd30d8c85b5c44d670b5524cb161b7f9e41acc98b6e5ace7",
                "sha256:f46115577063d00a890867c6964ba096057f07cb756e78e0503b89cd18e4e083"
            ],
            "index": "pypi",
            "version": "==4.10.0"
        },
        "django-registration": {
            "hashes": [
                "sha256:543ee96540c7a09ea19cfac7d4d282d921fd9a37cdd4ee2e54074d7feaea7697"
            ],
            "index": "pypi",
            "version": "==2.1.2"
        },
        "django-s3-storage": {
            "hashes": [
                "sha256:57a6b6ca3efde28b7612d4d9f6f8622c4fdd11aa933e1d9f07a5da722a54eff3"
            ],
            "index": "pypi",
            "version": "==0.12.4"
        },
        "django-webpack-loader": {
            "hashes": [
                "sha256:60bab6b9a037a5346fad12d2a70a6bc046afb33154cf75ed640b93d3ebd5f520",
                "sha256:970b968c2a8975fb7eff56a3bab5d0d90d396740852d1e0c50c5cfe2b824199a"
            ],
            "index": "pypi",
            "version": "==0.6.0"
        },
        "djangorestframework": {
            "hashes": [
                "sha256:b6714c3e4b0f8d524f193c91ecf5f5450092c2145439ac2769711f7eba89a9d9",
                "sha256:c375e4f95a3a64fccac412e36fb42ba36881e52313ec021ef410b40f67cddca4"
            ],
            "index": "pypi",
            "version": "==3.8.2"
        },
        "djangorestframework-bulk": {
            "hashes": [
                "sha256:39230d8379acebd86d313df6c9150cafecb636eae1d097c30a26389ab9fee5b1"
            ],
            "index": "pypi",
            "version": "==0.2.1"
        },
        "dnspython": {
            "hashes": [
                "sha256:36c5e8e38d4369a08b6780b7f27d790a292b2b08eea01607865bf0936c558e01",
                "sha256:f69c21288a962f4da86e56c4905b49d11aba7938d3d740e80d9e366ee4f1632d"
            ],
            "version": "==1.16.0"
        },
        "docutils": {
            "hashes": [
                "sha256:02aec4bd92ab067f6ff27a38a38a41173bf01bed8f89157768c1573f53e474a6",
                "sha256:51e64ef2ebfb29cae1faa133b3710143496eca21c530f3f71424d77687764274",
                "sha256:7a4bd47eaf6596e1295ecb11361139febe29b084a87bf005bf899f9a42edc3c6"
            ],
            "version": "==0.14"
        },
        "enum34": {
            "hashes": [
                "sha256:2d81cbbe0e73112bdfe6ef8576f2238f2ba27dd0d55752a776c41d38b7da2850",
                "sha256:644837f692e5f550741432dd3f223bbb9852018674981b1664e5dc339387588a",
                "sha256:6bd0f6ad48ec2aa117d3d141940d484deccda84d4fcd884f5c3d93c23ecd8c79",
                "sha256:8ad8c4783bf61ded74527bffb48ed9b54166685e4230386a9ed9b1279e2df5b1"
            ],
            "markers": "python_version < '3.4'",
            "version": "==1.1.6"
        },
        "eventlet": {
            "hashes": [
                "sha256:62b9d7581229c5195c3411dd30d15dea351daa5ee37e45a1329ee56fac0e4ef4",
                "sha256:f0610bd0d3bb3d51d69f74caa4ad04fc7bce424cdb72e54d08ccda90d8c69800"
            ],
            "index": "pypi",
            "version": "==0.25.0"
        },
        "ffmpy": {
            "hashes": [
                "sha256:65abdddfa2561bb86b6c9ecfced53c7a15ea5080db4ddad08da7de5a348929f1"
            ],
            "version": "==0.2.2"
        },
        "flower": {
            "hashes": [
                "sha256:7f45acb297ab7cf3dd40140816143a2588f6938dbd70b8c46b59c7d8d1e93d55"
            ],
            "index": "pypi",
            "version": "==0.9.3"
        },
        "future": {
            "hashes": [
                "sha256:67045236dcfd6816dc439556d009594abf643e5eb48992e36beac09c2ca659b8"
            ],
            "index": "pypi",
            "version": "==0.17.1"
        },
        "futures": {
            "hashes": [
                "sha256:49b3f5b064b6e3afc3316421a3f25f66c137ae88f068abbf72830170033c5e16",
                "sha256:7e033af76a5e35f58e56da7a91e687706faf4e7bdfb2cbc3f2cca6b9bcda9794"
            ],
            "markers": "python_version < '3.2'",
            "version": "==3.3.0"
        },
        "google-api-core": {
            "extras": [
                "grpc"
            ],
            "hashes": [
                "sha256:2c23fbc81c76b941ffb71301bb975ed66a610e9b03f918feacd1ed59cf43a6ec",
                "sha256:b2b91107bcc3b981633c89602b46451f6474973089febab3ee51c49cb7ae6a1f"
            ],
            "version": "==1.14.2"
        },
        "google-api-python-client": {
            "hashes": [
                "sha256:3121d55d106ef1a2756e8074239512055bd99eb44da417b3dd680f9a1385adec",
                "sha256:a8a88174f66d92aed7ebbd73744c2c319b4b1ce828e565f9ec721352d2e2fb8c"
            ],
            "index": "pypi",
            "version": "==1.7.11"
        },
        "google-auth": {
            "hashes": [
                "sha256:0f7c6a64927d34c1a474da92cfc59e552a5d3b940d3266606c6a28b72888b9e4",
                "sha256:20705f6803fd2c4d1cc2dcb0df09d4dfcb9a7d51fd59e94a3a28231fd93119ed"
            ],
            "version": "==1.6.3"
        },
        "google-auth-httplib2": {
            "hashes": [
                "sha256:098fade613c25b4527b2c08fa42d11f3c2037dda8995d86de0745228e965d445",
                "sha256:f1c437842155680cf9918df9bc51c1182fda41feef88c34004bd1978c8157e08"
            ],
            "version": "==0.0.3"
        },
        "google-cloud-core": {
            "hashes": [
                "sha256:0ee17abc74ff02176bee221d4896a00a3c202f3fb07125a7d814ccabd20d7eb5",
                "sha256:10750207c1a9ad6f6e082d91dbff3920443bdaf1c344a782730489a9efa802f1"
            ],
            "index": "pypi",
            "version": "==1.0.3"
        },
        "google-cloud-error-reporting": {
            "hashes": [
                "sha256:442fa350c67b4e667e3585399c4d834b1fb5f3085f3974177c3acd2513e3fed2",
                "sha256:c3c5c278cf31cecddab733663549955554e24c2a5dba73c409bfba9f34a4c081"
            ],
            "index": "pypi",
            "version": "==0.32.0"
        },
        "google-cloud-kms": {
            "hashes": [
                "sha256:283ea1d3a051f6f1dcf6a4e4ff9937e3f2d0841c0140be02bc33fba9fe0f480e",
                "sha256:3e9d9e07af8651826db5997ca0f11f02401cef42eb822d416a19df05b17c5a45"
            ],
            "index": "pypi",
            "version": "==0.2.1"
        },
        "google-cloud-logging": {
            "hashes": [
                "sha256:b6f9ec96ee8b6ebcdb8ed668203781e1ee154d96035cf2dce0328cbe2f8633b4",
                "sha256:c7cc02d029f8e66d194a3165ca0a33e2f4b93c1b062ed3261586e2e9dd5f62b0"
            ],
            "version": "==1.12.1"
        },
        "google-cloud-storage": {
            "hashes": [
                "sha256:6be20fdfb51b857174e2c859b8b2fde85aefd61464909f3959c0e2f259edd694",
                "sha256:9fb3dc68948f4c893c2b16f5a3db3daea2d2f3b8e9d5c2d505fe1523758009b6"
            ],
            "index": "pypi",
            "version": "==1.18.0"
        },
        "google-resumable-media": {
            "hashes": [
                "sha256:2dae98ee716efe799db3578a7b902fbf5592fc5c77d3c0906fc4ef9b1b930861",
                "sha256:3e38923493ca0d7de0ad91c31acfefc393c78586db89364e91cb4f11990e51ba"
            ],
            "version": "==0.3.2"
        },
        "googleapis-common-protos": {
            "extras": [
                "grpc"
            ],
            "hashes": [
                "sha256:e61b8ed5e36b976b487c6e7b15f31bb10c7a0ca7bd5c0e837f4afab64b53a0c6"
            ],
            "version": "==1.6.0"
        },
        "greenlet": {
            "hashes": [
                "sha256:000546ad01e6389e98626c1367be58efa613fa82a1be98b0c6fc24b563acc6d0",
                "sha256:0d48200bc50cbf498716712129eef819b1729339e34c3ae71656964dac907c28",
                "sha256:23d12eacffa9d0f290c0fe0c4e81ba6d5f3a5b7ac3c30a5eaf0126bf4deda5c8",
                "sha256:37c9ba82bd82eb6a23c2e5acc03055c0e45697253b2393c9a50cef76a3985304",
                "sha256:51503524dd6f152ab4ad1fbd168fc6c30b5795e8c70be4410a64940b3abb55c0",
                "sha256:8041e2de00e745c0e05a502d6e6db310db7faa7c979b3a5877123548a4c0b214",
                "sha256:81fcd96a275209ef117e9ec91f75c731fa18dcfd9ffaa1c0adbdaa3616a86043",
                "sha256:853da4f9563d982e4121fed8c92eea1a4594a2299037b3034c3c898cb8e933d6",
                "sha256:8b4572c334593d449113f9dc8d19b93b7b271bdbe90ba7509eb178923327b625",
                "sha256:9416443e219356e3c31f1f918a91badf2e37acf297e2fa13d24d1cc2380f8fbc",
                "sha256:9854f612e1b59ec66804931df5add3b2d5ef0067748ea29dc60f0efdcda9a638",
                "sha256:99a26afdb82ea83a265137a398f570402aa1f2b5dfb4ac3300c026931817b163",
                "sha256:a19bf883b3384957e4a4a13e6bd1ae3d85ae87f4beb5957e35b0be287f12f4e4",
                "sha256:a9f145660588187ff835c55a7d2ddf6abfc570c2651c276d3d4be8a2766db490",
                "sha256:ac57fcdcfb0b73bb3203b58a14501abb7e5ff9ea5e2edfa06bb03035f0cff248",
                "sha256:bcb530089ff24f6458a81ac3fa699e8c00194208a724b644ecc68422e1111939",
                "sha256:beeabe25c3b704f7d56b573f7d2ff88fc99f0138e43480cecdfcaa3b87fe4f87",
                "sha256:d634a7ea1fc3380ff96f9e44d8d22f38418c1c381d5fac680b272d7d90883720",
                "sha256:d97b0661e1aead761f0ded3b769044bb00ed5d33e1ec865e891a8b128bf7c656"
            ],
            "version": "==0.4.15"
        },
        "grpc-google-iam-v1": {
            "hashes": [
                "sha256:5009e831dcec22f3ff00e89405249d6a838d1449a46ac8224907aa5b0e0b1aec"
            ],
            "version": "==0.11.4"
        },
        "grpcio": {
            "hashes": [
                "sha256:11a23d901b30ae91b0aa7ecb10012f151c50f10f47946982196adf33de9aa009",
                "sha256:24a769489dbca878470662433c8375d85e376570c5188348edc78327230cff88",
                "sha256:2b3f562c01939983570acc7e569a585165ebe19da27fb36b9b876e500f6bdc56",
                "sha256:2d8c063d2deff94d1de3cbab28cf5c6ad93df1f2fea6bc3140f46596687a02d8",
                "sha256:2dc8c2c7511bca269f5f216628415a6873dd9aff5e3a62e0a9b9f402e6b9787a",
                "sha256:30671d92cbf44507016b4b4a4d5a4baab2e2b4c81c6fcefbc518af9bc4a11465",
                "sha256:308c0d6d69651e481e5dfd795487acd08afc3620ee3cb0ca76965e58af193b48",
                "sha256:3b573054145c6f88d431709914e9dacc5a1c75de4723b974dbda6ed6d5eaeec3",
                "sha256:496172e5f15aba33b2f415d01412dfd33851f5d20dd3b5174060345191d7eef1",
                "sha256:49f84128c0e7c73e4ab62188bd279ed0095be0ac5af44a8f5f0beb5b3859c43a",
                "sha256:4aa5bc9a1c0738b2dabd843e485b14f2010575e8aaad992889bc2f3e05010db7",
                "sha256:58d404b33ed6310292dc77029327abd96194d95a292f013683e85d1fd3694049",
                "sha256:6dd7ee2b7a5d67bb7530426faa334e17dd0230d10d37f5040c41ddc174457db2",
                "sha256:7593de80a0cbe8fafea27ae87616f818c738ce467571b57abcd65d8bc47b3553",
                "sha256:7c996b7754e5ade0e9987f5042be8ffbb2a89577d2e0fa23c2b35c2fa1667ee8",
                "sha256:9098d83f07482a6cd547b5379eed9949538ee8c40e48b9f9b94f87f2818d6aa6",
                "sha256:940dba0238a2d6c40c111929113b003a68044c0ea803e440e6f0c1ec3e0eaa49",
                "sha256:96c0321bdc0c580b5be09643c2ea2dede0b67a74e45447a8e0b77f265194ab70",
                "sha256:a0fa93fc254910872a108e4223c5aa68fe7054014f7828bfe4959225badb1c3e",
                "sha256:a91aa8adc8286f669d4dfe062e3b1460b5bac23484890f2f6b048834a65e64c8",
                "sha256:b0d42df88b75f130d4845774e94597afbaedbde7a3559b2385ca5f0ef202b599",
                "sha256:b6265728b971d38f75a9e5c40840191bb688293db60ad130568df3039e5dabcb",
                "sha256:bf31981cbfdc501a47f5b6f9527f5997002957fe349e7a5d3bde52402364226b",
                "sha256:c57dfdc0dbefa659a821e10361e1118b08f351ee31f955e0b862e8672cb7a50d",
                "sha256:ca92cc6edd102af9915fe7c904a1f4effae95de5f99324528a424f89b9118b16",
                "sha256:ccc6190c67867287bb372e071d71be5becbe91f52a7697ed28833da4cee49dfe",
                "sha256:d8f921b85022bb4cad796160b6bc287b5f4124facf9d73b81943e4373a57a1e7",
                "sha256:e282e938cfe589a52b1c75ddc2d3e9d9f4e50b629abb89378ca9d5fcda2024a8",
                "sha256:e894e61e9cdc917dc6cdc5b9b6a24943db0389ff3b27ad34db1a99f173e548d5",
                "sha256:f413fbf59fa0ac51e8add77c97340792fc392eabdb44d710273a1d0ef35f4ab7",
                "sha256:f4391af974b0915ea9ea5a389fb752d1592c971b3c7da117df67c6fa1599e349",
                "sha256:fb187a5ab845c3f249967120428d0bc6a14507255cb80e337a0ec34f40996e7e"
            ],
            "version": "==1.23.0rc1"
        },
        "gspread": {
            "hashes": [
                "sha256:1cc06b22c6a1b6726925defcd41c19ce6cd5ab939252e72759bdf0353e36f552",
                "sha256:d378dfcea467c0ae56b49ec223169b887e52ce25f3bafa33853b473401d92e7f"
            ],
            "index": "pypi",
            "version": "==3.0.1"
        },
        "gunicorn": {
            "hashes": [
                "sha256:723234ea1fa8dff370ab69830ba8bc37469a7cba13fd66055faeef24085e6530",
                "sha256:813f6916d18a4c8e90efde72f419308b357692f81333cb1125f80013d22fb618"
            ],
            "index": "pypi",
            "version": "==19.6.0"
        },
        "html5lib": {
            "hashes": [
                "sha256:08a3efc117a4fc8c82c3c6d10d6f58ae266428d57ed50258a1466d2cd88de745",
                "sha256:0d5fd54d5b2b79b876007a70c033a4023577768d18022c15681c00561432a0f9"
            ],
            "version": "==1.0b10"
        },
        "httplib2": {
            "hashes": [
                "sha256:6901c8c0ffcf721f9ce270ad86da37bc2b4d32b8802d4a9cec38274898a64044",
                "sha256:cf6f9d5876d796539ec922a2c9b9a7cad9bfd90f04badcdc3bcfa537168052c3"
            ],
            "version": "==0.13.1"
        },
        "idna": {
            "hashes": [
                "sha256:c357b3f628cf53ae2c4c05627ecc484553142ca23264e593d327bcde5e9c3407",
                "sha256:ea8b7f6188e6fa117537c3df7da9fc686d485087abf6ac197f9c46432f7e4a3c"
            ],
            "version": "==2.8"
        },
        "imagesize": {
            "hashes": [
                "sha256:3f349de3eb99145973fefb7dbe38554414e5c30abd0c8e4b970a7c9d09f3a1d8",
                "sha256:f3832918bc3c66617f92e35f5d70729187676313caa60c187eb0f28b8fe5e3b5"
            ],
            "version": "==1.1.0"
        },
        "jinja2": {
            "hashes": [
                "sha256:065c4f02ebe7f7cf559e49ee5a95fb800a9e4528727aec6f24402a5374c65013",
                "sha256:14dd6caf1527abb21f08f86c784eac40853ba93edb79552aa1e4b8aef1b61c7b"
            ],
            "version": "==2.10.1"
        },
        "jmespath": {
            "hashes": [
                "sha256:3720a4b1bd659dd2eecad0666459b9788813e032b83e7ba58578e48254e0a0e6",
                "sha256:bde2aef6f44302dfb30320115b17d030798de8c4110e28d5cf6cf91a7a31074c"
            ],
            "version": "==0.9.4"
        },
        "jsonfield": {
            "hashes": [
                "sha256:a0a7fdee736ff049059409752b045281a225610fecbda9b9bd588ba976493c12",
                "sha256:beb1cd4850d6d6351c32daefcb826c01757744e9c863228a642f87a1a4acb834"
            ],
            "index": "pypi",
            "version": "==2.0.2"
        },
        "kiwisolver": {
            "hashes": [
                "sha256:05b5b061e09f60f56244adc885c4a7867da25ca387376b02c1efc29cc16bcd0f",
                "sha256:26f4fbd6f5e1dabff70a9ba0d2c4bd30761086454aa30dddc5b52764ee4852b7",
                "sha256:3b2378ad387f49cbb328205bda569b9f87288d6bc1bf4cd683c34523a2341efe",
                "sha256:400599c0fe58d21522cae0e8b22318e09d9729451b17ee61ba8e1e7c0346565c",
                "sha256:47b8cb81a7d18dbaf4fed6a61c3cecdb5adec7b4ac292bddb0d016d57e8507d5",
                "sha256:53eaed412477c836e1b9522c19858a8557d6e595077830146182225613b11a75",
                "sha256:58e626e1f7dfbb620d08d457325a4cdac65d1809680009f46bf41eaf74ad0187",
                "sha256:5a52e1b006bfa5be04fe4debbcdd2688432a9af4b207a3f429c74ad625022641",
                "sha256:5c7ca4e449ac9f99b3b9d4693debb1d6d237d1542dd6a56b3305fe8a9620f883",
                "sha256:682e54f0ce8f45981878756d7203fd01e188cc6c8b2c5e2cf03675390b4534d5",
                "sha256:79bfb2f0bd7cbf9ea256612c9523367e5ec51d7cd616ae20ca2c90f575d839a2",
                "sha256:7f4dd50874177d2bb060d74769210f3bce1af87a8c7cf5b37d032ebf94f0aca3",
                "sha256:8944a16020c07b682df861207b7e0efcd2f46c7488619cb55f65882279119389",
                "sha256:8aa7009437640beb2768bfd06da049bad0df85f47ff18426261acecd1cf00897",
                "sha256:939f36f21a8c571686eb491acfffa9c7f1ac345087281b412d63ea39ca14ec4a",
                "sha256:9733b7f64bd9f807832d673355f79703f81f0b3e52bfce420fc00d8cb28c6a6c",
                "sha256:a02f6c3e229d0b7220bd74600e9351e18bc0c361b05f29adae0d10599ae0e326",
                "sha256:a0c0a9f06872330d0dd31b45607197caab3c22777600e88031bfe66799e70bb0",
                "sha256:acc4df99308111585121db217681f1ce0eecb48d3a828a2f9bbf9773f4937e9e",
                "sha256:b64916959e4ae0ac78af7c3e8cef4becee0c0e9694ad477b4c6b3a536de6a544",
                "sha256:d3fcf0819dc3fea58be1fd1ca390851bdb719a549850e708ed858503ff25d995",
                "sha256:d52e3b1868a4e8fd18b5cb15055c76820df514e26aa84cc02f593d99fef6707f",
                "sha256:db1a5d3cc4ae943d674718d6c47d2d82488ddd94b93b9e12d24aabdbfe48caee",
                "sha256:e3a21a720791712ed721c7b95d433e036134de6f18c77dbe96119eaf7aa08004",
                "sha256:e8bf074363ce2babeb4764d94f8e65efd22e6a7c74860a4f05a6947afc020ff2",
                "sha256:f16814a4a96dc04bf1da7d53ee8d5b1d6decfc1a92a63349bb15d37b6a263dd9",
                "sha256:f2b22153870ca5cf2ab9c940d7bc38e8e9089fa0f7e5856ea195e1cf4ff43d5a",
                "sha256:f790f8b3dff3d53453de6a7b7ddd173d2e020fb160baff578d578065b108a05f"
            ],
            "version": "==1.1.0"
        },
        "kolibri": {
            "hashes": [
                "sha256:4b71ec004162c0c579ba46dadbccc92163cf5926faf2e06c1cfa2c579fb53acd",
                "sha256:ef191cfc94b64240c8f1a9b8376d8e63921a0f216dadc501dd160972c52d8502"
            ],
            "index": "pypi",
            "version": "==0.7.0"
        },
        "kombu": {
            "hashes": [
                "sha256:529df9e0ecc0bad9fc2b376c3ce4796c41b482cf697b78b71aea6ebe7ca353c8",
                "sha256:7a2cbed551103db9a4e2efafe9b63222e012a61a18a881160ad797b9d4e1d0a1"
            ],
            "index": "pypi",
            "version": "==4.3.0"
        },
        "le-pycaption": {
            "hashes": [
                "sha256:55ae1f0546ca985d7754812e25bc38db2354633f85c0a94705c925eb149a1ebf",
                "sha256:b1db47e0237a6f8083a0856171aa85489791a2e134841bf9ae4398cf53cbc6bb"
            ],
            "version": "==2.0.0a2"
        },
        "le-utils": {
            "hashes": [
                "sha256:958d55a501a1e230228af7f9bd221cef532d88dbc648cfab535e64fd62d890a9"
            ],
            "index": "pypi",
            "version": "==0.1.19"
        },
        "livereload": {
            "hashes": [
                "sha256:78d55f2c268a8823ba499305dcac64e28ddeb9a92571e12d543cd304faf5817b",
                "sha256:89254f78d7529d7ea0a3417d224c34287ebfe266b05e67e51facaf82c27f0f66"
            ],
            "version": "==2.6.1"
        },
        "lxml": {
            "hashes": [
                "sha256:02ca7bf899da57084041bb0f6095333e4d239948ad3169443f454add9f4e9cb4",
                "sha256:096b82c5e0ea27ce9138bcbb205313343ee66a6e132f25c5ed67e2c8d960a1bc",
                "sha256:0a920ff98cf1aac310470c644bc23b326402d3ef667ddafecb024e1713d485f1",
                "sha256:17cae1730a782858a6e2758fd20dd0ef7567916c47757b694a06ffafdec20046",
                "sha256:17e3950add54c882e032527795c625929613adbd2ce5162b94667334458b5a36",
                "sha256:1f4f214337f6ee5825bf90a65d04d70aab05526c08191ab888cb5149501923c5",
                "sha256:2e8f77db25b0a96af679e64ff9bf9dddb27d379c9900c3272f3041c4d1327c9d",
                "sha256:4dffd405390a45ecb95ab5ab1c1b847553c18b0ef8ed01e10c1c8b1a76452916",
                "sha256:6b899931a5648862c7b88c795eddff7588fb585e81cecce20f8d9da16eff96e0",
                "sha256:726c17f3e0d7a7200718c9a890ccfeab391c9133e363a577a44717c85c71db27",
                "sha256:760c12276fee05c36f95f8040180abc7fbebb9e5011447a97cdc289b5d6ab6fc",
                "sha256:796685d3969815a633827c818863ee199440696b0961e200b011d79b9394bbe7",
                "sha256:891fe897b49abb7db470c55664b198b1095e4943b9f82b7dcab317a19116cd38",
                "sha256:a471628e20f03dcdfde00770eeaf9c77811f0c331c8805219ca7b87ac17576c5",
                "sha256:a63b4fd3e2cabdcc9d918ed280bdde3e8e9641e04f3c59a2a3109644a07b9832",
                "sha256:b0b84408d4eabc6de9dd1e1e0bc63e7731e890c0b378a62443e5741cfd0ae90a",
                "sha256:be78485e5d5f3684e875dab60f40cddace2f5b2a8f7fede412358ab3214c3a6f",
                "sha256:c27eaed872185f047bb7f7da2d21a7d8913457678c9a100a50db6da890bc28b9",
                "sha256:c81cb40bff373ab7a7446d6bbca0190bccc5be3448b47b51d729e37799bb5692",
                "sha256:d11874b3c33ee441059464711cd365b89fa1a9cf19ae75b0c189b01fbf735b84",
                "sha256:e9c028b5897901361d81a4718d1db217b716424a0283afe9d6735fe0caf70f79",
                "sha256:fe489d486cd00b739be826e8c1be188ddb74c7a1ca784d93d06fda882a6a1681"
            ],
            "version": "==4.4.1"
        },
        "markdown": {
            "hashes": [
                "sha256:30ff37bf64245c5fe4c6fbb6967efacd03bef9abbd0fc1de3c888d26a9dbc85b",
                "sha256:df3bbae578f29767571b5ce67a4702fe14ed6710b97bab59251a5113b6bec3a3",
                "sha256:ee17d0d7dc091e645dd48302a2e21301cc68f188505c2069d8635f94554170bf"
            ],
            "index": "pypi",
            "version": "==2.6.2"
        },
        "markupsafe": {
            "hashes": [
                "sha256:00bc623926325b26bb9605ae9eae8a215691f33cae5df11ca5424f06f2d1f473",
                "sha256:09027a7803a62ca78792ad89403b1b7a73a01c8cb65909cd876f7fcebd79b161",
                "sha256:09c4b7f37d6c648cb13f9230d847adf22f8171b1ccc4d5682398e77f40309235",
                "sha256:1027c282dad077d0bae18be6794e6b6b8c91d58ed8a8d89a89d59693b9131db5",
                "sha256:24982cc2533820871eba85ba648cd53d8623687ff11cbb805be4ff7b4c971aff",
                "sha256:29872e92839765e546828bb7754a68c418d927cd064fd4708fab9fe9c8bb116b",
                "sha256:43a55c2930bbc139570ac2452adf3d70cdbb3cfe5912c71cdce1c2c6bbd9c5d1",
                "sha256:46c99d2de99945ec5cb54f23c8cd5689f6d7177305ebff350a58ce5f8de1669e",
                "sha256:500d4957e52ddc3351cabf489e79c91c17f6e0899158447047588650b5e69183",
                "sha256:535f6fc4d397c1563d08b88e485c3496cf5784e927af890fb3c3aac7f933ec66",
                "sha256:62fe6c95e3ec8a7fad637b7f3d372c15ec1caa01ab47926cfdf7a75b40e0eac1",
                "sha256:6dd73240d2af64df90aa7c4e7481e23825ea70af4b4922f8ede5b9e35f78a3b1",
                "sha256:717ba8fe3ae9cc0006d7c451f0bb265ee07739daf76355d06366154ee68d221e",
                "sha256:79855e1c5b8da654cf486b830bd42c06e8780cea587384cf6545b7d9ac013a0b",
                "sha256:7c1699dfe0cf8ff607dbdcc1e9b9af1755371f92a68f706051cc8c37d447c905",
                "sha256:88e5fcfb52ee7b911e8bb6d6aa2fd21fbecc674eadd44118a9cc3863f938e735",
                "sha256:8defac2f2ccd6805ebf65f5eeb132adcf2ab57aa11fdf4c0dd5169a004710e7d",
                "sha256:98c7086708b163d425c67c7a91bad6e466bb99d797aa64f965e9d25c12111a5e",
                "sha256:9add70b36c5666a2ed02b43b335fe19002ee5235efd4b8a89bfcf9005bebac0d",
                "sha256:9bf40443012702a1d2070043cb6291650a0841ece432556f784f004937f0f32c",
                "sha256:ade5e387d2ad0d7ebf59146cc00c8044acbd863725f887353a10df825fc8ae21",
                "sha256:b00c1de48212e4cc9603895652c5c410df699856a2853135b3967591e4beebc2",
                "sha256:b1282f8c00509d99fef04d8ba936b156d419be841854fe901d8ae224c59f0be5",
                "sha256:b2051432115498d3562c084a49bba65d97cf251f5a331c64a12ee7e04dacc51b",
                "sha256:ba59edeaa2fc6114428f1637ffff42da1e311e29382d81b339c1817d37ec93c6",
                "sha256:c8716a48d94b06bb3b2524c2b77e055fb313aeb4ea620c8dd03a105574ba704f",
                "sha256:cd5df75523866410809ca100dc9681e301e3c27567cf498077e8551b6d20e42f",
                "sha256:e249096428b3ae81b08327a63a485ad0878de3fb939049038579ac0ef61e17e7"
            ],
            "version": "==1.1.1"
        },
        "matplotlib": {
            "hashes": [
                "sha256:0ba8e3ec1b0feddc6b068fe70dc38dcf2917e301ad8d2b3f848c14ad463a4157",
                "sha256:10a48e33e64dbd95f0776ba162f379c5cc55301c2d155506e79ce0c26b52f2ce",
                "sha256:1376535fe731adbba55ab9e48896de226b7e89dbb55390c5fbd8f7161b7ae3be",
                "sha256:16f0f8ba22df1e2c9f06c87088de45742322fde282a93b5c744c0f969cf7932e",
                "sha256:1c6c999f2212858021329537f8e0f98f3f29086ec3683511dd1ecec84409f51d",
                "sha256:2316dc177fc7b3d8848b49365498de0c385b4c9bba511edddd24c34fbe3d37a4",
                "sha256:3398bfb533482bf21974cecf28224dd23784ad4e4848be582903f7a2436ec12e",
                "sha256:3477cb1e1061b34210acc43d20050be8444478ff50b8adfac5fe2b45fc97df01",
                "sha256:3cc06333b8264428d02231804e2e726b902e9161dc16f573183dee6cb7ef621f",
                "sha256:4259ea7cb2c238355ee13275eddd261d869cefbdeb18a65f35459589d6d17def",
                "sha256:4addcf93234b6122f530f90f485fd3d00d158911fbc1ed24db3fa66cd49fe565",
                "sha256:50c0e24bcbce9c54346f4a2f4e97b0ed111f0413ac3fe9954061ae1c8aa7021f",
                "sha256:62ed7597d9e54db6e133420d779c642503c25eba390e1178d85dfb2ba0d05948",
                "sha256:69f6d51e41a17f6a5f70c56bb10b8ded9f299609204495a7fa2782a3a755ffc5",
                "sha256:6d232e49b74e3d2db22c63c25a9a0166d965e87e2b057f795487f1f244b61d9d",
                "sha256:7355bf757ecacd5f0ac9dd9523c8e1a1103faadf8d33c22664178e17533f8ce5",
                "sha256:886b1045c5105631f10c1cbc999f910e44d33af3e9c7efd68c2123efc06ab636",
                "sha256:9e1f353edd7fc7e5e9101abd5bc0201946f77a1b59e0da49095086c03db856ed",
                "sha256:b3a343dfcbe296dbe0f26c731beee72a792ff948407e6979524298ae7bc3234e",
                "sha256:d93675af09ca497a25f4f8d62f3313cf0f21e45427a87487049fe84898b99909",
                "sha256:e2409ef9d37804dfb566f39c962e6ed70f281ff516b8131b3e6b4e6442711ff1",
                "sha256:f8b653b0f89938ba72e92ab080c2f3aa24c1b72e2f61add22880cd1b9a6e3cdd"
            ],
            "version": "==2.2.3"
        },
        "metaphone": {
            "hashes": [
                "sha256:ad0beadca66cb7ec6ede71ef72bb02da097c493ddf159930d6340bc83f53da27"
            ],
            "index": "pypi",
            "version": "==0.6"
        },
        "minio": {
            "hashes": [
                "sha256:019c1021e0488b9c1917cc8866c4974660e9b5226e3fb17c11eca679ee3f5936",
                "sha256:19b27a30d2c3c4e46af4bd880b24b9ecdd8c45c644234838b71218e596df71a1"
            ],
            "index": "pypi",
            "version": "==3.0.3"
        },
        "monotonic": {
            "hashes": [
                "sha256:23953d55076df038541e648a53676fb24980f7a1be290cdda21300b3bc21dfb0",
                "sha256:552a91f381532e33cbd07c6a2655a21908088962bb8fa7239ecbcc6ad1140cc7"
            ],
            "version": "==1.5"
        },
        "msgpack-python": {
            "hashes": [
                "sha256:378cc8a6d3545b532dfd149da715abae4fda2a3adb6d74e525d0d5e51f46909b"
            ],
            "version": "==0.5.6"
        },
        "newrelic": {
            "hashes": [
                "sha256:9d6d3bf2e125410d485fd91279e1b0f50e8f0f5887284b345aed4ec81db33c0a"
            ],
            "index": "pypi",
            "version": "==5.0.2.126"
        },
        "numpy": {
            "hashes": [
                "sha256:0df89ca13c25eaa1621a3f09af4c8ba20da849692dcae184cb55e80952c453fb",
                "sha256:154c35f195fd3e1fad2569930ca51907057ae35e03938f89a8aedae91dd1b7c7",
                "sha256:18e84323cdb8de3325e741a7a8dd4a82db74fde363dce32b625324c7b32aa6d7",
                "sha256:1e8956c37fc138d65ded2d96ab3949bd49038cc6e8a4494b1515b0ba88c91565",
                "sha256:23557bdbca3ccbde3abaa12a6e82299bc92d2b9139011f8c16ca1bb8c75d1e95",
                "sha256:24fd645a5e5d224aa6e39d93e4a722fafa9160154f296fd5ef9580191c755053",
                "sha256:36e36b6868e4440760d4b9b44587ea1dc1f06532858d10abba98e851e154ca70",
                "sha256:3d734559db35aa3697dadcea492a423118c5c55d176da2f3be9c98d4803fc2a7",
                "sha256:416a2070acf3a2b5d586f9a6507bb97e33574df5bd7508ea970bbf4fc563fa52",
                "sha256:4a22dc3f5221a644dfe4a63bf990052cc674ef12a157b1056969079985c92816",
                "sha256:4d8d3e5aa6087490912c14a3c10fbdd380b40b421c13920ff468163bc50e016f",
                "sha256:4f41fd159fba1245e1958a99d349df49c616b133636e0cf668f169bce2aeac2d",
                "sha256:561ef098c50f91fbac2cc9305b68c915e9eb915a74d9038ecf8af274d748f76f",
                "sha256:56994e14b386b5c0a9b875a76d22d707b315fa037affc7819cda08b6d0489756",
                "sha256:73a1f2a529604c50c262179fcca59c87a05ff4614fe8a15c186934d84d09d9a5",
                "sha256:7da99445fd890206bfcc7419f79871ba8e73d9d9e6b82fe09980bc5bb4efc35f",
                "sha256:99d59e0bcadac4aa3280616591fb7bcd560e2218f5e31d5223a2e12a1425d495",
                "sha256:a4cc09489843c70b22e8373ca3dfa52b3fab778b57cf81462f1203b0852e95e3",
                "sha256:a61dc29cfca9831a03442a21d4b5fd77e3067beca4b5f81f1a89a04a71cf93fa",
                "sha256:b1853df739b32fa913cc59ad9137caa9cc3d97ff871e2bbd89c2a2a1d4a69451",
                "sha256:b1f44c335532c0581b77491b7715a871d0dd72e97487ac0f57337ccf3ab3469b",
                "sha256:b261e0cb0d6faa8fd6863af26d30351fd2ffdb15b82e51e81e96b9e9e2e7ba16",
                "sha256:c857ae5dba375ea26a6228f98c195fec0898a0fd91bcf0e8a0cae6d9faf3eca7",
                "sha256:cf5bb4a7d53a71bb6a0144d31df784a973b36d8687d615ef6a7e9b1809917a9b",
                "sha256:db9814ff0457b46f2e1d494c1efa4111ca089e08c8b983635ebffb9c1573361f",
                "sha256:df04f4bad8a359daa2ff74f8108ea051670cafbca533bb2636c58b16e962989e",
                "sha256:ecf81720934a0e18526177e645cbd6a8a21bb0ddc887ff9738de07a1df5c6b61",
                "sha256:edfa6fba9157e0e3be0f40168eb142511012683ac3dc82420bee4a3f3981b30e"
            ],
            "version": "==1.15.4"
        },
        "oauth2client": {
            "hashes": [
                "sha256:b8a81cc5d60e2d364f0b1b98f958dbd472887acaf1a5b05e21c28c31a2d6d3ac",
                "sha256:d486741e451287f69568a4d26d70d9acd73a2bbfa275746c535b4209891cccc6"
            ],
            "index": "pypi",
            "version": "==4.1.3"
        },
        "pathlib": {
            "hashes": [
                "sha256:6940718dfc3eff4258203ad5021090933e5c04707d5ca8cc9e73c94a7894ea9f"
            ],
            "index": "pypi",
            "version": "==1.0.1"
        },
        "pathtools": {
            "hashes": [
                "sha256:7c35c5421a39bb82e58018febd90e3b6e5db34c5443aaaf742b3f33d4655f1c0"
            ],
            "version": "==0.1.2"
        },
        "pdf2image": {
            "hashes": [
                "sha256:9b40c60ea232bbc50c0d95552d0ab00fc78824a87aa7f4b7dfa7cec5eb15b40a"
            ],
            "version": "==1.6.0"
        },
        "pdfkit": {
            "hashes": [
                "sha256:05f1c631e8d9ab877886955da825e48b459e097886a21448ab17b34c60cfd66c",
                "sha256:6a866c9659e62a81abd72cdb32b400762d76085b964beb0b15106d573a539677",
                "sha256:ef1da35b78d534197e7ce4a604a4a190e9aa769e56634957535f3479a50d8cd1"
            ],
            "index": "pypi",
            "version": "==0.6.1"
        },
        "pillow": {
            "hashes": [
                "sha256:051de330a06c99d6f84bcf582960487835bcae3fc99365185dc2d4f65a390c0e",
                "sha256:0ae5289948c5e0a16574750021bd8be921c27d4e3527800dc9c2c1d2abc81bf7",
                "sha256:0b1efce03619cdbf8bcc61cfae81fcda59249a469f31c6735ea59badd4a6f58a",
                "sha256:163136e09bd1d6c6c6026b0a662976e86c58b932b964f255ff384ecc8c3cefa3",
                "sha256:18e912a6ccddf28defa196bd2021fe33600cbe5da1aa2f2e2c6df15f720b73d1",
                "sha256:24ec3dea52339a610d34401d2d53d0fb3c7fd08e34b20c95d2ad3973193591f1",
                "sha256:267f8e4c0a1d7e36e97c6a604f5b03ef58e2b81c1becb4fccecddcb37e063cc7",
                "sha256:3273a28734175feebbe4d0a4cde04d4ed20f620b9b506d26f44379d3c72304e1",
                "sha256:4c678e23006798fc8b6f4cef2eaad267d53ff4c1779bd1af8725cc11b72a63f3",
                "sha256:4d4bc2e6bb6861103ea4655d6b6f67af8e5336e7216e20fff3e18ffa95d7a055",
                "sha256:505738076350a337c1740a31646e1de09a164c62c07db3b996abdc0f9d2e50cf",
                "sha256:5233664eadfa342c639b9b9977190d64ad7aca4edc51a966394d7e08e7f38a9f",
                "sha256:5d95cb9f6cced2628f3e4de7e795e98b2659dfcc7176ab4a01a8b48c2c2f488f",
                "sha256:7eda4c737637af74bac4b23aa82ea6fbb19002552be85f0b89bc27e3a762d239",
                "sha256:801ddaa69659b36abf4694fed5aa9f61d1ecf2daaa6c92541bbbbb775d97b9fe",
                "sha256:825aa6d222ce2c2b90d34a0ea31914e141a85edefc07e17342f1d2fdf121c07c",
                "sha256:9c215442ff8249d41ff58700e91ef61d74f47dfd431a50253e1a1ca9436b0697",
                "sha256:a3d90022f2202bbb14da991f26ca7a30b7e4c62bf0f8bf9825603b22d7e87494",
                "sha256:a631fd36a9823638fe700d9225f9698fb59d049c942d322d4c09544dc2115356",
                "sha256:a6523a23a205be0fe664b6b8747a5c86d55da960d9586db039eec9f5c269c0e6",
                "sha256:a756ecf9f4b9b3ed49a680a649af45a8767ad038de39e6c030919c2f443eb000",
                "sha256:b117287a5bdc81f1bac891187275ec7e829e961b8032c9e5ff38b70fd036c78f",
                "sha256:ba04f57d1715ca5ff74bb7f8a818bf929a204b3b3c2c2826d1e1cc3b1c13398c",
                "sha256:cd878195166723f30865e05d87cbaf9421614501a4bd48792c5ed28f90fd36ca",
                "sha256:cee815cc62d136e96cf76771b9d3eb58e0777ec18ea50de5cfcede8a7c429aa8",
                "sha256:d1722b7aa4b40cf93ac3c80d3edd48bf93b9208241d166a14ad8e7a20ee1d4f3",
                "sha256:d7c1c06246b05529f9984435fc4fa5a545ea26606e7f450bdbe00c153f5aeaad",
                "sha256:e9c8066249c040efdda84793a2a669076f92a301ceabe69202446abb4c5c5ef9",
                "sha256:f227d7e574d050ff3996049e086e1f18c7bd2d067ef24131e50a1d3fe5831fbc",
                "sha256:fc9a12aad714af36cf3ad0275a96a733526571e52710319855628f476dcb144e"
            ],
            "version": "==5.4.1"
        },
        "port-for": {
            "hashes": [
                "sha256:b16a84bb29c2954db44c29be38b17c659c9c27e33918dec16b90d375cc596f1c"
            ],
            "version": "==0.3.1"
        },
        "porter2stemmer": {
            "hashes": [
                "sha256:ba478ad6550258a1fd8e102e554387dd9ac73f73059483eefee98211f0ad5244"
            ],
            "index": "pypi",
            "version": "==1.0"
        },
        "pressurecooker": {
            "hashes": [
                "sha256:ed932a8762a5087d306059fdddeb4bdfaaf85a8a6338ed4b6801b3969a888edc"
            ],
            "index": "pypi",
            "version": "==0.0.24"
        },
        "progressbar2": {
            "hashes": [
                "sha256:84cb2b81274e9d83a952dc4517f953fbaf1e040b90638e68d54fc18e7dd47030",
                "sha256:d209f8c13672724bbb7bbf76e7ffedaa0bcdac32dc8db68a627bbabfd6c75de0"
            ],
            "index": "pypi",
            "version": "==3.38.0"
        },
        "prometheus-client": {
            "hashes": [
                "sha256:71cd24a2b3eb335cb800c7159f423df1bd4dcd5171b234be15e3f31ec9f622da"
            ],
            "version": "==0.7.1"
        },
        "protobuf": {
            "hashes": [
                "sha256:00a1b0b352dc7c809749526d1688a64b62ea400c5b05416f93cfb1b11a036295",
                "sha256:01acbca2d2c8c3f7f235f1842440adbe01bbc379fa1cbdd80753801432b3fae9",
                "sha256:0a795bca65987b62d6b8a2d934aa317fd1a4d06a6dd4df36312f5b0ade44a8d9",
                "sha256:0ec035114213b6d6e7713987a759d762dd94e9f82284515b3b7331f34bfaec7f",
                "sha256:31b18e1434b4907cb0113e7a372cd4d92c047ce7ba0fa7ea66a404d6388ed2c1",
                "sha256:32a3abf79b0bef073c70656e86d5bd68a28a1fbb138429912c4fc07b9d426b07",
                "sha256:55f85b7808766e5e3f526818f5e2aeb5ba2edcc45bcccede46a3ccc19b569cb0",
                "sha256:64ab9bc971989cbdd648c102a96253fdf0202b0c38f15bd34759a8707bdd5f64",
                "sha256:64cf847e843a465b6c1ba90fb6c7f7844d54dbe9eb731e86a60981d03f5b2e6e",
                "sha256:917c8662b585470e8fd42f052661fc66d59fccaae450a60044307dcbf82a3335",
                "sha256:afed9003d7f2be2c3df20f64220c30faec441073731511728a2cb4cab4cd46a6",
                "sha256:bf8e05d638b585d1752c5a84247134a0350d3a8b73d3632489a014a9f6f1e758",
                "sha256:d831b047bd69becaf64019a47179eb22118a50dd008340655266a906c69c6417",
                "sha256:de2760583ed28749ff885789c1cbc6c9c06d6de92fc825740ab99deb2f25ea4d",
                "sha256:eabc4cf1bc19689af8022ba52fd668564a8d96e0d08f3b4732d26a64255216a4",
                "sha256:fcff6086c86fb1628d94ea455c7b9de898afc50378042927a59df8065a79a549"
            ],
            "version": "==3.9.1"
        },
        "psutil": {
            "hashes": [
                "sha256:13a6377cc8d2859f846058170830127822877e05229c4a43aea893cdcb504d65",
                "sha256:4be182c273758dcdbd30827fdeecd889e27cb6a30238798e91bddeebc29cdc4f",
                "sha256:5b7228cb69fdaea5aeb901704f5ecd21b7846aa60c2c8d408f22573fcbaa7e6f",
                "sha256:8f25aad572bde88d5ee0b3a11a75ff2ae3c8b0a334c4128d6f8eb4fc95172734",
                "sha256:d3290bd4a027fa0b3a2e2ee87728056fe49d4112640e2b8c2ea4dd94ba0cf057",
                "sha256:da7650e2f3fcf06419d5ad75123e6c68b9bf5ff2a6c91d4c77aaed8e6f444fc4",
                "sha256:f3d68eb44ba49e24a18d6f7934463478294a49152f97fea2eefe1e1e1ee957f3",
                "sha256:f9be0ae975b55a3b5d5a8b769560096d76184b60a56c6e88ff6b7ebecf1bc684"
            ],
            "index": "pypi",
            "version": "==3.1.1"
        },
        "psycopg2-binary": {
            "hashes": [
                "sha256:02eb674e3d5810e19b4d5d00720b17130e182da1ba259dda608aaf33d787347d",
                "sha256:3a14baeabcebd4662f12f4bff03e0574a2369a2e41baf829e6fb4a24c95cf88b",
                "sha256:436a503eda41f6adb08f292f40a3784fce0a5f351b6ae7b19a911904db53af93",
                "sha256:465ff1d427ed42c31e456dbbd9edab3552be18a0edaef7450c5b3e6fee745052",
                "sha256:4a1a5ea2fa4b53191637b162873a82822d92a85a08beefe28296b8eb5cf2fea5",
                "sha256:4a4f23a08fbccbe40ecdb5384d807bcb469ea71dd87e6be2e80b036b8e6d47df",
                "sha256:77a2fc622a1f2d08a707673c9be5769d521f03d867d305f172bb417fa7882754",
                "sha256:8014c06a9ed7b78ba81beff3ae71acd78c212390f8ed839e9ce22735880bd5b4",
                "sha256:83af04029bcb4b56c852e5876fef71340dcb465fa44fc99f80bac72e10fb0b74",
                "sha256:86c0d2587f56776f25d52cca8e275adf495c8e01933fbfc2ca23b124610ab761",
                "sha256:9305d7cbc802aaefac5c75a3df725f2654797369f32b18d4d0adb382dfab6c09",
                "sha256:9b5ddbed85ec73293695d7116589d956ef0dd3fcf7bf3b2a3bc1e8e54c1d543a",
                "sha256:a3d2cc0cb0b988dbfd0d11f7fac34058b25a6ce533ed5b8e88d6cb315e77d54a",
                "sha256:ab1db8f3e96570d9f7ebc45133ce2574804b2280499baade178e163d022107b5",
                "sha256:b039f51bca1ddd70234cc3f84f94f42ad43861b931bdfb497f887c60c39a6565",
                "sha256:b287ddf4cafcfb632974907d1e7862119e36bb758228bdb07dd247553e4cdfc0",
                "sha256:b6b2b26590304d97ef2af28d153ee99ace6fe0806934f4618edfc87216c77f91",
                "sha256:c4c6004d410c77bfa5389ae9485498ce32805447a67afbfe8db0d247a5c88fa1",
                "sha256:c606bff0978ee4858d86d40f6b6ab0c4cac4474f627bd054683dc03a4fc1a366",
                "sha256:c8220c521a408b41c4f14036004a621ed0d965941286b978cd2ea2623fabd755",
                "sha256:cb07184a4bfad304831f0a88b1c13fbd8cf9fcdf1f11e71c477dd6d7b1b078a0",
                "sha256:cf3911fba0c47fc1313b5783183cda301032b14637a0b7a336766ae46998c7ee",
                "sha256:d0972f062c73956332e9681dfdb133168618f0abfecc96e89f0205ac89cd454b",
                "sha256:d1dd3eb8edd354083f5d27b968c5a17854c41347ba5a480b520be85ec1a8495c",
                "sha256:d51c7ed810fce1e50464088c37cc8da05534de8afb12a732500827ebcc480081",
                "sha256:d8940b5104588d6313315e037f0f5ed68d2e5f62ccc1c429d3cff11d2ba6de3f",
                "sha256:de4f88f823037a71ea5ef3c1041d96b8a68d73343133edda684fd42f575bd9d7"
            ],
            "index": "pypi",
            "version": "==2.7.4"
        },
        "pyasn1": {
            "hashes": [
                "sha256:3bb81821d47b17146049e7574ab4bf1e315eb7aead30efe5d6a9ca422c9710be",
                "sha256:b773d5c9196ffbc3a1e13bdf909d446cad80a039aa3340bcad72f395b76ebc86"
            ],
            "version": "==0.4.6"
        },
        "pyasn1-modules": {
            "hashes": [
                "sha256:43c17a83c155229839cc5c6b868e8d0c6041dba149789b6d6e28801c64821722",
                "sha256:e30199a9d221f1b26c885ff3d87fd08694dbbe18ed0e8e405a2a7126d30ce4c0"
            ],
            "version": "==0.2.6"
        },
        "pycountry": {
            "hashes": [
                "sha256:d31321e59a134aac326ac07d4b2595d63f7e7f755bcb503bdecca2bd1b54ff2f"
            ],
            "index": "pypi",
            "version": "==17.5.14"
        },
        "pygments": {
            "hashes": [
                "sha256:71e430bc85c88a430f000ac1d9b331d2407f681d6f6aec95e8bcfbc3df5b0127",
                "sha256:881c4c157e45f30af185c1ffe8d549d48ac9127433f2c380c24b84572ad66297"
            ],
            "version": "==2.4.2"
        },
        "pyparsing": {
            "hashes": [
                "sha256:6f98a7b9397e206d78cc01df10131398f1c8b8510a2f4d97d9abd82e1aacdd80",
                "sha256:d9338df12903bbf5d65a0e4e87c2161968b10d2e489652bb47001d82a9b028b4"
            ],
            "version": "==2.4.2"
        },
        "pypdf2": {
            "hashes": [
                "sha256:e28f902f2f0a1603ea95ebe21dff311ef09be3d0f0ef29a3e44a932729564385"
            ],
            "version": "==1.26.0"
        },
        "python-dateutil": {
            "hashes": [
                "sha256:7e6584c74aeed623791615e26efd690f29817a27c73085b78e4bad02493df2fb",
                "sha256:c89805f6f4d64db21ed966fda138f8a5ed7a4fdbc1a8ee329ce1b74e3c74da9e"
            ],
            "markers": "python_version >= '2.7'",
            "version": "==2.8.0"
        },
        "python-gnupg": {
            "hashes": [
                "sha256:3353e59949cd2c15efbf1fca45e347d8a22f4bed0d93e9b89b2657bda19cec05",
                "sha256:c095a41f310ad7a4fd393406660ac9bd6c175ccaa0f072f9c18f33be8130a27a"
            ],
            "version": "==0.4.5"
        },
        "python-postmark": {
            "hashes": [
                "sha256:83de7c3abc4e46d1d5c0a759325df8d1f4a4c61a5c3ad4f5f3056cdb5a971dc2"
            ],
            "index": "pypi",
            "version": "==0.5.0"
        },
        "python-pptx": {
            "hashes": [
                "sha256:a857d69e52d7e8a8fb32fca8182fdd4a3c68c689de8d4e4460e9b4a95efa7bc4"
            ],
            "index": "pypi",
            "version": "==0.6.18"
        },
        "python-resize-image": {
            "hashes": [
                "sha256:41fb4420db20451d26e59441de4f9e59e02e4fff34fb0ba7216b045d1cf10cdd"
            ],
            "index": "pypi",
            "version": "==1.1.11"
        },
        "python-utils": {
            "hashes": [
                "sha256:34aaf26b39b0b86628008f2ae0ac001b30e7986a8d303b61e1357dfcdad4f6d3",
                "sha256:e25f840564554eaded56eaa395bca507b0b9e9f0ae5ecb13a8cb785305c56d25"
            ],
            "version": "==2.3.0"
        },
        "pytz": {
            "hashes": [
                "sha256:26c0b32e437e54a18161324a2fca3c4b9846b74a8dccddd843113109e1116b32",
                "sha256:c894d57500a4cd2d5c71114aaab77dbab5eabd9022308ce5ac9bb93a60a6f0c7"
            ],
            "version": "==2019.2"
        },
        "pyyaml": {
            "hashes": [
                "sha256:0113bc0ec2ad727182326b61326afa3d1d8280ae1122493553fd6f4397f33df9",
                "sha256:01adf0b6c6f61bd11af6e10ca52b7d4057dd0be0343eb9283c878cf3af56aee4",
                "sha256:5124373960b0b3f4aa7df1707e63e9f109b5263eca5976c66e08b1c552d4eaf8",
                "sha256:5ca4f10adbddae56d824b2c09668e91219bb178a1eee1faa56af6f99f11bf696",
                "sha256:7907be34ffa3c5a32b60b95f4d95ea25361c951383a894fec31be7252b2b6f34",
                "sha256:7ec9b2a4ed5cad025c2278a1e6a19c011c80a3caaac804fd2d329e9cc2c287c9",
                "sha256:87ae4c829bb25b9fe99cf71fbb2140c448f534e24c998cc60f39ae4f94396a73",
                "sha256:9de9919becc9cc2ff03637872a440195ac4241c80536632fffeb6a1e25a74299",
                "sha256:a5a85b10e450c66b49f98846937e8cfca1db3127a9d5d1e31ca45c3d0bef4c5b",
                "sha256:b0997827b4f6a7c286c01c5f60384d218dca4ed7d9efa945c3e1aa623d5709ae",
                "sha256:b631ef96d3222e62861443cc89d6563ba3eeb816eeb96b2629345ab795e53681",
                "sha256:bf47c0607522fdbca6c9e817a6e81b08491de50f3766a7a0e6a5be7905961b41",
                "sha256:f81025eddd0327c7d4cfe9b62cf33190e1e736cc6e97502b3ec425f574b3e7a8"
            ],
            "version": "==5.1.2"
        },
        "raven": {
            "hashes": [
                "sha256:3fa6de6efa2493a7c827472e984ce9b020797d0da16f1db67197bcc23c8fae54",
                "sha256:44a13f87670836e153951af9a3c80405d36b43097db869a36e92809673692ce4"
            ],
            "index": "pypi",
            "version": "==6.10.0"
        },
        "redis": {
            "hashes": [
                "sha256:5dfbae6acfc54edf0a7a415b99e0b21c0a3c27a7f787b292eea727b1facc5533",
                "sha256:97156b37d7cda4e7d8658be1148c983984e1a975090ba458cc7e244025191dbd"
            ],
            "index": "pypi",
            "version": "==2.10.5"
        },
        "reportlab": {
            "hashes": [
                "sha256:0474d275d83d850f24e3ccdacab1e81393cd43504a30808651ea909e52792624",
                "sha256:108b59f384bcdeb64147be778c700083cc5e81d1e15d7ab1980c92f177421087",
                "sha256:2d39db61b6d7d003e10bd170698fffef3e12b2ed86e14e3e57112ac448e9d8cb",
                "sha256:3adaca93567100236ecf0027f4fca5738cc26cc333438853d3d5f3f88d024b6f",
                "sha256:539fb522fb5717f7c11388f474c1cfb2958b4b94774eecffab7a40eeb8ba797c",
                "sha256:554438f00e83b16302f84db06f3b18b0ebef85c57becc873155f388cdd22e2b5",
                "sha256:582cf2acc6665e082bf7b2d9a78c6217a54fc666679d413c32b9c8f43ba6ee26",
                "sha256:5beaf35e59dfd5ebd814fdefd76908292e818c982bd7332b5d347dfd2f01c343",
                "sha256:64bb24267ae4f35436f04913fcffb84f9f40d86545cc1dcce78df0f49451d0af",
                "sha256:6b019655ec42ea1fb7e1ae2017de5a6ad5ce3ed74e510fa4bbcba2afe3e836a4",
                "sha256:7198c012a6e706dbae349a36f2e599a4a1a01e37cbfc86fb137d79614c5a5011",
                "sha256:775259f56d9ec8715c64542fa3504d8ccb37dab7e0814a1949895f8f1412198c",
                "sha256:86cb27afdee2e767255c2563402e64a6e0b15c3d4fc6b270a7ed79bad7582b8e",
                "sha256:917c38d256422d3a8d17cff3de05e425c3ffeb6d535174ce9b2c7d04ce5eadd1",
                "sha256:98e8d49597b2611b4cfe8c4c80abe7885c1e0dac2b458f4ca4b4d8ce58319815",
                "sha256:a71b183f34a55bbf127ef9b30a00400559fcb68d677bb63c9eda1094a09c2b01",
                "sha256:a7c38d4dbfaea4685fb40bdf8a35caee94633ab66ffa951c845c78d3b288a693",
                "sha256:ab610aa2e80051d54eca8f8fb1f00fc995624dc5a44c10a4740397b66aedf915",
                "sha256:b2931888c135151f1eaacfccd7df3a7701404c2741470f75827f01e6a576c2d3",
                "sha256:cdf8df8123b510b9ad3ec7f80e83fc7dbc4c16640264080966789190b27af04e",
                "sha256:d54b1a4ab3ac016dd0fc5ffb495ce8a174e0601d9f8ff9e023924c661400b629",
                "sha256:fa5d0f881d107d7e7528f16462a19419f8da1da9ceb801974f05fd2d211f336d",
                "sha256:fdc6d44d7881259bb2bc7d85fea5d6e4965844f94391b07e5b3c899a9b5c2baa"
            ],
            "index": "pypi",
            "version": "==3.4.0"
        },
        "requests": {
            "hashes": [
                "sha256:11e007a8a2aa0323f5a921e9e6a2d7e4e67d9877e85773fba9ba6419025cbeb4",
                "sha256:9cf5292fcd0f598c671cfc1e0d7d1a7f13bb8085e9a590f48c010551dc6c4b31"
            ],
            "index": "pypi",
            "version": "==2.22.0"
        },
        "rsa": {
            "hashes": [
                "sha256:14ba45700ff1ec9eeb206a2ce76b32814958a98e372006c8fb76ba820211be66",
                "sha256:1a836406405730121ae9823e19c6e806c62bbad73f890574fff50efa4122c487"
            ],
            "version": "==4.0"
        },
        "s3transfer": {
            "hashes": [
                "sha256:6efc926738a3cd576c2a79725fed9afde92378aa5c6a957e3af010cb019fac9d",
                "sha256:b780f2411b824cb541dbcd2c713d0cb61c7d1bcadae204cdddda2b35cef493ba"
            ],
            "version": "==0.2.1"
        },
        "singledispatch": {
            "hashes": [
                "sha256:5b06af87df13818d14f08a028e42f566640aef80805c3b50c5056b086e3c2b9c",
                "sha256:833b46966687b3de7f438c761ac475213e53b306740f1abfaa86e1d1aae56aa8"
            ],
            "index": "pypi",
            "version": "==3.4.0.3"
        },
        "six": {
            "hashes": [
                "sha256:3350809f0555b11f552448330d0b52d5f24c91a322ea4a15ef22629740f3761c",
                "sha256:d16a0141ec1a18405cd4ce8b4613101da75da0e9a7aec5bdd4fa804d0e0eba73"
            ],
            "version": "==1.12.0"
        },
        "snowballstemmer": {
            "hashes": [
                "sha256:9f3b9ffe0809d174f7047e121431acf99c89a7040f0ca84f94ba53a498e6d0c9"
            ],
            "version": "==1.9.0"
        },
        "soupsieve": {
            "hashes": [
                "sha256:72b5f1aea9101cf720a36bb2327ede866fd6f1a07b1e87c92a1cc18113cbc946",
                "sha256:e4e9c053d59795e440163733a7fec6c5972210e1790c507e4c7b051d6c5259de"
            ],
            "version": "==1.9.2"
        },
        "sphinx": {
            "hashes": [
                "sha256:3e70eb94f7e81b47e0545ebc26b758193b6c8b222e152ded99b9c972e971c731",
                "sha256:f101efd87fbffed8d8aca6ef307fec57693334f39d32efcbc2fc96ed129f4a3e"
            ],
            "index": "pypi",
            "version": "==1.6.4"
        },
        "sphinx-autobuild": {
            "hashes": [
                "sha256:66388f81884666e3821edbe05dd53a0cfb68093873d17320d0610de8db28c74e",
                "sha256:e60aea0789cab02fa32ee63c7acae5ef41c06f1434d9fd0a74250a61f5994692"
            ],
            "index": "pypi",
            "version": "==0.7.1"
        },
        "sphinx-intl": {
            "hashes": [
                "sha256:6db956814d64380583e47a27e984d182be0e3abc980ba5263498e730635cc1b2",
                "sha256:99b55a29a20a03d353790261e82ef724939928126672e853cd0719b295ca6790"
            ],
            "index": "pypi",
            "version": "==1.0.0"
        },
        "sphinx-me": {
            "hashes": [
                "sha256:2c67a6bbf9d60631a84b687f0bafbfe2cb16e2663deee28ce03d5f07c7d89807",
                "sha256:98bef823a4053ca1ccbbe2322bd855a3c5e98797c50bcfeeb630fe11c47d5f1a"
            ],
            "version": "==0.3"
        },
        "sphinx-rtd-theme": {
            "hashes": [
                "sha256:00cf895504a7895ee433807c62094cf1e95f065843bf3acd17037c3e9a2becd4",
                "sha256:728607e34d60456d736cc7991fd236afb828b21b82f956c5ea75f94c8414040a"
            ],
            "index": "pypi",
            "version": "==0.4.3"
        },
        "sphinxcontrib-websupport": {
            "hashes": [
                "sha256:1501befb0fdf1d1c29a800fdbf4ef5dc5369377300ddbdd16d2cd40e54c6eefc",
                "sha256:e02f717baf02d0b6c3dd62cf81232ffca4c9d5c331e03766982e3ff9f1d2bc3f"
            ],
            "version": "==1.1.2"
        },
        "sqlalchemy": {
            "hashes": [
                "sha256:64b4720f0a8e033db0154d3824f5bf677cf2797e11d44743cf0aebd2a0499d9d"
            ],
            "index": "pypi",
            "version": "==1.2.2"
        },
        "subprocess32": {
            "hashes": [
                "sha256:88e37c1aac5388df41cc8a8456bb49ebffd321a3ad4d70358e3518176de3a56b",
                "sha256:eb2937c80497978d181efa1b839ec2d9622cf9600a039a79d0e108d1f9aec79d"
            ],
            "version": "==3.5.4"
        },
        "tornado": {
            "hashes": [
                "sha256:0662d28b1ca9f67108c7e3b77afabfb9c7e87bde174fbda78186ecedc2499a9d",
                "sha256:4e5158d97583502a7e2739951553cbd88a72076f152b4b11b64b9a10c4c49409",
                "sha256:732e836008c708de2e89a31cb2fa6c0e5a70cb60492bee6f1ea1047500feaf7f",
                "sha256:8154ec22c450df4e06b35f131adc4f2f3a12ec85981a203301d310abf580500f",
                "sha256:8e9d728c4579682e837c92fdd98036bd5cdefa1da2aaf6acf26947e6dd0c01c5",
                "sha256:d4b3e5329f572f055b587efc57d29bd051589fb5a43ec8898c77a47ec2fa2bbb",
                "sha256:e5f2585afccbff22390cddac29849df463b252b711aa2ce7c5f3f342a5b3b444"
            ],
            "version": "==5.1.1"
        },
        "typing": {
            "hashes": [
                "sha256:38566c558a0a94d6531012c8e917b1b8518a41e418f7f15f00e129cc80162ad3",
                "sha256:53765ec4f83a2b720214727e319607879fec4acde22c4fbb54fa2604e79e44ce",
                "sha256:84698954b4e6719e912ef9a42a2431407fe3755590831699debda6fba92aac55"
            ],
            "markers": "python_version < '3.5'",
            "version": "==3.7.4"
        },
        "uritemplate": {
            "hashes": [
                "sha256:01c69f4fe8ed503b2951bef85d996a9d22434d2431584b5b107b2981ff416fbd",
                "sha256:1b9c467a940ce9fb9f50df819e8ddd14696f89b9a8cc87ac77952ba416e0a8fd",
                "sha256:c02643cebe23fc8adb5e6becffe201185bf06c40bda5c0b4028a93f1527d011d"
            ],
            "version": "==3.0.0"
        },
        "urllib3": {
            "hashes": [
                "sha256:b246607a25ac80bedac05c6f282e3cdaf3afb65420fd024ac94435cabe6e18d1",
                "sha256:dbe59173209418ae49d485b87d1681aefa36252ee85884c31346debd19463232"
            ],
            "markers": "python_version == '2.7'",
            "version": "==1.25.3"
        },
        "validators": {
            "hashes": [
                "sha256:ea9bf8bf22aa692c205e12830d90b3b93950e5122d22bed9eb2f2fece0bba298"
            ],
            "index": "pypi",
            "version": "==0.13.0"
        },
        "vine": {
            "hashes": [
                "sha256:133ee6d7a9016f177ddeaf191c1f58421a1dcc6ee9a42c58b34bed40e1d2cd87",
                "sha256:ea4947cc56d1fd6f2095c8d543ee25dad966f78692528e68b4fada11ba3f98af"
            ],
            "version": "==1.3.0"
        },
        "watchdog": {
            "hashes": [
                "sha256:965f658d0732de3188211932aeb0bb457587f04f63ab4c1e33eab878e9de961d"
            ],
            "version": "==0.9.0"
        },
        "webencodings": {
            "hashes": [
                "sha256:a0af1213f3c2226497a97e2b3aa01a7e4bee4f403f95be16fc9acd2947514a78",
                "sha256:b36a1c245f2d304965eb4e0a82848379241dc04b865afcc4aab16748587e1923"
            ],
            "version": "==0.5.1"
        },
        "whitenoise": {
            "hashes": [
                "sha256:59d880d25d0e90bcc6554fe0504a11195bd2e59b3d690b6fb42a8040d4e67ef5",
                "sha256:c9b7c47fdc1dba4d37bf2787a01a844dc7a521e174fcd22a2d429e0be65e1782"
            ],
            "index": "pypi",
            "version": "==4.1.3"
        },
        "wordcloud": {
            "hashes": [
                "sha256:1ba7de6e3179f77f390fa70a363fcd8a3708dd79df7994738f0ba20e6b4eec4a",
                "sha256:2804995d361438fde75114543d5e48cf4b9f6bc74327c7ed6973ccba0e11221d",
                "sha256:2c67ae08992ced6ee465b31e307e2d686c593fd5d25459b7bf79effd08e5b797",
                "sha256:5259f04f0e06a58c313e4c9c145a11ca8c4443bb5d9195414160c0f359d047d8",
                "sha256:5425b176d9d8a634130db398400a830aa1f43a2bd1d60e16801764ae2b44ed4a",
                "sha256:578996a2ac83d2199f96661e66af587f010ffb472744fd834186cdfd060d5e38",
                "sha256:5a90670745e346e468ec0e203e329e8c44392a4e9aae38dcceb4d313ac0dc939",
                "sha256:6ceed30c943b49e8e8b222a4d5a6725bbeca180fada7a04c4121ed238d6896e6",
                "sha256:78a856ca60be4c912cd27c3050dd4ad79e34ca021cd83fd61b77bbb10a84a089",
                "sha256:80b6646a821537faa88b4bba78e35c20f9056bd7227b76fcf065b6627709c089",
                "sha256:9b87d3ccb7829f8e5fbe1847126f9d232bd7d8d299475e5fc8e5331c5cd52fa6",
                "sha256:a0e70a23de1e978059a35a1fda976d921b802f0ef7cd145283be7a0772f46b11",
                "sha256:a8b7b896e7c767afc4d195d0c1657320d6e3db1e02a919eeb2d895b0c277afd9",
                "sha256:c567d8d5e6743932f1748ac0db6235dc8948fdf34c4819dffebc4914b9e37d3c",
                "sha256:c7c0de04c68bef168d51ece614e979b19a22287101efbf86ad0b23e91a9f8405",
                "sha256:d13cce1ad31d5dc6d9d276a5745fe1067d40b680901fad45527bad660f28232e",
                "sha256:f2df3140b4355b589316f4bc80e08f4385cd74a57d6de6e97d2f85847e2161c5"
            ],
            "index": "pypi",
            "version": "==1.5.0"
        },
        "wrapt": {
            "hashes": [
                "sha256:565a021fd19419476b9362b05eeaa094178de64f8361e44468f9e9d7843901e1"
            ],
            "version": "==1.11.2"
        },
        "xhtml2pdf": {
            "hashes": [
                "sha256:61a6af82aa5bda6175fde83c246f0c82b4fa355cc0609746e982bd34db4739d9"
            ],
            "index": "pypi",
            "version": "==0.2.1"
        },
        "xlsxwriter": {
            "hashes": [
                "sha256:5ec6aa71f6ae4b6298376d8b6a56ca9cdcb8b80323a444212226447aed4fa10f",
                "sha256:ec51d99c0cc5d95ec8d8e9c8de7c8fbbf461988bec01a8c86b5155a6716b0a5a"
            ],
            "version": "==1.1.8"
        },
        "youtube-dl": {
            "hashes": [
<<<<<<< HEAD
                "sha256:f0831d15eec48e980c9bc00657ede5e21775d463db2d0af9f6ba482225d6c2bf",
                "sha256:ff65a10f81b64d8e0d1872a89bee0d075370ba6e4c658193e56e6f93e5ca46ba"
            ],
            "version": "==2019.8.13"
=======
                "sha256:0bba12de913c4aa31052faa3e21c641973554ab0ab1f6d45d5609598e08e5f7a",
                "sha256:15e0dccdcda6157b0b4afac5397c167093555c463f135902f4cd627d5efceda7"
            ],
            "version": "==2019.7.12"
>>>>>>> cb1983a6
        }
    },
    "develop": {
        "argh": {
            "hashes": [
                "sha256:a9b3aaa1904eeb78e32394cd46c6f37ac0fb4af6dc488daa58971bdc7d7fcaf3",
                "sha256:e9535b8c84dc9571a48999094fda7f33e63c3f1b74f3e5f3ac0105a58405bb65"
            ],
            "version": "==0.26.2"
        },
        "aspy.yaml": {
            "hashes": [
                "sha256:463372c043f70160a9ec950c3f1e4c3a82db5fca01d334b6bc89c7164d744bdc",
                "sha256:e7c742382eff2caed61f87a39d13f99109088e5e93f04d76eb8d4b28aa143f45"
            ],
            "version": "==1.3.0"
        },
        "astroid": {
            "hashes": [
                "sha256:87de48a92e29cedf7210ffa853d11441e7ad94cb47bacd91b023499b51cbc756",
                "sha256:d25869fc7f44f1d9fb7d24fd7ea0639656f5355fc3089cd1f3d18c6ec6b124c7"
            ],
            "version": "==1.6.6"
        },
        "atomicwrites": {
            "hashes": [
                "sha256:03472c30eb2c5d1ba9227e4c2ca66ab8287fbfbbda3888aa93dc2e28fc6811b4",
                "sha256:75a9445bac02d8d058d5e1fe689654ba5a6556a1dfd8ce6ec55a0ed79866cfa6"
            ],
            "version": "==1.3.0"
        },
        "attrs": {
            "hashes": [
                "sha256:69c0dbf2ed392de1cb5ec704444b08a5ef81680a61cb899dc08127123af36a79",
                "sha256:f0b870f674851ecbfbbbd364d6b5cbdff9dcedbc7f3f5e18a6891057f21fe399"
            ],
            "version": "==19.1.0"
        },
        "autoflake": {
            "hashes": [
                "sha256:680cb9dade101ed647488238ccb8b8bfb4369b53d58ba2c8cdf7d5d54e01f95b"
            ],
            "index": "pypi",
            "version": "==1.3.1"
        },
        "autopep8": {
            "hashes": [
                "sha256:655e3ee8b4545be6cfed18985f581ee9ecc74a232550ee46e9797b6fbf4f336d"
            ],
            "index": "pypi",
            "version": "==1.4"
        },
        "backports.functools-lru-cache": {
            "hashes": [
                "sha256:9d98697f088eb1b0fa451391f91afb5e3ebde16bbdb272819fd091151fda4f1a",
                "sha256:f0b0e4eba956de51238e17573b7087e852dfe9854afd2e9c873f73fc0ca0a6dd"
            ],
            "markers": "python_version < '3'",
            "version": "==1.5"
        },
        "backports.shutil-get-terminal-size": {
            "hashes": [
                "sha256:0975ba55054c15e346944b38956a4c9cbee9009391e41b86c68990effb8c1f64",
                "sha256:713e7a8228ae80341c70586d1cc0a8caa5207346927e23d09dcbcaf18eadec80"
            ],
            "markers": "python_version == '2.7'",
            "version": "==1.0.0"
        },
        "certifi": {
            "hashes": [
                "sha256:046832c04d4e752f37383b628bc601a7ea7211496b4638f6514d0e5b9acc4939",
                "sha256:945e3ba63a0b9f577b1395204e13c3a231f9bc0223888be653286534e5873695"
            ],
            "version": "==2019.6.16"
        },
        "cfgv": {
            "hashes": [
                "sha256:edb387943b665bf9c434f717bf630fa78aecd53d5900d2e05da6ad6048553144",
                "sha256:fbd93c9ab0a523bf7daec408f3be2ed99a980e20b2d19b50fc184ca6b820d289"
            ],
            "version": "==2.0.1"
        },
        "chardet": {
            "hashes": [
                "sha256:84ab92ed1c4d4f16916e05906b6b75a6c0fb5db821cc65e70cbd64a3e2a5eaae",
                "sha256:fc323ffcaeaed0e0a02bf4d117757b98aed530d9ed4531e3e15460124c106691"
            ],
            "version": "==3.0.4"
        },
        "codecov": {
            "hashes": [
                "sha256:8ed8b7c6791010d359baed66f84f061bba5bd41174bf324c31311e8737602788",
                "sha256:ae00d68e18d8a20e9c3288ba3875ae03db3a8e892115bf9b83ef20507732bed4"
            ],
            "index": "pypi",
            "version": "==2.0.15"
        },
        "colorama": {
            "hashes": [
                "sha256:05eed71e2e327246ad6b38c540c4a3117230b19679b875190486ddd2d721422d",
                "sha256:f8ac84de7840f5b9c4e3347b3c1eaa50f7e49c2b07596221daec5edaabbd7c48"
            ],
            "version": "==0.4.1"
        },
        "configparser": {
            "hashes": [
                "sha256:45d1272aad6cfd7a8a06cf5c73f2ceb6a190f6acc1fa707e7f82a4c053b28b18",
                "sha256:bc37850f0cc42a1725a796ef7d92690651bf1af37d744cc63161dac62cabee17"
            ],
<<<<<<< HEAD
            "markers": "python_version < '3'",
            "version": "==3.8.1"
=======
            "markers": "python_version < '3.2'",
            "version": "==3.7.4"
>>>>>>> cb1983a6
        },
        "contextlib2": {
            "hashes": [
                "sha256:509f9419ee91cdd00ba34443217d5ca51f5a364a404e1dce9e8979cea969ca48",
                "sha256:f5260a6e679d2ff42ec91ec5252f4eeffdcf21053db9113bd0a8e4d953769c00"
            ],
            "markers": "python_version < '3.2'",
            "version": "==0.5.5"
        },
        "coverage": {
            "hashes": [
                "sha256:108efa19b676e62590a7a13084098e35183479c0d9608131c20b0921c5a72dc0",
                "sha256:16fe3ef881eff27bab287f91dadb4ff0ce4388b9e928d84cbf148a83cc70b3a1",
                "sha256:1d0bbc11421827d1100da82ac8dc929532b97ad464038475a0f6505cbf83d6ea",
                "sha256:23a8ca5b3c9673f775cc151e85a737f1a967df2ec02b09e8c5a3b606ff2050bf",
                "sha256:24b890e51455276762b55cb06fa1c922066e8fc18d1deb1a6399b4d24dfa8ea2",
                "sha256:2f0041757ca4801f3c6a74d1660862fdb18a25aea302dd0ce9b067ddbb06b667",
                "sha256:3169aba03baddfccdab7cc04cf0878dbf76fc06d300bc35639129a6b794d6484",
                "sha256:364fb1bf0f999af2e7f4b1a1e614b2af8c3e0017d11af716aad25f911b7cd0c7",
                "sha256:5256856d23f3e45959e7e3a8f9d4cbad3d1613e5660cb8117cd1417798efc395",
                "sha256:5b26daa1e1a1147455bf62cd682e504e68f1d1e04235374d50a5248a3c792b1c",
                "sha256:60247c8f0c756732e2cfe21f03e6847b923b9a9eaff61f04dc64d3047ec1b669",
                "sha256:6463d51507308eb3973340d903537f17ece2ee1e6513aa0c27548fc3a09b0471",
                "sha256:64cbadf7a884b299794238bc4391752130e74f71e919993b50c1c431786ef2a2",
                "sha256:6de85748ea39ce819ad6d90e660da43964457a1f5cd25262e962a7c7c87945b3",
                "sha256:6f95b4794bd84f64aeca25087d8e3abc416aad76842afcac34fa6c3a6f61c62e",
                "sha256:778fa184aa3079fa3cbd240e2f5b36771c3382db26bc7bf78aea9d06212c6c66",
                "sha256:790a9c5e2dbdf6c41eec9776ed663e99bd36c1604e3bf2e8ae3b123181bfee9f",
                "sha256:7d97c1aec0b68b4ea5e3c9edb9fc3f951e8a52360f4bad3aacab9a77defe5b17",
                "sha256:93cefddcc0b541d3c52981a232947bf085a38092b0812317f1adb56f02869bcb",
                "sha256:95e49867ac616ec63ecd69ea005e65e4b896a48b8db7f9f3ad69f37be29324b7",
                "sha256:aca423563eafba66a7c15125391b267befd1e45238de5e1a119ae1fb4ea83b5c",
                "sha256:baef7c35e7fce738d9637e9c7a6aa79cb79085e4de49c2ec517ce19239a660f6",
                "sha256:c10ccf0797ffce85e93a40aff3a96a3adb63c734f95b59384a7c9522ed25c9e2",
                "sha256:ca39704a05bba1886c384a4d7944fda72c53fe5e61979cd933d22084678ad4c1",
                "sha256:f6e96d5eee578187f5b7e9266bf646b73de29e2dd7adca8bd83e383680ce1f4c",
                "sha256:fc6524511fa664cb4e91401229eedd0dad4ba6ded9c4423fee2f698d78908d9c",
                "sha256:fdf2e7e5f074495ad6ea796ca0d245aa6a8b9e4c546ffbf8d30aaaee6601af0f"
            ],
            "index": "pypi",
            "version": "==5.0a6"
        },
        "decorator": {
            "hashes": [
                "sha256:86156361c50488b84a3f148056ea716ca587df2f0de1d34750d35c21312725de",
                "sha256:f069f3a01830ca754ba5258fde2278454a0b5b79e0d7f5c13b3b97e57d4acff6"
            ],
            "version": "==4.4.0"
        },
        "django": {
            "hashes": [
                "sha256:0a73696e0ac71ee6177103df984f9c1e07cd297f080f8ec4dc7c6f3fb74395b5",
                "sha256:43a99da08fee329480d27860d68279945b7d8bf7b537388ee2c8938c709b2041"
            ],
            "index": "pypi",
            "version": "==1.11.20"
        },
        "django-debug-panel": {
            "hashes": [
                "sha256:51fac401a76c5481d2599b9c30b3a89c5ddabbe1ff3d941f0e17d588ad5fcefb"
            ],
            "index": "pypi",
            "version": "==0.8.3"
        },
        "django-debug-toolbar": {
            "hashes": [
                "sha256:89d75b60c65db363fb24688d977e5fbf0e73386c67acf562d278402a10fc3736",
                "sha256:c2b0134119a624f4ac9398b44f8e28a01c7686ac350a12a74793f3dd57a9eea0"
            ],
            "index": "pypi",
            "version": "==1.11"
        },
        "docopt": {
            "hashes": [
                "sha256:49b3a825280bd66b3aa83585ef59c4a8c82f2c8a522dbe754a8bc8d08c85c491"
            ],
            "version": "==0.6.2"
        },
        "enum34": {
            "hashes": [
                "sha256:2d81cbbe0e73112bdfe6ef8576f2238f2ba27dd0d55752a776c41d38b7da2850",
                "sha256:644837f692e5f550741432dd3f223bbb9852018674981b1664e5dc339387588a",
                "sha256:6bd0f6ad48ec2aa117d3d141940d484deccda84d4fcd884f5c3d93c23ecd8c79",
                "sha256:8ad8c4783bf61ded74527bffb48ed9b54166685e4230386a9ed9b1279e2df5b1"
            ],
            "markers": "python_version < '3.4'",
            "version": "==1.1.6"
        },
        "faker": {
            "hashes": [
                "sha256:ad46c741aa5002835b06fc110b6674e36c2c047e1cb1a0808009b30384a3c976",
                "sha256:ae668144379c56f3f1cb4d4abb2369a7e2d4028890f882b0445686745ccb4a84"
            ],
            "index": "pypi",
            "version": "==0.7.3"
        },
        "flake8": {
            "hashes": [
                "sha256:c20044779ff848f67f89c56a0e4624c04298cd476e25253ac0c36f910a1a11d8",
                "sha256:f1a9d8886a9cbefb52485f4f4c770832c7fb569c084a9a314fb1eaa37c0c2c86"
            ],
            "index": "pypi",
            "version": "==3.4.1"
        },
        "funcsigs": {
            "hashes": [
                "sha256:330cc27ccbf7f1e992e69fef78261dc7c6569012cf397db8d3de0234e6c937ca",
                "sha256:a7bb0f2cf3a3fd1ab2732cb49eba4252c2af4240442415b4abce3b87022a8f50"
            ],
            "markers": "python_version < '3.3'",
            "version": "==1.0.2"
        },
        "future": {
            "hashes": [
                "sha256:67045236dcfd6816dc439556d009594abf643e5eb48992e36beac09c2ca659b8"
            ],
            "index": "pypi",
            "version": "==0.17.1"
        },
        "futures": {
            "hashes": [
                "sha256:49b3f5b064b6e3afc3316421a3f25f66c137ae88f068abbf72830170033c5e16",
                "sha256:7e033af76a5e35f58e56da7a91e687706faf4e7bdfb2cbc3f2cca6b9bcda9794"
            ],
            "markers": "python_version < '3.2'",
            "version": "==3.3.0"
        },
        "identify": {
            "hashes": [
                "sha256:9aba2d08a82aa8e6f58810d4887ed3cf103a1befeb1eaf632d9c6fd2d6642542",
                "sha256:b50ffad180b3a93b33a58b42597ef22493240d406ba07cc5058daf70f44b8d7c"
            ],
            "version": "==1.4.6"
        },
        "idna": {
            "hashes": [
                "sha256:c357b3f628cf53ae2c4c05627ecc484553142ca23264e593d327bcde5e9c3407",
                "sha256:ea8b7f6188e6fa117537c3df7da9fc686d485087abf6ac197f9c46432f7e4a3c"
            ],
            "version": "==2.8"
        },
        "importlib-metadata": {
            "hashes": [
                "sha256:23d3d873e008a513952355379d93cbcab874c58f4f034ff657c7a87422fa64e8",
                "sha256:80d2de76188eabfbfcf27e6a37342c2827801e59c4cc14b0371c56fed43820e3"
            ],
            "version": "==0.19"
        },
        "importlib-resources": {
            "hashes": [
                "sha256:6e2783b2538bd5a14678284a3962b0660c715e5a0f10243fd5e00a4b5974f50b",
                "sha256:d3279fd0f6f847cced9f7acc19bd3e5df54d34f93a2e7bb5f238f81545787078"
            ],
            "markers": "python_version < '3.7'",
            "version": "==1.0.2"
        },
        "importmagic": {
            "hashes": [
                "sha256:3f7757a5b74c9a291e20e12023bb3bf71bc2fa3adfb15a08570648ab83eaf8d8"
            ],
            "index": "pypi",
            "version": "==0.1.7"
        },
        "ipaddress": {
            "hashes": [
                "sha256:64b28eec5e78e7510698f6d4da08800a5c575caa4a286c93d651c5d3ff7b6794",
                "sha256:b146c751ea45cad6188dd6cf2d9b757f6f4f8d6ffb96a023e6f2e26eea02a72c"
            ],
            "markers": "python_version == '2.7'",
            "version": "==1.0.22"
        },
        "ipdb": {
            "hashes": [
                "sha256:473fdd798a099765f093231a8b1fabfa95b0b682fce12de0c74b61a4b4d8ee57"
            ],
            "index": "pypi",
            "version": "==0.12.2"
        },
        "ipython": {
            "hashes": [
                "sha256:0371b7e4bd74954a35086eac949beeac5b1c9f5ce231e2e77df2286a293765e3",
                "sha256:37101b8cbe072fe17bff100bc03d096404e4a9a0357097aeb5b61677c042cab1",
                "sha256:4bac649857611baaaf76bc82c173aa542f7486446c335fe1a6c05d0d491c8906"
            ],
            "version": "==5.8.0"
        },
        "ipython-genutils": {
            "hashes": [
                "sha256:72dd37233799e619666c9f639a9da83c34013a73e8bbc79a7a6348d93c61fab8",
                "sha256:eb2e116e75ecef9d4d228fdc66af54269afa26ab4463042e33785b887c628ba8"
            ],
            "version": "==0.2.0"
        },
        "isort": {
            "hashes": [
                "sha256:54da7e92468955c4fceacd0c86bd0ec997b0e1ee80d97f67c35a78b719dccab1",
                "sha256:6e811fcb295968434526407adb8796944f1988c5b65e8139058f2014cbe100fd"
            ],
            "index": "pypi",
            "version": "==4.3.21"
        },
        "jedi": {
            "hashes": [
                "sha256:53c850f1a7d3cfcd306cc513e2450a54bdf5cacd7604b74e42dd1f0758eaaf36",
                "sha256:e07457174ef7cb2342ff94fa56484fe41cec7ef69b0059f01d3f812379cb6f7c"
            ],
            "index": "pypi",
            "version": "==0.14.1"
        },
        "json-rpc": {
            "hashes": [
                "sha256:bc84451268b48a576d3138744322a8ce673eccadf7424edf4d446b1ddb59e58c",
                "sha256:d6ed3dae670a12e4caa738d309807357d22e2f6e222bb34e8ef019e8b5b1228b"
            ],
            "index": "pypi",
            "version": "==1.12.1"
        },
        "lazy-object-proxy": {
            "hashes": [
                "sha256:159a745e61422217881c4de71f9eafd9d703b93af95618635849fe469a283661",
                "sha256:23f63c0821cc96a23332e45dfaa83266feff8adc72b9bcaef86c202af765244f",
                "sha256:3b11be575475db2e8a6e11215f5aa95b9ec14de658628776e10d96fa0b4dac13",
                "sha256:3f447aff8bc61ca8b42b73304f6a44fa0d915487de144652816f950a3f1ab821",
                "sha256:4ba73f6089cd9b9478bc0a4fa807b47dbdb8fad1d8f31a0f0a5dbf26a4527a71",
                "sha256:4f53eadd9932055eac465bd3ca1bd610e4d7141e1278012bd1f28646aebc1d0e",
                "sha256:64483bd7154580158ea90de5b8e5e6fc29a16a9b4db24f10193f0c1ae3f9d1ea",
                "sha256:6f72d42b0d04bfee2397aa1862262654b56922c20a9bb66bb76b6f0e5e4f9229",
                "sha256:7c7f1ec07b227bdc561299fa2328e85000f90179a2f44ea30579d38e037cb3d4",
                "sha256:7c8b1ba1e15c10b13cad4171cfa77f5bb5ec2580abc5a353907780805ebe158e",
                "sha256:8559b94b823f85342e10d3d9ca4ba5478168e1ac5658a8a2f18c991ba9c52c20",
                "sha256:a262c7dfb046f00e12a2bdd1bafaed2408114a89ac414b0af8755c696eb3fc16",
                "sha256:acce4e3267610c4fdb6632b3886fe3f2f7dd641158a843cf6b6a68e4ce81477b",
                "sha256:be089bb6b83fac7f29d357b2dc4cf2b8eb8d98fe9d9ff89f9ea6012970a853c7",
                "sha256:bfab710d859c779f273cc48fb86af38d6e9210f38287df0069a63e40b45a2f5c",
                "sha256:c10d29019927301d524a22ced72706380de7cfc50f767217485a912b4c8bd82a",
                "sha256:dd6e2b598849b3d7aee2295ac765a578879830fb8966f70be8cd472e6069932e",
                "sha256:e408f1eacc0a68fed0c08da45f31d0ebb38079f043328dce69ff133b95c29dc1"
            ],
            "version": "==1.4.1"
        },
        "mccabe": {
            "hashes": [
                "sha256:ab8a6258860da4b6677da4bd2fe5dc2c659cff31b3ee4f7f5d64e79735b80d42",
                "sha256:dd8d182285a0fe56bace7f45b5e7d1a6ebcbf524e8f3bd87eb0f125271b8831f"
            ],
            "version": "==0.6.1"
        },
        "mixer": {
            "hashes": [
                "sha256:02e23d3b3698f5831d7cbaaaeeaedb760322254ae99c543f0ad43a87fa36cb7a",
                "sha256:12482f1f1b512668795cd3bb93199267e05bcef16a9fc7158df6e52fb8529f02"
            ],
            "index": "pypi",
            "version": "==5.6.6"
        },
        "mock": {
            "hashes": [
                "sha256:83657d894c90d5681d62155c82bda9c1187827525880eda8ff5df4ec813437c3",
                "sha256:d157e52d4e5b938c550f39eb2fd15610db062441a9c2747d3dbfa9298211d0f8"
            ],
            "index": "pypi",
            "version": "==3.0.5"
        },
        "more-itertools": {
            "hashes": [
                "sha256:38a936c0a6d98a38bcc2d03fdaaedaba9f412879461dd2ceff8d37564d6522e4",
                "sha256:c0a5785b1109a6bd7fac76d6837fd1feca158e54e521ccd2ae8bfe393cc9d4fc",
                "sha256:fe7a7cae1ccb57d33952113ff4fa1bc5f879963600ed74918f1236e212ee50b9"
            ],
            "markers": "python_version <= '2.7'",
            "version": "==5.0.0"
        },
        "nodeenv": {
            "hashes": [
                "sha256:ad8259494cf1c9034539f6cced78a1da4840a4b157e23640bc4a0c0546b0cb7a"
            ],
            "index": "pypi",
            "version": "==1.3.3"
        },
        "packaging": {
            "hashes": [
                "sha256:a7ac867b97fdc07ee80a8058fe4435ccd274ecc3b0ed61d852d7d53055528cf9",
                "sha256:c491ca87294da7cc01902edbe30a5bc6c4c28172b5138ab4e4aa1b9d7bfaeafe"
            ],
            "version": "==19.1"
        },
        "parso": {
            "hashes": [
                "sha256:63854233e1fadb5da97f2744b6b24346d2750b85965e7e399bec1620232797dc",
                "sha256:666b0ee4a7a1220f65d367617f2cd3ffddff3e205f3f16a0284df30e774c2a9c"
            ],
            "version": "==0.5.1"
        },
        "pathlib2": {
            "hashes": [
                "sha256:2156525d6576d21c4dcaddfa427fae887ef89a7a9de5cbfe0728b3aafa78427e",
                "sha256:446014523bb9be5c28128c4d2a10ad6bb60769e78bd85658fe44a450674e0ef8"
            ],
<<<<<<< HEAD
            "markers": "python_version < '3'",
=======
            "markers": "python_version in '2.6 2.7 3.2 3.3'",
>>>>>>> cb1983a6
            "version": "==2.3.4"
        },
        "pathtools": {
            "hashes": [
                "sha256:7c35c5421a39bb82e58018febd90e3b6e5db34c5443aaaf742b3f33d4655f1c0"
            ],
            "version": "==0.1.2"
        },
        "pexpect": {
            "hashes": [
                "sha256:2094eefdfcf37a1fdbfb9aa090862c1a4878e5c7e0e7e7088bdb511c558e5cd1",
                "sha256:9e2c1fd0e6ee3a49b28f95d4b33bc389c89b20af6a1255906e90ff1262ce62eb"
            ],
            "markers": "sys_platform != 'win32'",
            "version": "==4.7.0"
        },
        "pickleshare": {
            "hashes": [
                "sha256:87683d47965c1da65cdacaf31c8441d12b8044cdec9aca500cd78fc2c683afca",
                "sha256:9649af414d74d4df115d5d718f82acb59c9d418196b7b4290ed47a12ce62df56"
            ],
            "version": "==0.7.5"
        },
        "pluggy": {
            "hashes": [
                "sha256:0825a152ac059776623854c1543d65a4ad408eb3d33ee114dff91e57ec6ae6fc",
                "sha256:b9817417e95936bf75d85d3f8767f7df6cdde751fc40aed3bb3074cbcb77757c"
            ],
            "version": "==0.12.0"
        },
        "pre-commit": {
            "hashes": [
                "sha256:75a9110eae00d009c913616c0fc8a6a02e7716c4a29a14cac9b313d2c7338ab0",
                "sha256:f882c65316eb5b705fe4613e92a7c91055c1800102e4d291cfd18912ec9cf90e"
            ],
            "index": "pypi",
            "version": "==1.15.1"
        },
        "prompt-toolkit": {
            "hashes": [
                "sha256:1e71341526efa4b11bb44d323e687a5d9cef204aabe2907e3f0dc1534cda0ecc",
                "sha256:955d81315bb7a049f19cd17d1a73f1a40861483260f7dffd825e98303a8bd6b6",
                "sha256:c1cedd626e08b8ee830ee65897de754113ff3f3035880030c08b01674d85c5b4"
            ],
            "version": "==1.0.16"
        },
        "ptyprocess": {
            "hashes": [
                "sha256:923f299cc5ad920c68f2bc0bc98b75b9f838b93b599941a6b63ddbc2476394c0",
                "sha256:d7cc528d76e76342423ca640335bd3633420dc1366f258cb31d05e865ef5ca1f"
            ],
            "version": "==0.6.0"
        },
        "py": {
            "hashes": [
                "sha256:64f65755aee5b381cea27766a3a147c3f15b9b6b9ac88676de66ba2ae36793fa",
                "sha256:dc639b046a6e2cff5bbe40194ad65936d6ba360b52b3c3fe1d08a82dd50b5e53"
            ],
            "version": "==1.8.0"
        },
        "pycodestyle": {
            "hashes": [
                "sha256:682256a5b318149ca0d2a9185d365d8864a768a28db66a84a2ea946bcc426766",
                "sha256:6c4245ade1edfad79c3446fadfc96b0de2759662dc29d07d80a6f27ad1ca6ba9"
            ],
            "version": "==2.3.1"
        },
        "pyflakes": {
            "hashes": [
                "sha256:aa0d4dff45c0cc2214ba158d29280f8fa1129f3e87858ef825930845146337f4",
                "sha256:cc5eadfb38041f8366128786b4ca12700ed05bbf1403d808e89d57d67a3875a7"
            ],
            "version": "==1.5.0"
        },
        "pygments": {
            "hashes": [
                "sha256:71e430bc85c88a430f000ac1d9b331d2407f681d6f6aec95e8bcfbc3df5b0127",
                "sha256:881c4c157e45f30af185c1ffe8d549d48ac9127433f2c380c24b84572ad66297"
            ],
            "version": "==2.4.2"
        },
        "pylint": {
            "hashes": [
                "sha256:367e3d49813d349a905390ac27989eff82ab84958731c5ef0bef867452cfdc42",
                "sha256:97a42df23d436c70132971d1dcb9efad2fe5c0c6add55b90161e773caf729300"
            ],
            "index": "pypi",
            "version": "==1.9.5"
        },
        "pyls-isort": {
            "hashes": [
                "sha256:5bad833dab833c4e8d61172428c6ff16e4d334d986fe5dd809aa55c2e7e4fb7f",
                "sha256:eaf323e12d652ed4ccf8365c1f65d55923e5ee5a9cbfa27bdd5f2941a14d16e6"
            ],
            "index": "pypi",
            "version": "==0.1.1"
        },
        "pympler": {
            "hashes": [
                "sha256:7a11e739125a9ce8bf868ded67238a40e8a7bf979bc03005eb8126182e5e274e"
            ],
            "index": "pypi",
            "version": "==0.7"
        },
        "pyparsing": {
            "hashes": [
                "sha256:6f98a7b9397e206d78cc01df10131398f1c8b8510a2f4d97d9abd82e1aacdd80",
                "sha256:d9338df12903bbf5d65a0e4e87c2161968b10d2e489652bb47001d82a9b028b4"
            ],
            "version": "==2.4.2"
        },
        "pytest": {
            "hashes": [
                "sha256:8fc39199bdda3d9d025d3b1f4eb99a192c20828030ea7c9a0d2840721de7d347",
                "sha256:d100a02770f665f5dcf7e3f08202db29857fee6d15f34c942be0a511f39814f0"
            ],
            "index": "pypi",
            "version": "==4.6.5"
        },
        "pytest-cov": {
            "hashes": [
                "sha256:2b097cde81a302e1047331b48cadacf23577e431b61e9c6f49a1170bbe3d3da6",
                "sha256:e00ea4fdde970725482f1f35630d12f074e121a23801aabf2ae154ec6bdd343a"
            ],
            "index": "pypi",
            "version": "==2.7.1"
        },
        "pytest-django": {
            "hashes": [
                "sha256:264fb4c506db5d48a6364c311a0b00b7b48a52715bad8839b2d8bee9b99ed6bb",
                "sha256:4adfe5fb3ed47f0ba55506dd3daf688b1f74d5e69148c10ad2dd2f79f40c0d62"
            ],
            "index": "pypi",
            "version": "==3.5.1"
        },
        "pytest-logging": {
            "hashes": [
                "sha256:cec5c85ecf18aab7b2ead5498a31b9f758680ef5a902b9054ab3f2bdbb77c896"
            ],
            "index": "pypi",
            "version": "==2015.11.4"
        },
        "pytest-watch": {
            "hashes": [
                "sha256:06136f03d5b361718b8d0d234042f7b2f203910d8568f63df2f866b547b3d4b9"
            ],
            "index": "pypi",
            "version": "==4.2.0"
        },
        "python-dateutil": {
            "hashes": [
                "sha256:7e6584c74aeed623791615e26efd690f29817a27c73085b78e4bad02493df2fb",
                "sha256:c89805f6f4d64db21ed966fda138f8a5ed7a4fdbc1a8ee329ce1b74e3c74da9e"
            ],
            "markers": "python_version >= '2.7'",
            "version": "==2.8.0"
        },
        "python-jsonrpc-server": {
            "hashes": [
                "sha256:59ce9c9523c14c493a327b3a27ee37464a36dc2b9d8ab485ecbcedd38840380a"
            ],
            "version": "==0.2.0"
        },
        "python-language-server": {
            "hashes": [
                "sha256:e289db3e29cf13534e7dc75e0d66eb1357d8d4421dc60f0b0dcf5004848c71e1"
            ],
            "index": "pypi",
            "version": "==0.28.1"
        },
        "pytz": {
            "hashes": [
                "sha256:26c0b32e437e54a18161324a2fca3c4b9846b74a8dccddd843113109e1116b32",
                "sha256:c894d57500a4cd2d5c71114aaab77dbab5eabd9022308ce5ac9bb93a60a6f0c7"
            ],
            "version": "==2019.2"
        },
        "pyyaml": {
            "hashes": [
                "sha256:0113bc0ec2ad727182326b61326afa3d1d8280ae1122493553fd6f4397f33df9",
                "sha256:01adf0b6c6f61bd11af6e10ca52b7d4057dd0be0343eb9283c878cf3af56aee4",
                "sha256:5124373960b0b3f4aa7df1707e63e9f109b5263eca5976c66e08b1c552d4eaf8",
                "sha256:5ca4f10adbddae56d824b2c09668e91219bb178a1eee1faa56af6f99f11bf696",
                "sha256:7907be34ffa3c5a32b60b95f4d95ea25361c951383a894fec31be7252b2b6f34",
                "sha256:7ec9b2a4ed5cad025c2278a1e6a19c011c80a3caaac804fd2d329e9cc2c287c9",
                "sha256:87ae4c829bb25b9fe99cf71fbb2140c448f534e24c998cc60f39ae4f94396a73",
                "sha256:9de9919becc9cc2ff03637872a440195ac4241c80536632fffeb6a1e25a74299",
                "sha256:a5a85b10e450c66b49f98846937e8cfca1db3127a9d5d1e31ca45c3d0bef4c5b",
                "sha256:b0997827b4f6a7c286c01c5f60384d218dca4ed7d9efa945c3e1aa623d5709ae",
                "sha256:b631ef96d3222e62861443cc89d6563ba3eeb816eeb96b2629345ab795e53681",
                "sha256:bf47c0607522fdbca6c9e817a6e81b08491de50f3766a7a0e6a5be7905961b41",
                "sha256:f81025eddd0327c7d4cfe9b62cf33190e1e736cc6e97502b3ec425f574b3e7a8"
            ],
            "version": "==5.1.2"
        },
        "requests": {
            "hashes": [
                "sha256:11e007a8a2aa0323f5a921e9e6a2d7e4e67d9877e85773fba9ba6419025cbeb4",
                "sha256:9cf5292fcd0f598c671cfc1e0d7d1a7f13bb8085e9a590f48c010551dc6c4b31"
            ],
            "index": "pypi",
            "version": "==2.22.0"
        },
        "rope": {
            "hashes": [
                "sha256:6b728fdc3e98a83446c27a91fc5d56808a004f8beab7a31ab1d7224cecc7d969",
                "sha256:c5c5a6a87f7b1a2095fb311135e2a3d1f194f5ecb96900fdd0a9100881f48aaf",
                "sha256:f0dcf719b63200d492b85535ebe5ea9b29e0d0b8aebeb87fe03fc1a65924fdaf"
            ],
            "index": "pypi",
            "version": "==0.14.0"
        },
        "scandir": {
            "hashes": [
                "sha256:2586c94e907d99617887daed6c1d102b5ca28f1085f90446554abf1faf73123e",
                "sha256:2ae41f43797ca0c11591c0c35f2f5875fa99f8797cb1a1fd440497ec0ae4b022",
                "sha256:2b8e3888b11abb2217a32af0766bc06b65cc4a928d8727828ee68af5a967fa6f",
                "sha256:2c712840c2e2ee8dfaf36034080108d30060d759c7b73a01a52251cc8989f11f",
                "sha256:4d4631f6062e658e9007ab3149a9b914f3548cb38bfb021c64f39a025ce578ae",
                "sha256:67f15b6f83e6507fdc6fca22fedf6ef8b334b399ca27c6b568cbfaa82a364173",
                "sha256:7d2d7a06a252764061a020407b997dd036f7bd6a175a5ba2b345f0a357f0b3f4",
                "sha256:8c5922863e44ffc00c5c693190648daa6d15e7c1207ed02d6f46a8dcc2869d32",
                "sha256:92c85ac42f41ffdc35b6da57ed991575bdbe69db895507af88b9f499b701c188",
                "sha256:b24086f2375c4a094a6b51e78b4cf7ca16c721dcee2eddd7aa6494b42d6d519d",
                "sha256:cb925555f43060a1745d0a321cca94bcea927c50114b623d73179189a4e100ac"
            ],
            "markers": "python_version < '3.5'",
            "version": "==1.10.0"
        },
        "service-factory": {
            "hashes": [
                "sha256:19a69f7bd68de5d503313419a34048c138eade272a7c681828c13360087b5bba",
                "sha256:3f23f6e1a59eb2657eff48be5ee42e4cbd8f90eb3d134eab0017e13c54f6e3f7",
                "sha256:d466a7b1e1f0e196abdc27a69aef6afdaff3b1814146068573e9c46ae8be2658"
            ],
            "index": "pypi",
            "version": "==0.1.5"
        },
        "simplegeneric": {
            "hashes": [
                "sha256:dc972e06094b9af5b855b3df4a646395e43d1c9d0d39ed345b7393560d0b9173"
            ],
            "version": "==0.8.1"
        },
        "singledispatch": {
            "hashes": [
                "sha256:5b06af87df13818d14f08a028e42f566640aef80805c3b50c5056b086e3c2b9c",
                "sha256:833b46966687b3de7f438c761ac475213e53b306740f1abfaa86e1d1aae56aa8"
            ],
            "index": "pypi",
            "version": "==3.4.0.3"
        },
        "six": {
            "hashes": [
                "sha256:3350809f0555b11f552448330d0b52d5f24c91a322ea4a15ef22629740f3761c",
                "sha256:d16a0141ec1a18405cd4ce8b4613101da75da0e9a7aec5bdd4fa804d0e0eba73"
            ],
            "version": "==1.12.0"
        },
        "sqlparse": {
            "hashes": [
                "sha256:40afe6b8d4b1117e7dff5504d7a8ce07d9a1b15aeeade8a2d10f130a834f8177",
                "sha256:7c3dca29c022744e95b547e867cee89f4fce4373f3549ccd8797d8eb52cdb873"
            ],
            "version": "==0.3.0"
        },
        "toml": {
            "hashes": [
                "sha256:229f81c57791a41d65e399fc06bf0848bab550a9dfd5ed66df18ce5f05e73d5c",
                "sha256:235682dd292d5899d361a811df37e04a8828a5b1da3115886b73cf81ebc9100e"
            ],
            "version": "==0.10.0"
        },
        "traitlets": {
            "hashes": [
                "sha256:9c4bd2d267b7153df9152698efb1050a5d84982d3384a37b2c1f7723ba3e7835",
                "sha256:c6cb5e6f57c5a9bdaa40fa71ce7b4af30298fbab9ece9815b5d995ab6217c7d9"
            ],
            "version": "==4.3.2"
        },
        "typing": {
            "hashes": [
                "sha256:38566c558a0a94d6531012c8e917b1b8518a41e418f7f15f00e129cc80162ad3",
                "sha256:53765ec4f83a2b720214727e319607879fec4acde22c4fbb54fa2604e79e44ce",
                "sha256:84698954b4e6719e912ef9a42a2431407fe3755590831699debda6fba92aac55"
            ],
            "markers": "python_version < '3.5'",
            "version": "==3.7.4"
        },
        "urllib3": {
            "hashes": [
                "sha256:b246607a25ac80bedac05c6f282e3cdaf3afb65420fd024ac94435cabe6e18d1",
                "sha256:dbe59173209418ae49d485b87d1681aefa36252ee85884c31346debd19463232"
            ],
            "markers": "python_version == '2.7'",
            "version": "==1.25.3"
        },
        "virtualenv": {
            "hashes": [
                "sha256:6cb2e4c18d22dbbe283d0a0c31bb7d90771a606b2cb3415323eea008eaee6a9d",
                "sha256:909fe0d3f7c9151b2df0a2cb53e55bdb7b0d61469353ff7a49fd47b0f0ab9285"
            ],
            "version": "==16.7.2"
        },
        "watchdog": {
            "hashes": [
                "sha256:965f658d0732de3188211932aeb0bb457587f04f63ab4c1e33eab878e9de961d"
            ],
            "version": "==0.9.0"
        },
        "wcwidth": {
            "hashes": [
                "sha256:3df37372226d6e63e1b1e1eda15c594bca98a22d33a23832a90998faa96bc65e",
                "sha256:f4ebe71925af7b40a864553f761ed559b43544f8f71746c2d756c7fe788ade7c"
            ],
            "version": "==0.1.7"
        },
        "wrapt": {
            "hashes": [
                "sha256:565a021fd19419476b9362b05eeaa094178de64f8361e44468f9e9d7843901e1"
            ],
            "version": "==1.11.2"
        },
        "yapf": {
            "hashes": [
                "sha256:02ace10a00fa2e36c7ebd1df2ead91dbfbd7989686dc4ccbdc549e95d19f5780",
                "sha256:6f94b6a176a7c114cfa6bad86d40f259bbe0f10cf2fa7f2f4b3596fc5802a41b"
            ],
            "index": "pypi",
            "version": "==0.28.0"
        },
        "zipp": {
            "hashes": [
                "sha256:4970c3758f4e89a7857a973b1e2a5d75bcdc47794442f2e2dd4fe8e0466e809a",
                "sha256:8a5712cfd3bb4248015eb3b0b3c54a5f6ee3f2425963ef2a0125b8bc40aafaec"
            ],
            "version": "==0.5.2"
        }
    }
}<|MERGE_RESOLUTION|>--- conflicted
+++ resolved
@@ -1,11 +1,7 @@
 {
     "_meta": {
         "hash": {
-<<<<<<< HEAD
-            "sha256": "88586415d580cda57df3654f15f39e29ef153974934e623a18580c3c23ee24be"
-=======
-            "sha256": "f5cfe180b867bdc712065247c03d0fb51200a0d61a473e48c99d7473bef3ca52"
->>>>>>> cb1983a6
+            "sha256": "6c375cc5c329396b6d55ef773905f053e71824a1d0ad1c2c727fc6e590a6fe46"
         },
         "pipfile-spec": 6,
         "requires": {
@@ -88,17 +84,17 @@
         },
         "boto3": {
             "hashes": [
-                "sha256:7b527dd1acc127822a4b5ff7565e031e095ce1a7e1560ca88d1e4548c4b78388",
-                "sha256:82e8c5ab549205843b0a25204aff11b01d80e814656938446ab651573dfd83e1"
-            ],
-            "version": "==1.9.208"
+                "sha256:8d934fcfca83c6ce40d53043cc94b1de6eef1d2dbe2a196343941587717ad1b7",
+                "sha256:e221f6867282266e06aec2213f0ea5fdbd4eb3facbca4fcbf96886073350bc5e"
+            ],
+            "version": "==1.9.210"
         },
         "botocore": {
             "hashes": [
-                "sha256:1a9b246b40a7694c6c1707c386e6dc00cd473647efd92aa8b5b812c8a223ff4d",
-                "sha256:7fa1ea16e11d8537dab675577e609b95d3cea6f5db005f3adc934afdae6b72bc"
-            ],
-            "version": "==1.12.208"
+                "sha256:0db52327f8d2891cca4c86dfc5cb3b4821d37b84c34804c26b82e775668490f5",
+                "sha256:7983b7624b3f71648a7101fbcb437e3d599b4f79b754e89220e574482a2f8298"
+            ],
+            "version": "==1.12.210"
         },
         "cachetools": {
             "hashes": [
@@ -325,11 +321,11 @@
         },
         "docutils": {
             "hashes": [
-                "sha256:02aec4bd92ab067f6ff27a38a38a41173bf01bed8f89157768c1573f53e474a6",
-                "sha256:51e64ef2ebfb29cae1faa133b3710143496eca21c530f3f71424d77687764274",
-                "sha256:7a4bd47eaf6596e1295ecb11361139febe29b084a87bf005bf899f9a42edc3c6"
-            ],
-            "version": "==0.14"
+                "sha256:6c4f696463b79f1fb8ba0c594b63840ebd41f059e92b31957c46b74a4599b6d0",
+                "sha256:9e4d7ecfc600058e07ba661411a2b7de2fd0fafa17d1a7f7361cd47b1175c827",
+                "sha256:a2aeea129088da402665e92e0b25b04b073c04b2dce4ab65caaa38b7ce2e1a99"
+            ],
+            "version": "==0.15.2"
         },
         "enum34": {
             "hashes": [
@@ -496,40 +492,40 @@
         },
         "grpcio": {
             "hashes": [
-                "sha256:11a23d901b30ae91b0aa7ecb10012f151c50f10f47946982196adf33de9aa009",
-                "sha256:24a769489dbca878470662433c8375d85e376570c5188348edc78327230cff88",
-                "sha256:2b3f562c01939983570acc7e569a585165ebe19da27fb36b9b876e500f6bdc56",
-                "sha256:2d8c063d2deff94d1de3cbab28cf5c6ad93df1f2fea6bc3140f46596687a02d8",
-                "sha256:2dc8c2c7511bca269f5f216628415a6873dd9aff5e3a62e0a9b9f402e6b9787a",
-                "sha256:30671d92cbf44507016b4b4a4d5a4baab2e2b4c81c6fcefbc518af9bc4a11465",
-                "sha256:308c0d6d69651e481e5dfd795487acd08afc3620ee3cb0ca76965e58af193b48",
-                "sha256:3b573054145c6f88d431709914e9dacc5a1c75de4723b974dbda6ed6d5eaeec3",
-                "sha256:496172e5f15aba33b2f415d01412dfd33851f5d20dd3b5174060345191d7eef1",
-                "sha256:49f84128c0e7c73e4ab62188bd279ed0095be0ac5af44a8f5f0beb5b3859c43a",
-                "sha256:4aa5bc9a1c0738b2dabd843e485b14f2010575e8aaad992889bc2f3e05010db7",
-                "sha256:58d404b33ed6310292dc77029327abd96194d95a292f013683e85d1fd3694049",
-                "sha256:6dd7ee2b7a5d67bb7530426faa334e17dd0230d10d37f5040c41ddc174457db2",
-                "sha256:7593de80a0cbe8fafea27ae87616f818c738ce467571b57abcd65d8bc47b3553",
-                "sha256:7c996b7754e5ade0e9987f5042be8ffbb2a89577d2e0fa23c2b35c2fa1667ee8",
-                "sha256:9098d83f07482a6cd547b5379eed9949538ee8c40e48b9f9b94f87f2818d6aa6",
-                "sha256:940dba0238a2d6c40c111929113b003a68044c0ea803e440e6f0c1ec3e0eaa49",
-                "sha256:96c0321bdc0c580b5be09643c2ea2dede0b67a74e45447a8e0b77f265194ab70",
-                "sha256:a0fa93fc254910872a108e4223c5aa68fe7054014f7828bfe4959225badb1c3e",
-                "sha256:a91aa8adc8286f669d4dfe062e3b1460b5bac23484890f2f6b048834a65e64c8",
-                "sha256:b0d42df88b75f130d4845774e94597afbaedbde7a3559b2385ca5f0ef202b599",
-                "sha256:b6265728b971d38f75a9e5c40840191bb688293db60ad130568df3039e5dabcb",
-                "sha256:bf31981cbfdc501a47f5b6f9527f5997002957fe349e7a5d3bde52402364226b",
-                "sha256:c57dfdc0dbefa659a821e10361e1118b08f351ee31f955e0b862e8672cb7a50d",
-                "sha256:ca92cc6edd102af9915fe7c904a1f4effae95de5f99324528a424f89b9118b16",
-                "sha256:ccc6190c67867287bb372e071d71be5becbe91f52a7697ed28833da4cee49dfe",
-                "sha256:d8f921b85022bb4cad796160b6bc287b5f4124facf9d73b81943e4373a57a1e7",
-                "sha256:e282e938cfe589a52b1c75ddc2d3e9d9f4e50b629abb89378ca9d5fcda2024a8",
-                "sha256:e894e61e9cdc917dc6cdc5b9b6a24943db0389ff3b27ad34db1a99f173e548d5",
-                "sha256:f413fbf59fa0ac51e8add77c97340792fc392eabdb44d710273a1d0ef35f4ab7",
-                "sha256:f4391af974b0915ea9ea5a389fb752d1592c971b3c7da117df67c6fa1599e349",
-                "sha256:fb187a5ab845c3f249967120428d0bc6a14507255cb80e337a0ec34f40996e7e"
-            ],
-            "version": "==1.23.0rc1"
+                "sha256:1303578092f1f6e4bfbc354c04ac422856c393723d3ffa032fff0f7cb5cfd693",
+                "sha256:229c6b313cd82bec8f979b059d87f03cc1a48939b543fe170b5a9c5cf6a6bc69",
+                "sha256:3cd3d99a8b5568d0d186f9520c16121a0f2a4bcad8e2b9884b76fb88a85a7774",
+                "sha256:41cfb222db358227521f9638a6fbc397f310042a4db5539a19dea01547c621cd",
+                "sha256:43330501660f636fd6547d1e196e395cd1e2c2ae57d62219d6184a668ffebda0",
+                "sha256:45d7a2bd8b4f25a013296683f4140d636cdbb507d94a382ea5029a21e76b1648",
+                "sha256:47dc935658a13b25108823dabd010194ddea9610357c5c1ef1ad7b3f5157ebee",
+                "sha256:480aa7e2b56238badce0b9413a96d5b4c90c3bfbd79eba5a0501e92328d9669e",
+                "sha256:4a0934c8b0f97e1d8c18e76c45afc0d02d33ab03125258179f2ac6c7a13f3626",
+                "sha256:5624dab19e950f99e560400c59d87b685809e4cfcb2c724103f1ab14c06071f7",
+                "sha256:60515b1405bb3dadc55e6ca99429072dad3e736afcf5048db5452df5572231ff",
+                "sha256:610f97ebae742a57d336a69b09a9c7d7de1f62aa54aaa8adc635b38f55ba4382",
+                "sha256:64ea189b2b0859d1f7b411a09185028744d494ef09029630200cc892e366f169",
+                "sha256:686090c6c1e09e4f49585b8508d0a31d58bc3895e4049ea55b197d1381e9f70f",
+                "sha256:7745c365195bb0605e3d47b480a2a4d1baa8a41a5fd0a20de5fa48900e2c886a",
+                "sha256:79491e0d2b77a1c438116bf9e5f9e2e04e78b78524615e2ce453eff62db59a09",
+                "sha256:825177dd4c601c487836b7d6b4ba268db59787157911c623ba59a7c03c8d3adc",
+                "sha256:8a060e1f72fb94eee8a035ed29f1201ce903ad14cbe27bda56b4a22a8abda045",
+                "sha256:90168cc6353e2766e47b650c963f21cfff294654b10b3a14c67e26a4e3683634",
+                "sha256:94b7742734bceeff6d8db5edb31ac844cb68fc7f13617eca859ff1b78bb20ba1",
+                "sha256:962aebf2dd01bbb2cdb64580e61760f1afc470781f9ecd5fe8f3d8dcd8cf4556",
+                "sha256:9c8d9eacdce840b72eee7924c752c31b675f8aec74790e08cff184a4ea8aa9c1",
+                "sha256:af5b929debc336f6bab9b0da6915f9ee5e41444012aed6a79a3c7e80d7662fdf",
+                "sha256:b9cdb87fc77e9a3eabdc42a512368538d648fa0760ad30cf97788076985c790a",
+                "sha256:c5e6380b90b389454669dc67d0a39fb4dc166416e01308fcddd694236b8329ef",
+                "sha256:d60c90fe2bfbee735397bf75a2f2c4e70c5deab51cd40c6e4fa98fae018c8db6",
+                "sha256:d8582c8b1b1063249da1588854251d8a91df1e210a328aeb0ece39da2b2b763b",
+                "sha256:ddbf86ba3aa0ad8fed2867910d2913ee237d55920b55f1d619049b3399f04efc",
+                "sha256:e46bc0664c5c8a0545857aa7a096289f8db148e7f9cca2d0b760113e8994bddc",
+                "sha256:f6437f70ec7fed0ca3a0eef1146591bb754b418bb6c6b21db74f0333d624e135",
+                "sha256:f71693c3396530c6b00773b029ea85e59272557e9bd6077195a6593e4229892a",
+                "sha256:f79f7455f8fbd43e8e9d61914ecf7f48ba1c8e271801996fef8d6a8f3cc9f39f"
+            ],
+            "version": "==1.23.0"
         },
         "gspread": {
             "hashes": [
@@ -655,10 +651,10 @@
         },
         "le-utils": {
             "hashes": [
-                "sha256:958d55a501a1e230228af7f9bd221cef532d88dbc648cfab535e64fd62d890a9"
-            ],
-            "index": "pypi",
-            "version": "==0.1.19"
+                "sha256:6acd6a674ee2880c822c188a99e77b9ab75c4bc5634d9940aff1f7db872d4196"
+            ],
+            "index": "pypi",
+            "version": "==0.1.20"
         },
         "livereload": {
             "hashes": [
@@ -1203,10 +1199,10 @@
         },
         "soupsieve": {
             "hashes": [
-                "sha256:72b5f1aea9101cf720a36bb2327ede866fd6f1a07b1e87c92a1cc18113cbc946",
-                "sha256:e4e9c053d59795e440163733a7fec6c5972210e1790c507e4c7b051d6c5259de"
-            ],
-            "version": "==1.9.2"
+                "sha256:8662843366b8d8779dec4e2f921bebec9afd856a5ff2e82cd419acc5054a1a92",
+                "sha256:a5a6166b4767725fd52ae55fee8c8b6137d9a51e9f1edea461a062a759160118"
+            ],
+            "version": "==1.9.3"
         },
         "sphinx": {
             "hashes": [
@@ -1385,20 +1381,21 @@
         },
         "youtube-dl": {
             "hashes": [
-<<<<<<< HEAD
                 "sha256:f0831d15eec48e980c9bc00657ede5e21775d463db2d0af9f6ba482225d6c2bf",
                 "sha256:ff65a10f81b64d8e0d1872a89bee0d075370ba6e4c658193e56e6f93e5ca46ba"
             ],
             "version": "==2019.8.13"
-=======
-                "sha256:0bba12de913c4aa31052faa3e21c641973554ab0ab1f6d45d5609598e08e5f7a",
-                "sha256:15e0dccdcda6157b0b4afac5397c167093555c463f135902f4cd627d5efceda7"
-            ],
-            "version": "==2019.7.12"
->>>>>>> cb1983a6
         }
     },
     "develop": {
+        "appnope": {
+            "hashes": [
+                "sha256:5b26757dc6f79a3b7dc9fab95359328d5747fcb2409d331ea66d0272b90ab2a0",
+                "sha256:8b995ffe925347a2138d7ac0fe77155e4311a0ea6d6da4f5128fe4b3cbe5ed71"
+            ],
+            "markers": "sys_platform == 'darwin'",
+            "version": "==0.1.0"
+        },
         "argh": {
             "hashes": [
                 "sha256:a9b3aaa1904eeb78e32394cd46c6f37ac0fb4af6dc488daa58971bdc7d7fcaf3",
@@ -1505,13 +1502,8 @@
                 "sha256:45d1272aad6cfd7a8a06cf5c73f2ceb6a190f6acc1fa707e7f82a4c053b28b18",
                 "sha256:bc37850f0cc42a1725a796ef7d92690651bf1af37d744cc63161dac62cabee17"
             ],
-<<<<<<< HEAD
-            "markers": "python_version < '3'",
+            "markers": "python_version < '3.2'",
             "version": "==3.8.1"
-=======
-            "markers": "python_version < '3.2'",
-            "version": "==3.7.4"
->>>>>>> cb1983a6
         },
         "contextlib2": {
             "hashes": [
@@ -1621,7 +1613,7 @@
                 "sha256:330cc27ccbf7f1e992e69fef78261dc7c6569012cf397db8d3de0234e6c937ca",
                 "sha256:a7bb0f2cf3a3fd1ab2732cb49eba4252c2af4240442415b4abce3b87022a8f50"
             ],
-            "markers": "python_version < '3.3'",
+            "markers": "python_version < '3.0'",
             "version": "==1.0.2"
         },
         "future": {
@@ -1810,11 +1802,7 @@
                 "sha256:2156525d6576d21c4dcaddfa427fae887ef89a7a9de5cbfe0728b3aafa78427e",
                 "sha256:446014523bb9be5c28128c4d2a10ad6bb60769e78bd85658fe44a450674e0ef8"
             ],
-<<<<<<< HEAD
-            "markers": "python_version < '3'",
-=======
             "markers": "python_version in '2.6 2.7 3.2 3.3'",
->>>>>>> cb1983a6
             "version": "==2.3.4"
         },
         "pathtools": {
@@ -2114,10 +2102,10 @@
         },
         "virtualenv": {
             "hashes": [
-                "sha256:6cb2e4c18d22dbbe283d0a0c31bb7d90771a606b2cb3415323eea008eaee6a9d",
-                "sha256:909fe0d3f7c9151b2df0a2cb53e55bdb7b0d61469353ff7a49fd47b0f0ab9285"
-            ],
-            "version": "==16.7.2"
+                "sha256:5e4d92f9a36359a745ddb113cabb662e6100e71072a1e566eb6ddfcc95fdb7ed",
+                "sha256:b6711690882013bc79e0eac55889d901596f0967165d80adfa338c5729db1c71"
+            ],
+            "version": "==16.7.3"
         },
         "watchdog": {
             "hashes": [
