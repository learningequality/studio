--- conflicted
+++ resolved
@@ -40,192 +40,4 @@
 
 ---
 
-<<<<<<< HEAD
-The above command may take longer the first time it's run. It includes starting the `celery` workers, and the other dependent services through docker, which can be done separately with the following two commands:
-
-```bash
-make dcservicesup
-make devceleryworkers
-```
-
-To confirm that docker-based services are running, you should see three containers when executing `docker ps`. For example:
-
-```bash
-> docker ps
-CONTAINER ID        IMAGE                             COMMAND                  CREATED             STATUS              PORTS                    NAMES
-e09c5c203b93        redis:6.0.9                       "docker-entrypoint.s…"   51 seconds ago      Up 49 seconds       0.0.0.0:6379->6379/tcp   studio_vue-refactor_redis_1
-6164371efb6b        minio/minio                       "minio server /data"     51 seconds ago      Up 49 seconds       0.0.0.0:9000->9000/tcp   studio_vue-refactor_minio_1
-c86bbfa3a59e        postgres:12.10                      "docker-entrypoint.s…"   51 seconds ago      Up 49 seconds       0.0.0.0:5432->5432/tcp   studio_vue-refactor_postgres_1
-```
-
-To stop the services, press <kbd>Ctrl</kbd> + <kbd>C</kbd> in the terminal where you ran `make run-services` (or `dcservicesup`). Once you've done that, you may run the following command to remove the docker containers (they will be recreated when you run `run-services` or `dcservicesup` again):
-```bash
-make dcservicesdown
-```
-
-### Initializing Studio
-With the services running, in a separate terminal/terminal-tab, we can now initialize the database for Studio development purposes. The command below will initialize the database tables, import constants, enable required postgres extensions and a studio user account for development:
-```bash
-yarn run devsetup
-```
-
-### Running the development server
-With the services running, in a separate terminal/terminal-tab, and the database initialized, we can start the dev server:
-```bash
-yarn run devserver:hot  # with Vue hot module reloading
-# or
-yarn run devserver  # without hot module reloading
-```
-
-Either of the above commands will take a few moments to build the frontend. When it finishes, you can sign in with the account created by the `yarn run devsetup` command:
-- url: `http://localhost:8080/accounts/login/`
-- username: `a@a.com`
-- password: `a`
-
-### Running the celery service
-Studio uses `celery` for executing asynchronous tasks, which are integral to Studio's channel editing architecture. The celery service does not reload when there are Python changes like the Django devserver does, so it's often preferred to run it separately. If you are developing changes against a task or the celery configuration, you'll need to use `make dcservicesup` to run only the docker-based services.
-
-In a separate terminal/terminal-tab, run the following to start the service and press <kbd>Ctrl</kbd> + <kbd>C</kbd> to stop it:
-```bash
-make devceleryworkers
-```
-
-Stop and restart the above to reload your changes.
-
-## Adding or updating dependencies
-
-We use `pip-tools` to ensure all our dependencies use the same versions on all deployments.
-
-To add a dependency, add it to either `requirements.in` or `requirements-dev.in`, then
-run `pip-compile requirements[-dev|-docs].in` to generate the .txt file. Please make sure that
-both the `.in` and `.txt` file changes are part of the commit when updating dependencies.
-
-To update a dependency, use `pip-compile --upgrade-package [package-name] requirements[-dev|-docs].in`
-
-For more details, please see the [pip-tools docs on Github](https://github.com/jazzband/pip-tools).
-
-## Additional tools
-
-### Running tests
-
-With Studio's services running, you may run tests with the following commands:
-
-```bash
-# backend
-make test
-# frontend
-yarn run test
-```
-
-View [more testing tips](docs/running_tests.md)
-
-### Linting
-
-Front-end linting is run using:
-
-```bash
-yarn run lint-frontend
-```
-
-Some linting errors can be fixed automatically by running:
-
-```bash
-yarn run lint-frontend:format
-```
-
-Make sure you've set up pre-commit hooks as described above. This will ensure that linting is automatically run on staged changes before every commit.
-
-### Profiling and local production testing
-
-If you want to test the performance of your changes, you can start up a local server with settings closer to a production environment like so:
-
-```bash
-# build frontend dependencies
-yarn run build
-# run the server (no webpack)
-yarn run runserver
-# or for profiling production more closely
-yarn run runserver:prod-profiling
-```
-
-Once the local production server is running, you can also use Locust to test your changes under scenarios of high demand like so:
-
-```bash
-cd deploy/chaos/loadtest
-make timed_run
-make stop_slaves  # mac: killall python
-```
-
-#### Profiling
-
-In case you need to profile the application to know which part of the code are more time consuming, there are two different profilers available to work in two different modes. Both will store the profiling output in a directory that's determined by the `PROFILE_DIR` env variable. If  this variable is not set, the output files will be store in a folder called profiler inside the OS temp folder (`/tmp/profile` usually)
-Note that both profiling modes are incompatible: you can either use one or the other, but not both at the same time. In case the env variables are set for both modes, _All request profiling mode_ will be used.
-
-##### All requests profiling mode
-
-This mode will create interactive html files with all the profiling information for every request the Studio server receives. The name of the files will contain the total execution time, the endpoint  name and a timestamp.
-
-To activate it an env variable called `PROFILE_STUDIO_FULL` must be set.
-
-Example of use:
-
-`PROFILE_STUDIO_FULL=y yarn runserver`
-
-Afterwards no further treatment of the generated files is needed. You can open directly the html files in your browser.
-
-##### Endpoint profiling mode
-
-When using the _all requests mode_ it's usual that the profile folder is soon full of information for requests that are not interesting for the developer, obscuring the files for specific endpoints.
-
-If an env variable called `PROFILE_STUDIO_FILTER` is used, the profiler will be executed only on the http requests containing the text stated by the variable.
-
-Example of use:
-
-`PROFILE_STUDIO_FILTER=edit yarn localprodserver`
-
-For this case, only html requests having the text _edit_ in their request path will be profiled. The profile folder will not have html files, but binary dump files (with the timestamp as filename) of the profiler information that can be later seen by different profiling tools (`snakeviz` that can be installed using pip is recommended). Also while the server is running,  the ten most time consuming lines of code of the filtered request will be shown in the console where Studio has been launched.
-
-Example of snakeviz use:
-
-`snakeviz /tmp/profile/studio\:20200909161405011678.prof`
-
-will open the browser with an interactive diagram with all the profiling information
-
-### Storybook
-
-Storybook is a development environment for UI components. If this is your first encounter with this tool, you can check [this presentation](https://docs.google.com/presentation/d/10JL4C9buygWsTbT62Ym149Yh9zSR9nY_ZqFumBKUY0o/edit?usp=sharing) or [its website](https://storybook.js.org/). You are encouraged to use it any time you need to develop a new UI component. It is especially suitable for smaller to middle size components that represent basic UI building blocks.
-
-An example is worth a thousand words so please have a look at these simple [stories of an example component](./contentcuration/contentcuration/frontend/shared/views/details/DetailsRow.stories.js) to see how to write yours. For detailed information on writing stories you can [go through this tutorial](https://www.learnstorybook.com/intro-to-storybook/).
-
-You can also check [official addons](https://storybook.js.org/addons/).
-
-**Run development server**
-
-```bash
-yarn run storybook
-```
-
-With detailed webpack information (useful when debugging loaders, addons and similar):
-
-```bash
-yarn run storybook:debug
-```
-
-**Bundle**
-
-```bash
-yarn run storybook:build
-```
-
-The output is saved to *storybook-static/*.
-
-### Current usage notes
-
-We've decided not to push our stories to the codebase and keep them locally in the near future. Although this limits the number of advantages Storybook provides, it allows us to start using it as soon as possible without the need to agree on all conventions and it also gives the whole team enough time to test the development workflow so we can decide later if we want to adopt this tool in a larger scale.
-
-Taking into account the above-mentioned, all stories except of example *DetailsRow.stories.js* will be ignored by git as long as you use a naming convention for Storybook source files: *\*.stories.js*.
-
-Although we don't share stories at this point, Storybook is installed and configured in the codebase to prevent the need for everyone to configure everything locally. If you update Storybook Webpack settings, install a new plugin and similar, you are welcome to share such updates with other members of the team.
-=======
-*Thank you for your interest in contributing! Learning Equality was founded by volunteers dedicated to helping make educational materials more accessible to those in need, and every contribution makes a difference.*
->>>>>>> 31bc6e76
+*Thank you for your interest in contributing! Learning Equality was founded by volunteers dedicated to helping make educational materials more accessible to those in need, and every contribution makes a difference.*