# Local development instructions: run everything on your host machine

This guide will walk through setting up Kolibri Studio for local development, where you'll run Studio's Python apps and all of Studio's services on your host machine, without the need for docker.

## Prerequisites
For detailed instructions on installing and configuring Volta, pyenv, and pyenv-virtualenv, please see the [Prerequisites](./local_dev_host.md#prerequisites) section in our Local Development with host guide.

## Install system dependencies and services
Studio requires some background services to be running:

* Minio - a local S3 storage emulation
* PostgreSQL - a relational database
* Redis - a fast key/value store useful for caching

### Ubuntu or Debian
```bash
# Install packages
sudo apt-get install -y python-tk \
    postgresql-server-dev-all postgresql-contrib postgresql-client postgresql-16 \
    ffmpeg libmagickwand-dev redis-server wkhtmltopdf

# Install minio
wget https://dl.minio.io/server/minio/release/linux-amd64/minio -O bin/minio
sudo chmod +x bin/minio
```

### Mac OS
```bash
brew install postgresql@16 redis ffmpeg imagemagick@6 gs
# note, this version of minio may not be compatible with Studio
brew install minio/stable/minio
brew link --force postgresql@16
brew link --force imagemagick@6
```

### Windows

**Note:** Windows is no longer supported due to incompatibilities with some required packages. If you are developing on Windows, it is recommended to use WSL (Windows Subsystem for Linux). Please follow the [WSL setup guide](./local_dev_wsl.md) for detailed instructions.

## Set up the database

Make sure postgres is running:

```bash
service postgresql start
# alternatively: pg_ctl -D /usr/local/var/postgresql@16 start
```

Start the client with:

```bash
sudo su postgres  # switch to the postgres account
psql  # mac: psql postgres
```

Create a database user with username `learningequality` and password `kolibri`:

```sql
CREATE USER learningequality with NOSUPERUSER INHERIT NOCREATEROLE CREATEDB LOGIN NOREPLICATION NOBYPASSRLS PASSWORD 'kolibri';
  ```

Create a database called `kolibri-studio`:

```sql
CREATE DATABASE "kolibri-studio" WITH TEMPLATE = template0 ENCODING = "UTF8" OWNER = "learningequality";
```

Press <kbd>Ctrl</kbd>+<kbd>D</kbd> to exit the `psql` client. Finally

```bash
exit  # leave the postgres account
```

## Build your python virtual environment
For complete instructions on installing Python 3.10.13, creating and activating the virtual environment, and installing Studio’s Python dependencies, please refer to the [Build Your Python Virtual Environment](./local_dev_host.md#build-your-python-virtual-environment) section in our Local Development with host guide.

### A note about `psycopg2`
The packages `postgresql-16`, `postgresql-contrib`, and `postgresql-server-dev-all` are required to build `psycopg2` python driver.

### A note about dependencies on Apple Silicon M1+
If you run into an error with `pip install` related to the `grcpio` package, it is because it currently [does not support M1 with the version for `grcpio` Studio uses](https://github.com/grpc/grpc/issues/25082). In order to fix it, you will need to add the following environmental variables before running `pip install`:
```bash
export GRPC_PYTHON_BUILD_SYSTEM_OPENSSL=1
export GRPC_PYTHON_BUILD_SYSTEM_ZLIB=1
export CFLAGS="-I/opt/homebrew/opt/openssl/include"
export LDFLAGS="-L/opt/homebrew/opt/openssl/lib"
```

## Install frontend dependencies
<<<<<<< HEAD
The project requires `Node 16.X` as the runtime and `Yarn >= 1.22.22` as the package manager. We make use of [`Volta`](https://docs.volta.sh/guide/getting-started) to manage the same automatically. Please make sure you have volta installed and your shell configured to use volta. You can then install all the dependencies by running:
```bash
yarn install
```


## Run the services

Having installed all the necessary services, initialized your python virtual environment, and installed `yarn`, you're now ready to start the services. Generally speaking, you'll want to open a separate terminal/terminal-tab to run the services. The following will ensure all services are started, in addition to starting the celery workers service:
```bash
yarn run services
```

## Initializing Studio
With the services running, in a separate terminal/terminal-tab, we can now initialize the database for Studio development purposes. The command below will initialize the database then it will enable the required postgres extensions in addition to adding a user account for development:
```bash
yarn run devsetup
```

## Running the development server
With the services running, in a separate terminal/terminal-tab, and the database initialized, we can start the dev server:
```bash
yarn run devserver:hot  # with Vue hot module reloading
# or
yarn run devserver  # without hot module reloading
```
=======
For guidance on installing Node 16.X, Yarn, and all required frontend dependencies, running the services, initializing Studio, and running the development server , please refer to the [Install Frontend Dependencies](./local_dev_host.md#install-frontend-dependencies) section in our Local Development with host guide.
>>>>>>> 8aea60ac

Either of the above commands will take a few minutes to build the frontend. When it's done, you can sign in with the account created by the `yarn run devsetup` command:
- url: `http://localhost:8080/accounts/login/`
- username: `a@a.com`
- password: `a`<|MERGE_RESOLUTION|>--- conflicted
+++ resolved
@@ -87,36 +87,7 @@
 ```
 
 ## Install frontend dependencies
-<<<<<<< HEAD
-The project requires `Node 16.X` as the runtime and `Yarn >= 1.22.22` as the package manager. We make use of [`Volta`](https://docs.volta.sh/guide/getting-started) to manage the same automatically. Please make sure you have volta installed and your shell configured to use volta. You can then install all the dependencies by running:
-```bash
-yarn install
-```
-
-
-## Run the services
-
-Having installed all the necessary services, initialized your python virtual environment, and installed `yarn`, you're now ready to start the services. Generally speaking, you'll want to open a separate terminal/terminal-tab to run the services. The following will ensure all services are started, in addition to starting the celery workers service:
-```bash
-yarn run services
-```
-
-## Initializing Studio
-With the services running, in a separate terminal/terminal-tab, we can now initialize the database for Studio development purposes. The command below will initialize the database then it will enable the required postgres extensions in addition to adding a user account for development:
-```bash
-yarn run devsetup
-```
-
-## Running the development server
-With the services running, in a separate terminal/terminal-tab, and the database initialized, we can start the dev server:
-```bash
-yarn run devserver:hot  # with Vue hot module reloading
-# or
-yarn run devserver  # without hot module reloading
-```
-=======
 For guidance on installing Node 16.X, Yarn, and all required frontend dependencies, running the services, initializing Studio, and running the development server , please refer to the [Install Frontend Dependencies](./local_dev_host.md#install-frontend-dependencies) section in our Local Development with host guide.
->>>>>>> 8aea60ac
 
 Either of the above commands will take a few minutes to build the frontend. When it's done, you can sign in with the account created by the `yarn run devsetup` command:
 - url: `http://localhost:8080/accounts/login/`
